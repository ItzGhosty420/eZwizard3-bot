import asyncio
from contextlib import nullcontext
import sys
import re
from typing import NamedTuple, Callable, Generator, Any, Sequence, Coroutine, NoReturn, assert_never
from enum import Enum
from pathlib import Path
from traceback import format_exc
from io import BytesIO
import time
import zipfile
import os
from stat import S_IWRITE
from datetime import datetime
from zlib import crc32 # put modules you need at the bottom of list for custom cheats, in correct block
import struct
import gzip
from sqlite3 import connect as sqlite3_connect
_boot_start = time.perf_counter()
from interactions import Embed

from async_lru import alru_cache
import ujson as json
import aioshutil as shutil
from aiopath import AsyncPath
from psnawp_api import PSNAWP
from psnawp_api.core.psnawp_exceptions import PSNAWPNotFound
from aiofiles.tempfile import TemporaryDirectory, TemporaryFile
import interactions
from sqlitedict import SqliteDict
import aiohttp
import aioftp
from ps4debug import PS4Debug
from PIL import Image
from lbptoolspy import far4_tools,install_mods_to_bigfart # put modules you need at the bottom of list for custom cheats, in correct block

from string_helpers import INT64_MAX_MIN_VALUES, UINT64_MAX_MIN_VALUES, INT32_MAX_MIN_VALUES, UINT32_MAX_MIN_VALUES, INT16_MAX_MIN_VALUES, UINT16_MAX_MIN_VALUES, INT8_MAX_MIN_VALUES, UINT8_MAX_MIN_VALUES,extract_drive_folder_id, extract_drive_file_id, is_ps4_title_id, make_folder_name_safe,pretty_time, load_config, CUSA_TITLE_ID, chunker, is_str_int, get_a_stupid_silly_random_string_not_unique, is_psn_name, PARENT_TEMP_DIR, pretty_bytes, pretty_seconds_words, non_format_susceptible_byte_repr
from archive_helpers import get_archive_info, extract_single_file, filename_valid_extension,SevenZipFile,SevenZipInfo, extract_full_archive, filename_is_not_an_archive
from gdrive_helpers import get_gdrive_folder_size, list_files_in_gdrive_folder, gdrive_folder_link_to_name, get_valid_saves_out_names_only, download_file, get_file_info_from_id, GDriveFile, download_folder, google_drive_upload_file, make_gdrive_folder, get_folder_info_from_id, delete_google_drive_file_or_file_permentaly
from savemount_py import PatchMemoryPS4900,MountSave,ERROR_CODE_LONG_NAMES,unmount_save,send_ps4debug,SUPPORTED_MEM_PATCH_FW_VERSIONS
from savemount_py.firmware_getter_from_libc_ps4 import get_fw_version
from git_helpers import check_if_git_exists,run_git_command,get_git_url,is_modfied,is_updated,get_remote_count,get_commit_count
from custom_crc import custom_crc
from dry_db_stuff import ps3_level_backup_to_l0_ps4
try:
    from custom_cheats.xenoverse2_ps4_decrypt.xenoverse2_ps4_decrypt import decrypt_xenoverse2_ps4, encrypt_xenoverse2_ps4
    from custom_cheats.rdr2_enc_dec.rdr2_enc_dec import auto_encrypt_decrypt
except ModuleNotFoundError as e:
    msg = f'{e}, maybe you need to add the --recurse-submodules to the git clone command `git clone https://github.com/Zhaxxy/eZwizard3-bot.git --recurse-submodules`'
    raise ModuleNotFoundError(msg) from None

try:
    __file__ = sys._MEIPASS
except:
    pass
else:
    __file__ = str(Path(__file__) / 'huh.huh')

CANT_USE_BOT_IN_DMS = '*You are not special, get the F of my DMs right now*\n*If you would like to use me, go to* **ITZGHOSTY420s or OFFICIAL SAVEBOT SERVERS**.'
CANT_USE_BOT_IN_TEST_MODE = '*Unlucky for some! But ItzGhosty420\'s Savebot is in* **TEST MODE**\n*Only staff has permission*'
WARNING_COULD_NOT_UNMOUNT_MSG = 'WARNING WARNING SAVE DIDNT UNMOUNT, MANUAL ASSITENCE IS NEEDED!!!!!!!!'


FILE_SIZE_TOTAL_LIMIT = 1_173_741_920
DL_FILE_TOTAL_LIMIT = 50_000_000 # 50mb
DISCORD_CHOICE_LIMIT = 25
ATTACHMENT_MAX_FILE_SIZE = 26_214_400-1 # 25mib
DISCORD_BOT_STATUS_MAX_LENGTH = 128 - len('...')
ZIP_LOOSE_FILES_MAX_AMT = 14567+1
MAX_RESIGNS_PER_ONCE = 99
DOWNLOAD_CHUNK_SIZE = 1024
AMNT_OF_CHUNKS_TILL_DOWNLOAD_BAR_UPDATE = 50_000
PS4_ICON0_DIMENSIONS = 228,128

LBP3_PS4_L0_FILE_MAX_SIZE = 0x2_000_000 # too me 30 - 60 mins straight to find this!

CONFIG = load_config()
BASE_TITLE_ID = 'YAHY40786'
BASE_SAVEDATA_FOLDER = f'/user/home/{CONFIG["user_id"]}/savedata'
SAVE_FOLDER_ENCRYPTED = f'{BASE_SAVEDATA_FOLDER}/{BASE_TITLE_ID}'
MOUNTED_POINT = Path('/mnt/sandbox/NPXS20001_000')

PS4_SAVE_KEYSTONES = {
    'CUSA05350': b'keystone\x02\x00\x01\x00\x00\x00\x00\x00\x00\x00\x00\x00\x00\x00\x00\x00\x00\x00\x00\x00\x00\x00\x00\x00\xb5\xaa\xa6\xdd\x19*\xfd\xdd\x8dy\x93\x8eJ\xce\x13\x7f\xd4H\x1d\xf1\x11\xbd\x18\x8a\xf3\x02\xc5l6j\x91\x12K\xcbZe\x06tj\x9d\x08\xd53;\xc1\x9cD\x96h\xff\xef\xe2\x18$W\x96\x8fQ\xa1\xc8<\x0b\x18\x96',
    'CUSA05088': b'keystone\x02\x00\x01\x00\x00\x00\x00\x00\x00\x00\x00\x00\x00\x00\x00\x00\x00\x00\x00\x00\x00\x00\x00\x00&\xedp\x94\xb2\x94\xa3\x9bc\xbd\x94\x11;\x06l\x93x\x9d\xc2K\xe2\xed\xfc\xd78\xff\xdd\x8dU\x86\xab\xd8N\x1dx8q\xcf\xd3\x0b\xfc\x8cr<il\xbbd\xbd\x17\xbe(?\x85Xn\xa5\xf4T\xe8s\xdcu\xaa',
    'CUSA08767': b'keystone\x02\x00\x01\x00\x00\x00\x00\x00\x00\x00\x00\x00\x00\x00\x00\x00\x00\x00\x00\x00\x00\x00\x00\x00\x0fmj\x91\x05\x0e\xa7"\x9e3I\x94\x12].2\xe1\xbd\xff\x86\xac9\x0b{\xf0\x13\\\xa8\x83\x04o\xf0\x9c\xda\x9e64\x07H\x90o\xeb\xed\x86\xdc\x9aA$x\xe3\xbfZe\xb0\x9d\t\x92\xfa\xa4\xe8x\xb6\x1d\x8a',
    'CUSA12555': b'keystone\x02\x00\x01\x00\x00\x00\x00\x00\x00\x00\x00\x00\x00\x00\x00\x00\x00\x00\x00\x00\x00\x00\x00\x00\x0c\xc3\xc4\xea\x6a\x09\x09\x5f\x03\x6c\x2b\xcc\x61\x3b\x3f\x99\x6a\x35\xff\xbd\xb8\xf3\x59\x35\xbf\x86\x27\x92\x18\x53\x9b\xbe\x73\x52\xda\x5f\x95\x13\x53\x73\x16\xf2\x2c\x9b\xe5\xeb\x02\x58\x75\x4e\x5e\x02\x30\x9c\x38\xad\x58\x57\xc1\x25\xc9\xf9\xa1\x49',
}

XENOVERSE_TITLE_IDS = frozenset(('CUSA12394', 'CUSA05088', 'CUSA12330', 'CUSA04904', 'CUSA10051', 'CUSA12358', 'CUSA06202', 'CUSA05774', 'CUSA05350', 'CUSA12390', 'CUSA06208', 'CUSA05085'))

PARAM_SFO_SPECIAL_STRINGS = (
    'EFA288', 'EF A2 88', # L1
    'EFA289', 'EF A2 89', # L2
    'EFA28A', 'EF A2 8A', # L3
    'EFA28B', 'EF A2 8B', # R1
    'EFA28C', 'EF A2 8C', # R2
    'EFA28D', 'EF A2 8D', # R3
    'EFA28F', 'EF A2 8F', # Start
    'EFA28E', 'EF A2 8E', # Select
    'EFA292', 'EF A2 92', # PS Button
    'EFA2B9', 'EF A2 B9', # LStick
    'EFA2BA', 'EF A2 BA', # RStick
    'EFA284', 'EF A2 84', # Up
    'EFA285', 'EF A2 85', # Down
    'EFA286', 'EF A2 86', # Left
    'EFA287', 'EF A2 87', # Right
    'EFA282', 'EF A2 82', # Square
    'EFA281', 'EF A2 81', # Xross
    'EFA280', 'EF A2 80', # Circle
    'EFA283', 'EF A2 83', # Triangle
    'EFA3A3', 'EF A3 A3', # Platinum
    'EFA3A2', 'EF A3 A2', # Gold
    'EFA3A1', 'EF A3 A1', # Silver
    'EFA3A0', 'EF A3 A0', # Bronze
    'EFA3A4', 'EF A3 A4', # Black PS3
    'EFA3A5', 'EF A3 A5', # Black PS4
    'EFA3A6', 'EF A3 A6', # Black PSVITA
    'EFA2BC', 'EF A2 BC', # PS2
    'EFA3AD', 'EF A3 AD', # PS3
    'EFA3AE', 'EF A3 AE', # PS4
    'EFA3AF', 'EF A3 AF', # PSN
    'EFA3B0', 'EF A3 B0', # PSP
    'EFA3B1', 'EF A3 B1', # PSVITA
    'EFA2BD', 'EF A2 BD', # Video
    'EFA3AA', 'EF A3 AA', # PS Logo
    'EFA2BB', 'EF A2 BB', # Sing
    'EFA2BE', 'EF A2 BE', # Picture
    'EFA3B9', 'EF A3 B9', # Arrow and Cross
    'EFA3B5', 'EF A3 B5', # NY
    'EFA2BF', 'EF A2 BF', # Lock
    'EFA3AC', 'EF A3 AC', # Shop
    'EFA3AB', 'EF A3 AB', # Shop Round
    'EFA3B7', 'EF A3 B7', # PS Logo Round
    'EFA3B8', 'EF A3 B8', # Shop White
    'EFA2B6', 'EF A2 B6', # PS Plus Logo
    'EFA2B7', 'EF A2 B7', # PS Plus Logo White
    'EFA3A9', 'EF A3 A9', # Volume Mute
    'EFA395', 'EF A3 95', # Volume Low
    'EFA396', 'EF A3 96', # Volume Mid
    'EFA397', 'EF A3 97', # Volume Full
    'EFA390', 'EF A3 90', # Battery Empty
    'EFA391', 'EF A3 91', # Battery Low
    'EFA392', 'EF A3 92', # Battery Mid
    'EFA393', 'EF A3 93', # Battery Full
    'EFA39E', 'EF A3 9E', # Thumbs Up
    'EFA39D', 'EF A3 9D', # Chat
    'EFA39B', 'EF A3 9B', # Speaker
    'EFA39F', 'EF A3 9F', # Head
    'EFA39C', 'EF A3 9C', # Blue Dot
    'EFA2B8', 'EF A2 B8', # Warning
    'EFA1BE', 'EF A1 BE', # Verification
    'EFA1BB', 'EF A1 BB', # Green Dot
    'EFA1AA', 'EF A1 AA', # Red Warning Dot
    'EFA1A7', 'EF A1 A7', # Pin
    'EFA1BD', 'EF A1 BD', # Tick
    'EFA1B5', 'EF A1 B5', # Heart
    'EFA1B8', 'EF A1 B8', # Star
    'EFA1B7', 'EF A1 B7', # Repeat
    'EFA1B8', 'EF A1 B8', # Twitter
    'EFA1B0', 'EF A1 B0', # Twitch
    'EFA1B6', 'EF A1 B6', # YouTube
    'EFA1A0', 'EF A1 A0', # Tiny Verification
    'EFA1B5', 'EF A1 B5', # File
    'EFA1B1', 'EF A1 B1', # TV
    'EFA1B2', 'EF A1 B2', # Add Game
)

HUH = "Connection terminated. I'm sorry to interrupt you Elizabeth, if you still even remember that name. But I'm afraid you've been misinformed. You are not here to receive a gift, nor have you been called here by the individual you assume. Although you have indeed been called. You have all been called here. Into a labyrinth of sounds and smells, misdirection and misfortune. A labyrinth with no exit, a maze with no prize. You don't even realize that you are trapped. Your lust for blood has driven you in endless circles, chasing the cries of children in some unseen chamber, always seeming so near, yet somehow out of reach. But you will never find them, none of you will. This is where your story ends. And to you, my brave volunter, who somehow found this job listing not intended for you. Although there was a way out planned for you, I have a feeling that's not what you want. I have a feeling that you are right where you want to be. I am remaining as well, I am nearby. This place will not be remembered, and the memory of everything that started this can finally begin to fade away. As the agony of every tragedy should. And to you monsters trapped in the corridors: Be still and give up your spirits, they don't belong to you. For most of you, I believe there is peace and perhaps more waiting for you after the smoke clears. Although, for one of you, the darkest pit of Hell has opened to swallow you whole, so don't keep the devil waiting, old friend. My daughter, if you can hear me, I knew you would return as well. It's in your nature to protect the innocent. I'm sorry that on that day, the day you were shut out and left to die, no one was there to lift you up into their arms the way you lifted others into yours. And then, what became of you. I should have known you wouldn't be content to disappear, not my daughter. I couldn't save you then, so let me save you now. It's time to rest. For you, and for those you have carried in your arms. This ends for all of us. End communication."


class ExpectedError(Exception):
    """
    Raise this error if you just wanna print some information about a save as a cheat
    """

class HasExpectedError(NamedTuple):
    error_text: str
    pretty_dir: Path

class InvalidBinFile(Exception):
    pass

# class TemporaryDirectory():
#     def __enter__(self):
#         self.new_path = Path(str(time.perf_counter()).replace('.','_'))
#         self.new_path.mkdir()
#         self.new_path = self.new_path.resolve()
#         return self.new_path

#     def __exit__(self, exc_type=None, exc_value=None, traceback=None):
#         await shutil.rmtree(self.new_path)


def is_in_test_mode() -> bool:
    return '-t' in (x.casefold() for x in sys.argv[1:])


def is_in_fast_boot_mode() -> bool:
    return '-r' in (x.casefold() for x in sys.argv[1:])


def is_user_bot_admin(ctx_author_id: str,/) -> bool:
    return ctx_author_id in CONFIG['bot_admins']


_token_getter = asyncio.Lock()
async def get_time_as_string_token() -> str:
    async with _token_getter:
        return datetime.now().strftime("%d_%m_%Y__%H_%M_%S")


def delete_empty_folders(root: Path):
    """
    https://stackoverflow.com/questions/47093561/remove-empty-folders-python
    """
    deleted = set()
    
    for current_dir, subdirs, files in os.walk(root, topdown=False):

        still_has_subdirs = False
        for subdir in subdirs:
            if os.path.join(current_dir, subdir) not in deleted:
                still_has_subdirs = True
                break
    
        if not any(files) and not still_has_subdirs:
            os.rmdir(current_dir)
            deleted.add(current_dir)


async def set_up_ctx(ctx: interactions.SlashContext,*,mode = 0) -> interactions.SlashContext:
    nth_time = 1
    try:
        ctx.ezwizard3_special_ctx_attr_setup_done += 1
        nth_time = ctx.ezwizard3_special_ctx_attr_setup_done
    except AttributeError:
        await ctx.defer()
    # t = await ctx.respond(content=get_a_stupid_silly_random_string_not_unique())
    # await ctx.delete(t)
    ctx.ezwizard3_special_ctx_attr_mode = mode
    await log_message(ctx, f'*Pleast wait, ItzGhosty420\'s Bot is currently in use!\nPlease retry the command in a few moments*\n*Your* **{nth_time}st** *time trying a command, Please do not try multiple times!*', _do_print=False)
    ctx.ezwizard3_special_ctx_attr_setup_done = 1
    return ctx


async def log_message(ctx: interactions.SlashContext, msg: str,*,_do_print: bool = True):
    if _do_print:
        print(msg)

    channel = ctx.channel or ctx.author

    noitce_msgs = [attr_name for attr_name in dir(ctx) if attr_name.startswith('ezwizard3_special_ctx_attr_noticemsg_')]
    for attr_name in noitce_msgs:
        new_line_chars = '\n\n' if attr_name == noitce_msgs[-1] else '\n\n\n'
        msg = getattr(ctx,attr_name) + new_line_chars + msg

    
    
    for msg_chunk in chunker(msg,2000-1-3):
        if ctx.expired:
            await channel.send(msg_chunk)
        else:
            await ctx.edit(content=msg_chunk)

async def log_message_tick_tock(ctx: interactions.SlashContext, msg: str):
    """
    Use this when you know its gonna wait for a while, MAKE SURE YOU USE `asyncio.create_task` and cancel the task as soon as long task is done
    """
    await log_message(ctx, msg)
    
    tick = 0
    while True:
        if ctx.expired:
            await log_message(ctx, f'{msg}, *over 15 minutes spent here, likely bot is stuck and needs reboot* (including the PS4)', _do_print=False)
            while True:
                await asyncio.sleep(10)
        await log_message(ctx, f'{msg} {tick} *seconds spent here*', _do_print=False)
        await asyncio.sleep(10)
        tick += 10
    
    
async def log_user_error(ctx: interactions.SlashContext, error_msg: str):
    # if error_msg == 'Theres too many people using the bot at the moment, please wait for a spot to free up':
        # # await ctx.send(get_a_stupid_silly_random_string_not_unique(),ephemeral=False)
        # return
    print(f'user bad ##################\n{error_msg}')
    channel = ctx.channel or ctx.author
    noitce_msgs = [attr_name for attr_name in dir(ctx) if attr_name.startswith('ezwizard3_special_ctx_attr_noticemsg_')]
    for attr_name in noitce_msgs:
        new_line_chars = '\n\n' if attr_name == noitce_msgs[-1] else '\n\n\n'
        error_msg = getattr(ctx,attr_name) + new_line_chars + error_msg


    full_msg = f'*Yo* <@{ctx.author_id}><a:pepesayshi:1272147595426271305>\n{error_msg}'
    
    first_time = True
    for msg_chunk in chunker(full_msg,2000-1-3):
        
        if ctx.expired:
            await channel.send(msg_chunk,ephemeral=False)
        else:
            if first_time:
                placeholder_meesage_to_allow_ping_to_actually_ping_the_user = await ctx.send(get_a_stupid_silly_random_string_not_unique(),ephemeral=False)
            await ctx.send(msg_chunk,ephemeral=False) 
            if first_time:
                await ctx.delete(placeholder_meesage_to_allow_ping_to_actually_ping_the_user)
        first_time = False
        

    await update_status()

async def log_user_success(ctx: interactions.SlashContext, success_msg: str, file: str | None = None):
    print(f'{ctx.user} id: {ctx.author_id} *Has started a new command* {success_msg}')
    channel = ctx.channel or ctx.author
    noitce_msgs = [attr_name for attr_name in dir(ctx) if attr_name.startswith('ezwizard3_special_ctx_attr_noticemsg_')]
    for attr_name in noitce_msgs:
        new_line_chars = '\n\n' if attr_name == noitce_msgs[-1] else '\n\n\n'
        success_msg = getattr(ctx,attr_name) + new_line_chars + success_msg

    
    full_msg = f'**Yo!** <@{ctx.author_id}> <a:pepesayshi:1272147595426271305>\n{success_msg}'
    
    first_time = True
    triple_backtick_start = False
    for msg_chunk in chunker(full_msg,2000-1-3):
        if not first_time:
            file = None
        if ctx.expired:
            await channel.send(msg_chunk,ephemeral=False, file=file)
        else:
            if first_time:
                placeholder_meesage_to_allow_ping_to_actually_ping_the_user = await ctx.send(get_a_stupid_silly_random_string_not_unique(),ephemeral=False)
            await ctx.send(msg_chunk,ephemeral=False, file=file) 
            if first_time:
                await ctx.delete(placeholder_meesage_to_allow_ping_to_actually_ping_the_user)
        first_time = False

    await update_status()


class ChangeSaveIconOption(Enum):
    KEEP_ASPECT_NEAREST_NEIGHBOUR = 1
    IGNORE_ASPECT_NEAREST_NEIGHBOUR = 2
    KEEP_ASPECT_BILINEAR = 3
    IGNORE_ASPECT_BILINEAR = 4 


class CleanEncryptedSaveOption(Enum):
    DONT_DELETE_ANYTHING = 0
    DELETE_ALL_BUT_KEEP_SCE_SYS = 1
    DELETE_ALL_INCLUDING_SCE_SYS = 2

class SpecialSaveFiles(Enum):
    MINECRAFT_CUSTOM_SIZE_MCWORLD = 0
    ONLY_ALLOW_ONE_SAVE_FILES_CAUSE_IMPORT = 1
    LBP3_LEVEL_BACKUP = 2
    LBP3_ADV_BACKUP = 3

class Lbp3BackupThing(NamedTuple):
    title_id: str
    start_of_file_name: str
    level_name: str
    level_desc: str
    is_adventure: bool
    new_blocks_size: int
    
class SaveMountPointResourceError(Exception):
    """
    Raised when theres no more free resources
    """


#


class _ResourceManager:
    def __init__(self, resources):
        self.resources = resources
        self.lock = asyncio.Lock()
        self.used_resources = set()

    async def acquire_resource(self):
        async with self.lock:
            available_resources = set(self.resources) - self.used_resources
            if not available_resources:
                raise SaveMountPointResourceError
            resource = next(iter(available_resources))
            self.used_resources.add(resource)
            return resource

    async def release_resource(self, resource):
        async with self.lock:
            if resource not in self.used_resources:
                raise SaveMountPointResourceError
            self.used_resources.remove(resource)

    async def get_free_resources_count(self):
        async with self.lock:
            return len(self.resources) - len(self.used_resources)
SAVE_DIRS = ('save0', 'save1', 'save2', 'save3', 'save4', 'save5', 'save6', 'save7', 'save8', 'save9', 'save10', 'save11')

_save_mount_points = _ResourceManager(SAVE_DIRS)

async def get_save_str() -> str:
    return await _save_mount_points.acquire_resource()

async def free_save_str(save_str: str,/) -> None:
    return await _save_mount_points.release_resource(save_str)

async def get_amnt_free_save_strs() -> int:
    return await _save_mount_points.get_free_resources_count()

mounted_saves_at_once = asyncio.Semaphore(12) # 3 i sadly got an unmount error, and with 2 too


class PS4AccountID:
    __slots__ = ('_account_id',)
    def __init__(self, account_id: str):
        account_id = account_id.split(' ')[0]
        if len(account_id) != 16:
            raise ValueError('Invalid account id, length is not 16')
        int(account_id,16)
        self._account_id = account_id.casefold()
    
    def __repr__(self) -> str:
        return f'{type(self).__name__}({self.account_id!r})'
    
    def __bytes__(self) -> bytes:
        return bytes.fromhex(self.account_id)[::-1]

    def __hash__(self) -> int:
        return hash(self.account_id)

    def __eq__(self, value: object) -> bool:
        if not isinstance(value,PS4AccountID):
            return NotImplemented
        return self.account_id == value.account_id
    
    def __bool__(self) -> bool:
        return self.account_id != '0000000000000000'

    @property
    def to_2_uints32(self) -> tuple[bytes,bytes]:
        return bytes.fromhex(self.account_id[8:16])[::-1],bytes.fromhex(self.account_id[:8])[::-1]
    
    @property
    def account_id(self) -> str:
        return self._account_id

    @classmethod
    def from_bytes(cls,account_id_bytes: bytes) -> 'PS4AccountID':
        return cls(account_id_bytes[::-1].hex())

    @classmethod
    def from_account_id_number(cls, account_id_int: str | int) -> 'PS4AccountID':
        return cls(f'{int(account_id_int):016x}')


def remove_pc_user_from_path(the_path: object,/) -> object:
    if not isinstance(the_path,(Path,AsyncPath)):
        return the_path
    return the_path.relative_to(PARENT_TEMP_DIR)

class CheatFunc(NamedTuple):
    func: Coroutine[None, None, str | None]
    kwargs: dict[str,Any]

    def pretty(self) -> str:
        return f"```py\nawait {self.func.__name__}({', '.join(f'{a}={remove_pc_user_from_path(b)!r}' for a,b in self.kwargs.items())})```"

class CheatFuncResult(NamedTuple):
    savename: str | None
    gameid: str | None


class DecFunc(NamedTuple):
    func: Coroutine
    kwargs: dict[str,Any]

    def pretty(self) -> str:
        return f"```py\nawait {self.func.__name__}({', '.join(f'{a}={remove_pc_user_from_path(b)!r}' for a,b in self.kwargs.items())})```"

    @property
    def __doc__(self) -> str | None:
        return self.func.__doc__


def make_ps4_path(account_id: PS4AccountID, title_id: str | Path) -> Path:
    return Path('PS4/SAVEDATA',account_id.account_id,title_id)


def initialise_database():
    with SqliteDict("user_stuff.sqlite", tablename="total_amnt_used") as db:
        try:
            db["total_amnt_used_value"]
        except KeyError:
            db["total_amnt_used_value"] = 0
        db.commit()
    with SqliteDict("user_stuff.sqlite", tablename="total_runtime") as db:
        try:
            db["total_runtime"]
        except KeyError:
            db["total_runtime"] = 0
        db.commit()

def get_total_runtime() -> int:
    with SqliteDict("user_stuff.sqlite", tablename="total_runtime") as db:
        return db["total_runtime"]

def set_total_runtime(new_runtime_value: int ):
    with SqliteDict("user_stuff.sqlite", tablename="total_runtime") as db:
        db["total_runtime"] = new_runtime_value
        db.commit()

def get_user_account_id(author_id: str):
    with SqliteDict("user_stuff.sqlite", tablename="user_account_ids") as db:
        return db[author_id]

def add_user_account_id(author_id: str,new_account_id: str):
    author_id = str(author_id)
    new_account_id = str(new_account_id)
    with SqliteDict("user_stuff.sqlite", tablename="user_account_ids") as db:
        db[author_id] = new_account_id
        db.commit()

def add_1_total_amnt_used():
    with SqliteDict("user_stuff.sqlite", tablename="total_amnt_used") as db:
        db["total_amnt_used_value"] += 1
        db.commit()

def get_total_amnt_used() -> int:
    with SqliteDict("user_stuff.sqlite", tablename="total_amnt_used") as db:
        return db["total_amnt_used_value"]


def save_url(author_id: str, url: str, url_id: int):
    if (not isinstance(url_id,int)) or url_id <= 1:
        raise TypeError(f'Invalid url_id {url_id}')
    author_id = str(author_id)
    url_id = str(url_id)
    with SqliteDict("user_stuff.sqlite", tablename="user_saved_urls_ids") as db:
        try:
            a = db[author_id]
        except KeyError:
            db[author_id] = {url_id:url}
        else:
            a.update({url_id:url})
            db[author_id] = a
        db.commit()


def get_saved_url(author_id: str, url_id: int) -> str:
    if (not isinstance(url_id,int)) or url_id <= 1:
        raise TypeError(f'Invalid url_id {url_id}')
    author_id = str(author_id)
    url_id = str(url_id)
    with SqliteDict("user_stuff.sqlite", tablename="user_saved_urls_ids") as db:
        a = db[author_id]
        return a[url_id]


def delete_saved_urls(author_id: str):
    with SqliteDict("user_stuff.sqlite", tablename="user_saved_urls_ids") as db:
        try:
            del db[str(author_id)]
        except KeyError:
            pass
        db.commit()

def get_all_saved_urls(author_id: str) -> dict[str,str]:
    with SqliteDict("user_stuff.sqlite", tablename="user_saved_urls_ids") as db:
        try:
            return db[author_id]
        except KeyError:
            return {}


def is_user_verbose_mode(author_id: str) -> bool:
    author_id = str(author_id)
    with SqliteDict("user_stuff.sqlite", tablename="user_verbose_booleans") as db:
        try:
            return db[author_id]
        except KeyError:
            db[author_id] = False
            return False


def set_user_verbose_mode(author_id: str, verbose_mode: bool):
    author_id = str(author_id)
    with SqliteDict("user_stuff.sqlite", tablename="user_verbose_booleans") as db:
        db[author_id] = verbose_mode
        db.commit()


def make_error_message_if_verbose_or_not(ctx_author_id: str, message_1: str, message_2: str) -> str:
    if is_user_verbose_mode(ctx_author_id):
        leader = ''
        error_msg = f'```{format_exc().replace("Traceback (most recent call last):",get_a_stupid_silly_random_string_not_unique()+" (most recent call last):")}```'
    else:
        leader = '*Your Layout was basically fucked...*\n*Please Follow the Instructions below to use this command*\n'
        error_msg = f'```{sys.exc_info()[1]}```'
    
    if error_msg == '```' + '```':
        error_msg = f'```{sys.exc_info()[0].__name__}```'
    
    return leader + f'{message_1} reason:\n{error_msg}\n {message_2}'


user_cheat_chains = {}
def add_cheat_chain(author_id: str, cheat_function: CheatFunc):
    global user_cheat_chains
    author_id = str(author_id)
    user_cheat_chains.setdefault(author_id,[]).append(cheat_function)


def get_cheat_chain(author_id: str) -> list[CheatFunc]:
    global user_cheat_chains
    author_id = str(author_id)
    return user_cheat_chains.setdefault(author_id,[])

def delete_chain(author_id: str):
    author_id = str(author_id)
    global user_cheat_chains
    try:
        del user_cheat_chains[author_id]
    except KeyError:
        pass


def account_id_from_str(account_id: str, author_id: str,ctx: interactions.SlashContext) -> str | PS4AccountID:
    """
    Returns a PS4AccountID if success, else returns str as error message
    """
    if account_id == '0':
        try:
            return PS4AccountID(get_user_account_id(author_id))
        except KeyError:
            return '*You dont have any account id saved to the database!, try running the* `/my_account_id` again*'
    elif account_id == '1':
        return PS4AccountID('0000000000000000')

    try:
        my_account_id = PS4AccountID(account_id)
        try:
            my_account_id_for_my_acc = PS4AccountID(get_user_account_id(author_id))
        except KeyError: pass
        else:
            if my_account_id_for_my_acc == my_account_id:
                ctx.ezwizard3_special_ctx_attr_noticemsg_omljustusethe0optionsaccountid = '*You dont have to manually type in your account id, Put 0 in the Account ID option!*\n'
        return my_account_id
    except ValueError:
        return f'*Are you sure you spelled your Account-ID Correctly boss?*\n**{account_id}** *is not a valid*<:whatthe:1272145776344305757>'


def list_ps4_saves(folder_containing_saves: Path,/) -> Generator[tuple[Path,Path],None,None]:
    for filename in folder_containing_saves.rglob('*'):
        if is_ps4_title_id(filename.parent.name) and filename.suffix == '.bin' and filename.is_file() and Path(filename.with_suffix('')).is_file():
            yield filename,Path(filename.with_suffix(''))


async def ps4_life_check(ctx: interactions.SlashContext | None = None):
    channel = ctx.channel or ctx.author
    ps4 = PS4Debug(CONFIG['ps4_ip'])
    try:
        await ps4.notify('Hello hello ello, Bot Ping Motherfucka')
    except Exception:
        try:
            await channel.send(HUH) if ctx else None
        except Exception:
            pass
        await ctx.bot.stop()
        assert_never('bot should be ended')
    

def get_only_ps4_saves_from_zip(ps4_saves_thing: SevenZipInfo,/) -> tuple[list[tuple[Path,Path]], list[SevenZipFile]]:
    ps4_saves: list[tuple[Path,Path]] = []
    found_zips: list[SevenZipFile] = [] # we are only doing one level of recusion, this is because its common practise to put single CUSAxxxxx zips inside of one large zip
    
    for zip_file in ps4_saves_thing.files.values():
        if '__MACOSX' in zip_file.path.parts[:-1]: continue # if you do happen to have saves in this folder, then tough luck
        if zip_file.path.name.startswith('._'): continue
        
        if not filename_valid_extension(zip_file.path): # returns error string if not valid archive
            found_zips.append(zip_file)
            continue
            
        if zip_file.path.suffix != '.bin': continue
        if not zip_file.is_file: continue
        if not is_ps4_title_id(zip_file.path.parent.name): continue
        
        white_file = zip_file.path.with_suffix('')
        if not ps4_saves_thing.files.get(white_file): continue
        if zip_file.size != 96:
            raise InvalidBinFile(f'Invalid bin file {zip_file.path} found in {link}')

        ps4_saves.append((zip_file.path,white_file))
    return ps4_saves,found_zips



async def extract_ps4_encrypted_saves_archive(ctx: interactions.SlashContext,link: str, output_folder: Path, account_id: PS4AccountID, archive_name: Path) -> str:
<<<<<<< HEAD
        await log_message(ctx,f'*Checking* {link} *if valid archive*')
        try:
            zip_info = await get_archive_info(archive_name)
        except Exception as e:
            return f'*Invalid archive after downloading it* {link}, *error when unpacking* {type(e).__name__}: {e}'

        if zip_info.total_uncompressed_size > FILE_SIZE_TOTAL_LIMIT:
            return f'*The decompressed* {link} *is too big*\n*Please note the limit is* **{pretty_bytes(FILE_SIZE_TOTAL_LIMIT)}**'
        
        await log_message(ctx,f'*Having a quick look for saves in* {link}')
        ps4_saves: list[tuple[Path,Path]] = []
        for zip_file in zip_info.files.values():
            if not zip_file.is_file: continue
            if not is_ps4_title_id(zip_file.path.parent.name): continue
            if zip_file.path.suffix != '.bin': continue
            if '__MACOSX' in zip_file.path.parts[:-1]: continue # if you do happen to have saves in this folder, then tough luck
            if zip_file.path.name.startswith('._'): continue
            
            white_file = zip_file.path.with_suffix('')
            if not zip_info.files.get(white_file): continue
            if zip_file.size != 96:
                return f'*Invalid bin file* {zip_file.path} *found in* {link}'
=======
    await log_message(ctx,f'Checking {link} if valid archive')
    try:
        zip_info = await get_archive_info(archive_name)
    except Exception as e:
        return f'Invalid archive after downloading it {link}, error when unpacking {type(e).__name__}: {e}'
    
    current_total_size = zip_info.total_uncompressed_size
    
    if current_total_size > FILE_SIZE_TOTAL_LIMIT:
        return f'The decompressed {link} is too big ({pretty_bytes(current_total_size)}), the max is {pretty_bytes(FILE_SIZE_TOTAL_LIMIT)}'
    
    await log_message(ctx,f'Looking for saves in {link}')
    
    try:
        ps4_saves,found_zips = get_only_ps4_saves_from_zip(zip_info)
    except InvalidBinFile as e:
        return str(e)
    
    found_zips_2 = [] # Just to not raise NameError later on
    
    async with TemporaryDirectory() if found_zips else nullcontext() as temp_store_zips:
        for i,zip_file in enumerate(found_zips):
            await log_message(ctx,f'Extracting subzip {zip_file} from {link}')
            
            here_the_zip = Path(temp_store_zips,f'z{i}')
            real_zip_path = here_the_zip / zip_file.path.name
            
            try:
                await extract_single_file(archive_name,zip_file.path,here_the_zip)
            except Exception as e:
                return f'Invalid archive after downloading it {link}, error when unpacking {type(e).__name__}: {e}'
            
            current_total_size -= zip_file.size
            
            await log_message(ctx,f'Checking if subzip {zip_file} from {link} is valid')
            try:
                zip_info = await get_archive_info(here_the_zip)
            except Exception as e:
                return f'Invalid archive after downloading it {link}, error when unpacking {type(e).__name__}: {e}'
            
            current_total_size += zip_info.total_uncompressed_size
            if current_total_size > FILE_SIZE_TOTAL_LIMIT:
                return f'The decompressed {link} is too big ({pretty_bytes(current_total_size)}), the max is {pretty_bytes(FILE_SIZE_TOTAL_LIMIT)}'

            try:
                ps4_saves_2,found_zips_2 = get_only_ps4_saves_from_zip(zip_info)
            except InvalidBinFile as e:
                return str(e)
            
            ps4_saves += [(bin_file,(white_file,real_zip_path,zip_file.path)) for bin_file,white_file in ps4_saves_2]
            
>>>>>>> dfffc37b

        if not ps4_saves:
<<<<<<< HEAD
            return f'*Oops, I couldnt find anything in your link* <:Cry:1272144629373997106>\n {link}\n*Please make sure your* **CUSAxxxxx** *folder only has your* **Two** *Savefiles inside it!*\n*If there is multiple folders/savefiles inside your folder, I will not find your desired savefile!*'
=======
            nested_archives_middle_text = ' we also only support one level of nested archives.' if found_zips_2 else ''
            return f'Could not find any saves in {link}, maybe you forgot to pack the whole CUSAxxxxx folder?{nested_archives_middle_text} your save has 2 files, a file and another file with same name but with `.bin` extension, also it needs to be in a folder with its name being a title id, eg CUSA12345. Otherwise I won\'t be able to find it!'
>>>>>>> dfffc37b
        
        try:
            ctx.ezwizard3_special_ctx_attr_special_save_files_thing
        except AttributeError:
            pass
        else:
            if ctx.ezwizard3_special_ctx_attr_special_save_files_thing == SpecialSaveFiles.ONLY_ALLOW_ONE_SAVE_FILES_CAUSE_IMPORT:#
                if len(ps4_saves) != 1:
                    return f'*The archive* {link} *has more then one save, we can only do 1 save at once for encrypt and import commands, please delete the other saves in this. If you want to upload the same decrypted save to mutiple encrypted saves (which you probably dont) set allow_mulit_enc to Yes*'
        
        if len(ps4_saves) > MAX_RESIGNS_PER_ONCE:
            return f'*The archive* {link} *has too many saves* {len(ps4_saves)}, *the max is* {MAX_RESIGNS_PER_ONCE} *remove* {len(ps4_saves) - MAX_RESIGNS_PER_ONCE} *saves and try again*'
        
        for bin_file,white_file in ps4_saves:
            if isinstance(white_file,tuple):
                white_file,current_white_file_archive_path,pretty_zip_file_path = white_file
                
                pretty_dir_name = make_folder_name_safe(pretty_zip_file_path / bin_file.parent)
            else:
                pretty_zip_file_path = ''
                current_white_file_archive_path = archive_name
                pretty_dir_name = make_folder_name_safe(bin_file.parent)
            
            new_path = Path(output_folder,pretty_dir_name,make_ps4_path(account_id,bin_file.parent.name))
            new_path.mkdir(exist_ok=True,parents=True) # TODO look into parents=True
<<<<<<< HEAD
            await log_message(ctx,f'*Mc Booooming!!* {white_file} {link}')
=======
            await log_message(ctx,f'Extracting {white_file} from {link} + {pretty_zip_file_path}')
>>>>>>> dfffc37b
            try:
                await extract_single_file(current_white_file_archive_path,white_file,new_path)
                await extract_single_file(current_white_file_archive_path,bin_file,new_path)
            except Exception as e:
                return f'*Oops.. Invalid archive after downloading it* {link}, *error when unpacking* {type(e).__name__}: {e}'
        return ''


async def get_direct_dl_link_from_mediafire_link(url: str) -> str:
    url_origin = url
    async with aiohttp.ClientSession() as session:
        for _ in range(10): # give it ten tries
            async with session.get(url) as response:
                if 'Content-Disposition' in response.headers:
                    # This is the file
                    break
                for line in (await response.text()).splitlines():
                    m = re.search(r'href="((http|https)://download[^"]+)', line)
                    if m:
                        url = m.groups()[0]
                        break
                else: # no break
                    raise Exception(f'Permission denied: {url_origin}. Maybe you need to change permission over Anyone with the link')
        else: # no break
            raise Exception(f'Too many tries on {url_origin} to get download link')
        return url


class ZapritFishKnownLinkError(str):
    def __new__(cls, value: object):
        obj = str.__new__(cls, value)
        return obj


async def download_direct_link(ctx: interactions.SlashContext,link: str, donwload_location: Path, validation: Callable[[str], str] = None, max_size: int = FILE_SIZE_TOTAL_LIMIT) -> Path | str | ZapritFishKnownLinkError:
    if not validation:
        validation = lambda x: ''

    new_link = extract_drive_file_id(link)
    if new_link:
        await log_message(ctx,f'*Working Magic gathering the file metadata from* {link}')
        try:
            zip_file = await get_file_info_from_id(new_link)
        except Exception as e:
            return f'**THIS LINK IS NOT PUBLIC** <a:pespepenotfunnyt:1272150300114944062>\n {link}\n*Please click share on your link* & **Give access to anybody with this link** <:Nice:1272144601033211924>'
        if validation_result := validation(zip_file.file_name_as_path):
            return f'{link} failed validation reason: {validation_result}'
        
        if zip_file.size > max_size:
            return f'The file {link} is too big ({pretty_bytes(zip_file.size)}), we only accept {pretty_bytes(max_size)}, if you think this is wrong please report it'
        if zip_file.size < 1:
            return f'The file {link} is too small lmao wyd'

        archive_name = Path(donwload_location,zip_file.file_name_as_path.name)
        try:
            await log_message(ctx,f'*Working Magic with your* {zip_file.file_name_as_path.name} *from* {link}')
            await download_file(zip_file.file_id,archive_name)
        except Exception:
            return f'blud thinks hes funny'
        return archive_name

    if extract_drive_folder_id(link):
        return f'For this option we do not take in folder urls {link}'
    
    link = link.replace('media.discordapp.net','cdn.discordapp.com')
    
    if 'mediafire.com' in link:
        await log_message(ctx,f'Getting direct download link from mediafire url {link}')
        try:
            link = await get_direct_dl_link_from_mediafire_link(link)
        except Exception as e:
            return f'Bad mediafire link {type(e).__name__}: {e} (we dont accept folders, if you passed in a folder)'
    # session_timeout = None
    # if link.startswith('https://zaprit.fish/dl_archive/'):
        # session_timeout = aiohttp.ClientTimeout(total=None,sock_connect=60*10,sock_read=60*10)
    # timeout=session_timeout in the aiohttp.ClientSession()
    async with aiohttp.ClientSession() as session:
        try:
            for try_attempt in range(6):
                async with session.get(link) as response:
                    if response.status == 200:
                        try:
                            filename = response.content_disposition.filename
                        except AttributeError:
                            filename = link.split('/')[-1].split('?')[0]
                        if not filename:
                            filename = link.split('/')[-1].split('?')[0]
                        if validation_result := validation(filename):
<<<<<<< HEAD
                            return f'{link} *failed validation reason:* {validation_result}'
                        file_size = response.headers.get('*Content-Length*')
                        if link.startswith('https://zaprit.fish/dl_archive/') or link.startswith('https://zaprit.fish/icon/'):
                            file_size = 3
                        if file_size is None:
                            return '*There was no Content-Length header*'
                        try:
                            file_size = int(file_size)
                        except ValueError:
                            return f'*Content-Length* {file_size!r} *was not a valid number*'
                        if file_size > max_size:
                            return f'*The file* {link} *is too big, I only accept* {pretty_bytes(max_size)}'
                        if file_size < 2:
                            return f'*The file {link} is too small man whats the fuck even is this lol*'
=======
                            return f'{link} failed validation reason: {validation_result}'
                        file_size: int | None | str = response.headers.get('Content-Length')
                        if file_size is None:
                            file_size = '? Bytes'
                        else:
                            try:
                                file_size = int(file_size)
                            except ValueError:
                                return f'Content-Length {file_size!r} was not a valid number'
                            if file_size > max_size:
                                return f'The file {link} is too big ({pretty_bytes(file_size)}), we only accept {pretty_bytes(max_size)}, if you think this is wrong please report it'
                            if file_size < 2:
                                return f'The file {link} is too small lmao'
                            file_size = pretty_bytes(file_size)
>>>>>>> dfffc37b
                        downloaded_size = 0
                        chunks_done = 0
                        direct_zip = Path(donwload_location,filename)
                        with open(direct_zip, 'wb') as f:
                            while True:
                                if not(chunks_done % AMNT_OF_CHUNKS_TILL_DOWNLOAD_BAR_UPDATE):
<<<<<<< HEAD
                                    await log_message(ctx,f'*Ive downloaded* {link} {pretty_bytes(downloaded_size)}')
=======
                                    await log_message(ctx,f'Downloading {link} {pretty_bytes(downloaded_size)}/{file_size}')
>>>>>>> dfffc37b
                                chunk = await response.content.read(DOWNLOAD_CHUNK_SIZE)
                                if not chunk:
                                    break
                                f.write(chunk)
                                downloaded_size += len(chunk)
                                chunks_done += 1
                                if downloaded_size > max_size:
<<<<<<< HEAD
                                    return f'*Oops* {link} *is too big,* *I only accept* {pretty_bytes(max_size)}'
                        await log_message(ctx,f'*Ive downloaded* {link} {pretty_bytes(downloaded_size)}')
=======
                                    return f'YOU LIED! {link} is too big ({pretty_bytes(downloaded_size)}), we only accept {pretty_bytes(max_size)}, if you think this is wrong please report it'
                        await log_message(ctx,f'Downloaded {link} {pretty_bytes(downloaded_size)}')
>>>>>>> dfffc37b
                        break
                    elif (response.status == 524) and link.startswith('https://zaprit.fish/dl_archive/'):
                        await log_message(ctx,f'*Slot ID* {link} *has never been downloaded before, so waiting 2 minutes to try downloading it again*')
                        await asyncio.sleep(2*60)
                        continue
                    else:
                        if link.startswith('https://zaprit.fish/dl_archive/') and (b"Level not found" in (await response.content.read(10_000_000))):
                            return ZapritFishKnownLinkError(f'The slot id {link} doesn\'t exist')
                        return f'*Oops, Failed to download* {link}. **Status code:** {response.status}'
            else: # no break, or return in this case
                return ZapritFishKnownLinkError(f'*Took too many tries to download* {link},\n*Retry the command*')
        except Exception as e:
            return make_error_message_if_verbose_or_not(ctx.author_id,f'*Invalid url* {link}','*maybe you copied the wrong link?*')
    return direct_zip



async def download_decrypted_savedata0_folder(ctx: interactions.SlashContext,link: str, output_folder: Path, allow_any_folder: bool, unpack_first_root_folder: bool) -> str:
    """
    For now at least, we are only gonna allow one encryption at a time
    """
    new_link = extract_drive_folder_id(link)
    if new_link:
        #ctx.ezwizard3_special_ctx_attr_noticemsg_google_drive_folders_not_needed_anymore_savedata0 = '**Since eZwizard3, you no longer have to upload decrypted saves as google drive folders, we support archives (zips, rars etc) contaning the savedata0 folder from any download link, (like discord file links) or use /file2url command**'
        await log_message(ctx,f'*Grabbing files metadata from folder* {link}')
        try:
            raw_files = await list_files_in_gdrive_folder(new_link,await gdrive_folder_link_to_name(new_link),False)
        except Exception as e:
            return f'**THIS LINK IS NOT PUBLIC**<a:pespepenotfunnyt:1272150300114944062>\n {link}\n*Please click share on your link* & **Give access to anybody with this link**<:Nice:1272144601033211924>'
        if not allow_any_folder:
            await log_message(ctx,f'*Looking for your savedata0 folder in* {link}')
            seen_savedata0_folders: set[GDriveFile] = {
                p
                for p in raw_files.values()
                if (not p.is_file) and (p.file_name_as_path.parts.count('savedata0') == 1) and ('__MACOSX' not in p.file_name_as_path.parts) and (not p.file_name_as_path.name.startswith('._'))
            }

            if not seen_savedata0_folders:
                return f'*Could not find any decrypted saves in* {link}, *make sure to put the decrypted save contents in a savedata0 folder and upload that, or use the /raw_encrypt_folder_type_2 command*'

            if len(seen_savedata0_folders) > 1:
                return f'*Too many decrypted saves in* {link},\n**Please note:**\n*Please make sure you have a* **Zipped CUSAXXXX & SaveData Folder** *If encrypting multiple files!\nOtherwise I only support encrypting* **1 ** *Save per command boss!*'
            for savedata0_folder in seen_savedata0_folders:
                pass
        else:
            savedata0_folder = await get_folder_info_from_id(new_link)
        await log_message(ctx,f'*Checking if* {link} *savedata0 folder is too big or not*')
        try:
            test = await get_gdrive_folder_size(savedata0_folder.file_id)
        except Exception:
            return 'blud thinks hes funny'
        if test[0] > FILE_SIZE_TOTAL_LIMIT:
<<<<<<< HEAD
            return f'*The decrypted save* {link} *is too big*\n*Maybe you uploaded a wrong file? max is* {pretty_bytes(FILE_SIZE_TOTAL_LIMIT)}'
=======
            return f'The decrypted save {link} is too big ({pretty_bytes(test[0])}), maybe you uploaded a wrong file to it? max is {pretty_bytes(FILE_SIZE_TOTAL_LIMIT)}'
>>>>>>> dfffc37b
        if test[1] > ZIP_LOOSE_FILES_MAX_AMT:
            return f'*The decrypted save* {link} *has too many loose files* ({test[1]}), *max is* {ZIP_LOOSE_FILES_MAX_AMT} *loose files*'

        await log_message(ctx,f'*ItzGhosty420\'s Savebot working magic!*\n{link}')
        Path(output_folder,'savedata0').mkdir(parents=True,exist_ok=True)# TODO maybe i dont gotta do this, but i am
        new_savedata0_folder_made = Path(output_folder,'savedata0')
        try:
            await download_folder(savedata0_folder.file_id,new_savedata0_folder_made)
        except Exception:
            return 'blud thinks hes funny'
        if unpack_first_root_folder:
            await log_message(ctx,f'*Doing magic with the file management in your save* {link}')
            checker = AsyncPath(new_savedata0_folder_made)
            thing_count = 0
            async for thing in checker.iterdir():
                thing_count += 1
            if thing_count != 1:
                return ''

            if await thing.is_file(): # This is incase a user sends a folder with a single file
                return ''

            async for file_name in thing.iterdir():
                await shutil.move(file_name,new_savedata0_folder_made)
            
        return ''
    
    async with TemporaryDirectory() as tp:
        direct_zip = await download_direct_link(ctx,link,tp,filename_valid_extension)
        if isinstance(direct_zip,str):
            return direct_zip
        return await extract_savedata0_decrypted_save(ctx,link,output_folder,direct_zip,allow_any_folder,unpack_first_root_folder)



async def extract_savedata0_decrypted_save(ctx: interactions.SlashContext,link: str, output_folder: Path, archive_name: Path, allow_any_folder: bool, unpack_first_root_folder: bool) -> str:
    await log_message(ctx,f'*Checking* {link} *if valid archive*')
    try:
        a = await get_archive_info(archive_name)
    except Exception as e:
        return f'*Invalid archive after downloading it* {link}, *error when unpacking* {type(e).__name__}: {e}'

    if a.total_uncompressed_size > FILE_SIZE_TOTAL_LIMIT:
<<<<<<< HEAD
        return f'*The decompressed* {link} *is too big, the max is* {pretty_bytes(FILE_SIZE_TOTAL_LIMIT)}'
=======
        return f'The decompressed {link} is too big ({pretty_bytes(a.total_uncompressed_size)}), the max is {pretty_bytes(FILE_SIZE_TOTAL_LIMIT)}'
>>>>>>> dfffc37b

    if len(a.files) > ZIP_LOOSE_FILES_MAX_AMT:
        return f'*The decompressed* {link} *has too many loose files* ({len(a.files)}),\n **max is** {ZIP_LOOSE_FILES_MAX_AMT} **loose files**'
    if not allow_any_folder:
        await log_message(ctx,f'*Scanning for decrypted saves in* {link}')
        seen_savedata0_folders: set[SevenZipFile] = {
            p
            for p in a.files.values()
            if (not p.is_file) and (p.path.parts.count('savedata0') == 1) and ('__MACOSX' not in p.path.parts) and (not p.path.name.startswith('._'))
        }
        if not seen_savedata0_folders:
            return f'*Could not find any decrypted saves in* {link}, *make sure to put the decrypted save contents in a savedata0 folder and archive that, or use the /raw_encrypt_folder_type_2 command*'

        if len(seen_savedata0_folders) > 1:
            return f'*Too many decrypted saves in* {link}, *we only support encrypting one save per command*'

        for savedata0_folder in seen_savedata0_folders:
            pass
        
        await log_message(ctx,f'*Nearly done, Extracting savedata0* {link}')
        try:
            await extract_single_file(archive_name,savedata0_folder.path,output_folder,'x')
        except Exception as e:
            return f'*Invalid archive after downloading* {link}, **error** {type(e).__name__}: {e}'
        if not savedata0_folder.path == Path('savedata0'):
            await log_message(ctx,f'*Doing some file management with* {link}')
            await shutil.move(Path(output_folder, savedata0_folder.path),output_folder)
            if savedata0_folder.path.parts[0] != Path('savedata0'):
                await shutil.rmtree(Path(output_folder,savedata0_folder.path.parts[0]))

        return ''
    else:
        await log_message(ctx,f'*Extracting decrypted save from* {link}')
        new_savedata0_folder_made = Path(output_folder,'savedata0')
        new_savedata0_folder_made.mkdir(parents=True, exist_ok=True)
        await extract_full_archive(archive_name,new_savedata0_folder_made,'x')
        if unpack_first_root_folder:
            await log_message(ctx,f'*Doing some file management with* {link}')
            checker = AsyncPath(new_savedata0_folder_made)
            thing_count = 0
            async for thing in checker.iterdir():
                thing_count += 1
            if thing_count != 1:
                return ''
            
            if await thing.is_file(): # This is incase a user sends a zip with a single file
                return ''
            
            async for file_name in thing.iterdir():
                await shutil.move(file_name,new_savedata0_folder_made)
        
async def download_ps4_saves(ctx: interactions.SlashContext,link: str, output_folder: Path, account_id: PS4AccountID) -> str:
    """\
    function to download ps4 encrypted saves from a user given link, if anything goes wrong then a string error is returned, otherwise empty string (falsely).
    the output_folder will contain the ps4 encrypted saves, itll be in a nice format that is ready for sending
    """
    new_link = extract_drive_folder_id(link)
    if new_link:
        #ctx.ezwizard3_special_ctx_attr_noticemsg_google_drive_folders_not_needed_anymore_encsaves = '**Since eZwizard3, you no longer have to upload saves as google drive folders, we support archives (zips, rars etc) contaning the CUSAxxxxx folder from any download link, (like discord file links) or use /file2url command**'
        
        await log_message(ctx,f'*Getting files metadata from folder*\n {link}')
        try:
            raw_files = await list_files_in_gdrive_folder(new_link,await gdrive_folder_link_to_name(new_link))
        except Exception as e:
            return f'**THIS LINK IS NOT PUBLIC**<a:pespepenotfunnyt:1272150300114944062>\n {link}\n*Please click share on your link* & **Give access to anybody with this link**<:Nice:1272144601033211924>'
        await log_message(ctx,f'*Looking for saves in the folder* {link}')
        ps4_saves = get_valid_saves_out_names_only(raw_files.values())
        
        if not ps4_saves:
            return f'*I couldnt find anything in your link* <:Cry:1272144629373997106>\n {link}\n*Please make sure your* **CUSAxxxxx** *folder only has your* **Two** *Savefiles inside it!*\n*If there is multiple folders/savefiles inside your folder, I will not find your desired savefile!*'
        total_ps4_saves_size = sum(x.bin_file.size + x.white_file.size for x in ps4_saves)

        try:
            ctx.ezwizard3_special_ctx_attr_special_save_files_thing
        except AttributeError:
            pass
        else:
            if ctx.ezwizard3_special_ctx_attr_special_save_files_thing == SpecialSaveFiles.ONLY_ALLOW_ONE_SAVE_FILES_CAUSE_IMPORT:#
                if len(ps4_saves) != 1:
                    return f'*The folder* {link} *has more then one save, we can only do 1 save at once for encrypt and import commands, if you want to upload the same decrypted save to mutiple encrypted saves set allow_mulit_enc to Yes*'

        if len(ps4_saves) > MAX_RESIGNS_PER_ONCE:
            return f'*The folder* {link} *has too many saves* {len(ps4_saves)}, *the max is* {MAX_RESIGNS_PER_ONCE} *remove* {len(ps4_saves) - MAX_RESIGNS_PER_ONCE} *saves and try again*'

        if total_ps4_saves_size > FILE_SIZE_TOTAL_LIMIT:
            return f'*The total number of saves in* {link} *is too big, the max size of saves is* {pretty_bytes(FILE_SIZE_TOTAL_LIMIT)}, {pretty_bytes(total_ps4_saves_size)} *is too big*'

        for bin_file,white_file in ps4_saves:
            if bin_file.size != 96:
                return f'*Invalid bin file* {bin_file.file_name_as_path} *found in* {link}'
            
            new_white_path = Path(output_folder, make_folder_name_safe(white_file.file_name_as_path.parent), make_ps4_path(account_id,white_file.file_name_as_path.parent.name),white_file.file_name_as_path.name)
            new_bin_path = Path(output_folder, make_folder_name_safe(bin_file.file_name_as_path.parent), make_ps4_path(account_id,bin_file.file_name_as_path.parent.name),bin_file.file_name_as_path.name)

            await log_message(ctx,f'*ItzGhosty420\'s Savebot working magic!* {white_file.file_name_as_path} *from* {link}')
            try:
                await download_file(white_file.file_id,new_white_path)
                await download_file(bin_file.file_id,new_bin_path)
            except Exception:
                return 'blud thinks hes funny'
        return ''


    async with TemporaryDirectory() as tp:
        direct_zip = await download_direct_link(ctx,link,tp,filename_valid_extension)
        if isinstance(direct_zip,str):
            if 'failed validation reason:' in direct_zip: # TODO this method means if i change the error msg in download_direct_link and not this, then this if statement never happens
                return f'{direct_zip} \n**(do not put decrypted saves into the save_files option)**'
            return direct_zip
        return await extract_ps4_encrypted_saves_archive(ctx,link,output_folder,account_id,direct_zip)

async def _upload_encrypted_to_ps4(bin_file: Path, white_file: Path, ftp_bin: str, ftp_white: str):
    async with aioftp.Client.context(CONFIG['ps4_ip'],2121) as ftp:
        # await log_message(ctx,f'Pwd to {SAVE_FOLDER_ENCRYPTED}')
        await ftp.change_directory(SAVE_FOLDER_ENCRYPTED)
        # await log_message(ctx,f'Uploading {pretty_save_dir} to PS4')
        await ftp.upload(bin_file,ftp_bin,write_into=True)
        await ftp.upload(white_file,ftp_white,write_into=True)
async def upload_encrypted_to_ps4(ctx: interactions.SlashContext, bin_file: Path, white_file: Path,parent_dir: Path, save_dir_ftp: str):
    ftp_bin = f'{save_dir_ftp}.bin'
    ftp_white = f'sdimg_{save_dir_ftp}'
    pretty_save_dir = white_file.relative_to(parent_dir)
    # await log_message(ctx,'Ensuring base save exists on PS4 before uploading')
    # async with MountSave(ps4,mem,int(CONFIG['user_id'],16),BASE_TITLE_ID,save_dir_ftp) as mp:
        # pass
    tick_tock_task = asyncio.create_task(log_message_tick_tock(ctx,'*Please Wait*'))
    async with mounted_saves_at_once:
        tick_tock_task.cancel()
        await log_message(ctx,f'*Uploading* {pretty_save_dir} *to Jailbroken 9.00 console & Working magic!* - *Please Wait*')
        custon_decss = lambda: asyncio.run(_upload_encrypted_to_ps4(bin_file, white_file, ftp_bin, ftp_white))
        await asyncio.get_running_loop().run_in_executor(None,custon_decss)


async def _download_encrypted_from_ps4(bin_file_out: Path, white_file_out: Path, ftp_bin: str, ftp_white: str):
    async with aioftp.Client.context(CONFIG['ps4_ip'],2121) as ftp:
        # await log_message(ctx,f'Pwd to {SAVE_FOLDER_ENCRYPTED}')
        await ftp.change_directory(SAVE_FOLDER_ENCRYPTED)
        # await log_message(ctx,f'Downloading {pretty_save_dir} from PS4')
        await ftp.download(ftp_bin,bin_file_out,write_into=True)
        await ftp.download(ftp_white,white_file_out,write_into=True)
async def download_encrypted_from_ps4(ctx: interactions.SlashContext, bin_file_out: Path, white_file_out: Path,parent_dir: Path, save_dir_ftp: str):
    ftp_bin = f'{save_dir_ftp}.bin'
    ftp_white = f'sdimg_{save_dir_ftp}'
    pretty_save_dir = white_file_out.relative_to(parent_dir)
    tick_tock_task = asyncio.create_task(log_message_tick_tock(ctx,'*Please Wait*'))
    async with mounted_saves_at_once:
        tick_tock_task.cancel()
        await log_message(ctx,f'*ItzGhosty420\'s Savebot working magic!* {pretty_save_dir}')
        custon_decss = lambda: asyncio.run(_download_encrypted_from_ps4(bin_file_out, white_file_out, ftp_bin, ftp_white))
        await asyncio.get_running_loop().run_in_executor(None,custon_decss)


async def resign_mounted_save(ctx: interactions.SlashContext | None, ftp: aioftp.Client,new_mount_dir:str, account_id: PS4AccountID) -> PS4AccountID:
    old_account_id = PS4AccountID('0000000000000000')
    try:
        await ftp.change_directory(Path(new_mount_dir,'sce_sys').as_posix())
        async with TemporaryDirectory() as tp:
            tp_param_sfo = Path(tp,'TEMPPPPPPPPPPparam_sfo')
            await ftp.download('param.sfo',tp_param_sfo,write_into=True)
            with open(tp_param_sfo,'rb+') as f:
                f.seek(0x15c)
                old_account_id = PS4AccountID.from_bytes(f.read(8))
                f.seek(0x15c)
                if account_id: # you're welcome @b.a.t.a.n.g (569531198490279957)
                    f.write(bytes(account_id))
            await ftp.upload(tp_param_sfo,'param.sfo',write_into=True)
    except Exception as e:
        if ctx:
            await log_message(ctx,f'*Something went wrong when resigning the save,* {type(e).__name__}: {e}, ignoring!')
    finally:
        return old_account_id


async def clean_base_mc_save(title_id: str, dir_name: str, blocks: int):
    ps4 = PS4Debug(CONFIG['ps4_ip'])
    async with MountSave(ps4,mem,int(CONFIG['user_id'],16),title_id,dir_name,blocks=blocks) as mp:
        if not mp:
            raise ValueError(f'bad {title_id}/{dir_name} reason: {mp.error_code} ({ERROR_CODE_LONG_NAMES.get(mp.error_code,"Missing Long Name")})')

async def delete_base_save_just_ftp(title_id: str, dir_name: str):
    async with aioftp.Client.context(CONFIG['ps4_ip'],2121) as ftp:
        await ftp.change_directory(f'{BASE_SAVEDATA_FOLDER}/{title_id}')
        await ftp.remove(f'sdimg_{dir_name}')
        await ftp.remove(f'{dir_name}.bin')
        
async def _apply_cheats_on_ps4(account_id: PS4AccountID, bin_file: Path, white_file: Path, parent_dir: Path, cheats: Sequence[CheatFunc], save_dir_ftp: str | tuple[str,str], pretty_save_dir: Path, mount_save_title_id: str, ctx_author_id: str, special_thing: SpecialSaveFiles | None) -> str | tuple[list | PS4AccountID | str] | tuple[ExpectedError,str]:
    ps4 = PS4Debug(CONFIG['ps4_ip'])
    try:
        async with MountSave(ps4,mem,int(CONFIG['user_id'],16),mount_save_title_id,save_dir_ftp) as mp:
            savedatax = mp.savedatax
            new_mount_dir = (MOUNTED_POINT / savedatax).as_posix()
            if not mp:
                return f'*Nope.. I couldn\'t mount your save*\n {pretty_save_dir} \n Because: {mp.error_code} ({ERROR_CODE_LONG_NAMES.get(mp.error_code,"Missing Long Name")}) (base save {mount_save_title_id}/{save_dir_ftp}),\n*I see* ``SCE_SAVE_DATA_ERROR_BROKEN`` *Maybe, retry the command, if I give this you issue again, the save is fucked, Please find a new save!*'
            # input(f'{mp}\n {new_mount_dir}')
            # We need to get real filename as the white_file.name can be differnt (such as a ` (1)` subfixed to it)
            async with aioftp.Client.context(CONFIG['ps4_ip'],2121) as ftp:
                try:
                    await ftp.change_directory(Path(new_mount_dir,'sce_sys').as_posix())
                    async with TemporaryDirectory() as tp:
                        tp_param_sfo = Path(tp,'TEMPPPPPPPPPPparam_sfo')
                        await ftp.download('param.sfo',tp_param_sfo,write_into=True)
                        with open(tp_param_sfo,'rb') as f:
                            f.seek(0x9F8)
                            real_name = b''.join(iter(lambda: f.read(1),b'\x00')).decode('ascii')
                except Exception:
                    return f'Bad save {pretty_save_dir} missing param.sfo or broken param.sfo'
            
            results = []
            for index, chet in enumerate(cheats):
                try:
                    # await log_message(ctx,'Connecting to PS4 ftp to do some cheats')
                    async with aioftp.Client.context(CONFIG['ps4_ip'],2121) as ftp:
                        await ftp.change_directory(new_mount_dir)
                        
                        # await log_message(ctx,f'Applying cheat {chet.pretty()} {index + 1}/{len(cheats)} for {pretty_save_dir}')
                        result = await chet.func(ftp,new_mount_dir,real_name,**chet.kwargs)
                    results.append(result) if result else None
                except Exception as e:
                    if isinstance(e,ExpectedError):
                        show_error_type = '' if type(e) == ExpectedError else f'{type(e).__name__}: ' 
                        return HasExpectedError(f'{show_error_type}{e}',pretty_save_dir)
                    return make_error_message_if_verbose_or_not(ctx_author_id,f'Could not apply cheat {chet.pretty()}to {pretty_save_dir}','')
            # await log_message(ctx,'Connecting to PS4 ftp to do resign')
            async with aioftp.Client.context(CONFIG['ps4_ip'],2121) as ftp:
                await ftp.change_directory(new_mount_dir) 
                # await log_message(ctx,f'Resigning {pretty_save_dir} to {account_id.account_id}')
                account_id_old = await resign_mounted_save(None,ftp,new_mount_dir,account_id)
            
            return_payload = results,account_id_old,real_name
            
            async with setting_global_image_lock:
                try:
                    extra_opt = ChangeSaveIconOption(int((Path(__file__).parent / 'DO_NOT_DELETE_OR_EDIT_global_image_watermark_option.txt').read_text()))
                except FileNotFoundError:
                    return return_payload
                
                img_path = (Path(__file__).parent / 'DO_NOT_DELETE_global_image_watermark.png')
                
                if not img_path.is_file():
                    return return_payload
                
                async with aioftp.Client.context(CONFIG['ps4_ip'],2121) as ftp:
                    await ftp.change_directory(new_mount_dir) 
                    try:
                        await change_save_icon(ftp,new_mount_dir,real_name,dl_link_image_overlay=img_path,option=extra_opt)
                    except Exception:
                        return make_error_message_if_verbose_or_not(ctx_author_id,f'Could not apply global watermark to {pretty_save_dir}','')
            return return_payload
    finally:
        if savedatax:
            async with aioftp.Client.context(CONFIG['ps4_ip'],2121) as ftp:
                try:
                    await ftp.change_directory(new_mount_dir) # check if we are still mounted
                except Exception:
                    pass#print(f'{type(e).__name__}: {e}')
                else:
                    await ftp.change_directory('/')
                    await ftp.change_directory(MOUNTED_POINT.as_posix())
                    try:
                        await ftp.remove(savedatax)
                    except Exception:
                        pass
                    await ftp.change_directory(savedatax)
                    await ftp.upload(Path(__file__).parent / 'savemount_py/backup_dec_save/sce_sys')
                    umount_p = await unmount_save(ps4,mem,mp)
                    if umount_p:
                        try:
                            await ftp.change_directory('/')
                            await ftp.change_directory(new_mount_dir) # check if we are still mounted
                        except Exception: pass
                        else:
                            # await log_user_error(ctx,WARNING_COULD_NOT_UNMOUNT_MSG)
                            # breakpoint()
                            return WARNING_COULD_NOT_UNMOUNT_MSG
                    return f'Could not unmount {pretty_save_dir} likley corrupted param.sfo or something went wrong with the bot, best to report it with the save you provided. If you did mcworld2ps4 try setting mc_encrypted_save_size higher'
async def apply_cheats_on_ps4(ctx: interactions.SlashContext,account_id: PS4AccountID, bin_file: Path, white_file: Path, parent_dir: Path, cheats: Sequence[CheatFunc], save_dir_ftp: str | tuple[str,str], special_thing: SpecialSaveFiles | str | None) -> str | tuple[list | PS4AccountID] | ExpectedError:
    if isinstance(special_thing,str):
        special_thing = None
    pretty_save_dir = white_file.relative_to(parent_dir)
    mount_save_title_id = BASE_TITLE_ID if isinstance(save_dir_ftp,str) else save_dir_ftp[1]
    
    if special_thing == SpecialSaveFiles.MINECRAFT_CUSTOM_SIZE_MCWORLD:
        for chet in cheats:
            if chet.kwargs.get('decrypted_save_folder'):
                await log_message(ctx,f'*ItzGhosty420\'s Savebot working magic!*')
                savedata0hehe = chet.kwargs.get('decrypted_save_folder') / 'savedata0'

                if not (savedata0hehe / 'level.dat').is_file():
                    return 'The mcworld file you sent, is not a valid mcworld file (missing level.dat file) perhaps you sent a folder or zip containg a mcworld, send the mcworld directly'
                
                if (savedata0hehe / 'sce_sys').is_dir():
                    await shutil.rmtree(savedata0hehe / 'sce_sys')
                (savedata0hehe / 'sce_sys').unlink(missing_ok=True)
                
                await shutil.copytree(Path(__file__).parent / 'savemount_py/backup_dec_save/sce_sys', savedata0hehe / 'sce_sys')
                
                da_blocks = chet.kwargs.pop('mc_encrypted_save_size')
                desc_before_find = b'BedrockWorldben@P5456\x00\x00\x00\x00\x00\x00\x00\x00\x00\x00\x00\x00\x00\x00\x00'
                with open(savedata0hehe / 'sce_sys/param.sfo','rb+') as f:
                    data = f.read()
                    desc_before_find_index = data.index(desc_before_find)
                    f.seek(desc_before_find_index - 8)
                    f.write(struct.pack('<q',da_blocks))
                    
                world_icon_jpeg_file = None
                
                if (savedata0hehe / 'world_icon.jpeg').is_file():
                    world_icon_jpeg_file = savedata0hehe / 'world_icon.jpeg'
                if (savedata0hehe / 'world_icon.jpg').is_file():
                    world_icon_jpeg_file = savedata0hehe / 'world_icon.jpg'
                if (savedata0hehe / 'world_icon.png').is_file():
                    world_icon_jpeg_file = savedata0hehe / 'world_icon.png'
                
                if world_icon_jpeg_file:
                    try:
                        with Image.open(world_icon_jpeg_file) as img:
                            pass
                    except Exception:
                        pass
                    else:
                        with Image.open(world_icon_jpeg_file) as img:
                            width, height = img.size
                            new_img = img.resize((int((width / height) * PS4_ICON0_DIMENSIONS[1]),PS4_ICON0_DIMENSIONS[1]),Image.Resampling.NEAREST)
                            new_img.save(savedata0hehe/'sce_sys/icon0.png')
                        
                new_name = None
                try:
                    with open(savedata0hehe / 'levelname.txt','r') as f:
                        new_name = f.read(0x80-1)
                except Exception:
                    pass
                
                if new_name:
                    pretty_save_dir = new_name
                    # desc_before_find = white_file.name.encode('ascii').ljust(0x24, b'\x00')
                    desc_before_find = b'BedrockWorldben@P5456\x00\x00\x00\x00\x00\x00\x00\x00\x00\x00\x00\x00\x00\x00\x00'
                    with open(savedata0hehe / 'sce_sys/param.sfo','rb+') as f:
                        data = f.read()
                        desc_before_find_index = data.index(desc_before_find)
                        f.seek(desc_before_find_index + len(desc_before_find))
                        f.write(new_name.encode('utf-8'))
                        
                        f.seek(desc_before_find_index)
                        f.write(white_file.name.encode('ascii').ljust(0x24, b'\x00'))
                
                await log_message(ctx,f'Checking for any resource/behaviour packs not added to json files')
                
                async def fix_packs(packs_json: str, packs_folder: str, pretty_thing: str):
                    try:
                        with open(savedata0hehe / packs_json,'r') as f:
                            resource_packs_json_list = json.loads(f.read())
                    except Exception:
                        await log_message(ctx,f'Could not load {packs_json} file, ignoring {pretty_thing} packs')
                    else:
                        if not (savedata0hehe / packs_folder).is_dir():
                            return await log_message(ctx,f'{packs_folder} doesnt exist')
                        for resource_folder in (savedata0hehe / packs_folder).iterdir():
                            try:
                                with open(resource_folder / 'manifest.json','r') as f:
                                    manifest = json.loads(f.read())
                            except Exception:
                                await log_message(ctx,f'Could not load manifest.json file for {resource_folder.name}, ignoring it')
                                continue
                            
                            try:
                                manifest_uuid = manifest['header']['uuid']
                            except Exception:
                                await log_message(ctx,f'Could not get uuid from manifest.json file for {resource_folder.name}, perhaps older or newer mcworld?')
                                continue
                            
                            try:
                                manifest_version = manifest['header']['version']
                            except Exception:
                                await log_message(ctx,f'Could not get version from manifest.json file for {resource_folder.name}, perhaps older or newer mcworld?')
                                continue
                            
                            for item in resource_packs_json_list:
                                if manifest_uuid == item['pack_id']:
                                    break
                            else: # no break
                                resource_packs_json_list.append({"pack_id":manifest_uuid,"version":manifest_version})
                                await log_message(ctx,f'Added {resource_folder.name} to {packs_json}')
                        try:
                            os.chmod(savedata0hehe / packs_json, S_IWRITE) # 7-Zip for some reason making extracted files read only, here we make it read and write for pack_json
                        except Exception:
                            pass
                        with open(savedata0hehe / packs_json,'w') as f:
                            f.write(json.dumps(resource_packs_json_list))
                
                await fix_packs('world_behavior_packs.json','behavior_packs','behaviour')
                await fix_packs('world_resource_packs.json','resource_packs','resource')
                cheats.append(CheatFunc(re_region,{'gameid':chet.kwargs.pop('gameid')}))

    await log_message(ctx,f'*ItzGhosty420\'s Savebot working magic!*\n{"".join(chet.pretty() for chet in cheats)} *to* {pretty_save_dir}')
    custon_decss = lambda: asyncio.run(_apply_cheats_on_ps4(account_id,bin_file,white_file,parent_dir,cheats,save_dir_ftp,pretty_save_dir,mount_save_title_id,ctx.author_id,special_thing))
    res = await asyncio.get_running_loop().run_in_executor(None,custon_decss)
    return res


async def _decrypt_saves_on_ps4(bin_file: Path, white_file: Path, parent_dir: Path,decrypted_save_ouput: Path, save_dir_ftp: str,decrypt_fun: DecFunc | None, pretty_save_dir: Path, ctx_author_id: str) -> str | None:
    ps4 = PS4Debug(CONFIG['ps4_ip'])
    try:
        async with MountSave(ps4,mem,int(CONFIG['user_id'],16),BASE_TITLE_ID,save_dir_ftp) as mp:
            savedatax = mp.savedatax
            new_mount_dir = (MOUNTED_POINT / savedatax).as_posix()
            if not mp:
                return f'Could not mount {pretty_save_dir}, reason: {mp.error_code} ({ERROR_CODE_LONG_NAMES.get(mp.error_code,"Missing Long Name")}) (base save {BASE_TITLE_ID}/{save_dir_ftp}), if you get SCE_SAVE_DATA_ERROR_BROKEN please try the command again, this is a known issue to sometimes happen, if happens consistently, then the save may really is broken'
            if decrypt_fun:
                # await log_message(ctx,f'Doing custom decryption {decrypt_fun.pretty()} for {pretty_save_dir}')
                async with aioftp.Client.context(CONFIG['ps4_ip'],2121) as ftp:
                    await ftp.change_directory(new_mount_dir)
                    try:
                        await decrypt_fun.func(ftp,new_mount_dir,white_file.name,decrypted_save_ouput,**decrypt_fun.kwargs)
                    except Exception:
                        return make_error_message_if_verbose_or_not(ctx_author_id,f'*I couldn\'t custom decrypt your save* {pretty_save_dir}.','')
            else:
                # await log_message(ctx,f'Downloading savedata0 folder from decrypted {pretty_save_dir}')
                async with aioftp.Client.context(CONFIG['ps4_ip'],2121) as ftp:
                    await ftp.change_directory(MOUNTED_POINT.as_posix())
                    await ftp.download(savedatax,decrypted_save_ouput / 'savedata0',write_into=True)
    finally:
        if savedatax:
            async with aioftp.Client.context(CONFIG['ps4_ip'],2121) as ftp:
                try:
                    await ftp.change_directory(new_mount_dir) # check if we are still mounted
                except Exception:
                    pass#print(f'{type(e).__name__}: {e}')
                else:
                    await ftp.change_directory('/')
                    await ftp.change_directory(MOUNTED_POINT.as_posix())
                    try:
                        await ftp.remove(savedatax)
                    except Exception:
                        pass
                    await ftp.change_directory(savedatax)
                    await ftp.upload(Path(__file__).parent / 'savemount_py/backup_dec_save/sce_sys')
                    umount_p = await unmount_save(ps4,mem,mp)
                    if umount_p:
                        try:
                            await ftp.change_directory('/')
                            await ftp.change_directory(new_mount_dir) # check if we are still mounted
                        except Exception: pass
                        else:
                            # await log_user_error(ctx,WARNING_COULD_NOT_UNMOUNT_MSG)
                            # breakpoint()
                            return WARNING_COULD_NOT_UNMOUNT_MSG
                    return f'Could not unmount {pretty_save_dir} likley corrupted param.sfo or something went wrong with the bot, best to report it with the save you provided. If you did mcworld2ps4 try setting mc_encrypted_save_size higher'
async def decrypt_saves_on_ps4(ctx: interactions.SlashContext, bin_file: Path, white_file: Path, parent_dir: Path,decrypted_save_ouput: Path, save_dir_ftp: str,decrypt_fun: DecFunc | None = None) -> str | None:
    pretty_save_dir = white_file.relative_to(parent_dir)

    # await log_message(ctx,f'Attempting to mount {pretty_save_dir}')
    if decrypt_fun:
        await log_message(ctx,f'*Adding custom decryption* {decrypt_fun.pretty()} *for* {pretty_save_dir}')
    else:
        await log_message(ctx,f'*ItzGhosty420\'s Savebot working magic!* {pretty_save_dir}')
    custon_decss = lambda: asyncio.run(_decrypt_saves_on_ps4(bin_file, white_file, parent_dir, decrypted_save_ouput, save_dir_ftp, decrypt_fun, pretty_save_dir,ctx.author_id))
    res = await asyncio.get_running_loop().run_in_executor(None,custon_decss)
    return res

def _zipping_time(ctx: interactions.SlashContext,link_for_pretty: str,results: Path, parent_dir: Path, new_zip_name: Path, custom_msg):
    with zipfile.ZipFile(new_zip_name,'w') as zp:
        for file in results.rglob('*'):
            zp.write(file,file.relative_to(parent_dir))


async def send_result_as_zip(ctx: interactions.SlashContext,link_for_pretty: str,results: Path, parent_dir: Path, new_zip_name: Path, custom_msg: str):
    global amnt_used_this_session
    await log_message(ctx,f'*Big mf files that takes extra steps lol, Nearly done, Please wait* **(2 more steps left)**\n {link_for_pretty}')
    await asyncio.to_thread(_zipping_time,ctx,link_for_pretty,results,parent_dir,new_zip_name,custom_msg)
    
    real_file_size = new_zip_name.stat().st_size
    if real_file_size > ATTACHMENT_MAX_FILE_SIZE:
        await log_message(ctx,f'*Finally on the* **(last step!)**\n*This mf savefile is..* ({pretty_bytes(real_file_size)} file)')
        try:
            google_drive_uploaded_user_zip_download_link = await google_drive_upload_file(new_zip_name,UPLOAD_SAVES_FOLDER_ID)
        except Exception as e:
            if 'storageQuotaExceeded' in str(e):
                pingers = ' '.join(f'<@{id}>' for id in CONFIG['bot_admins'])
                await log_message(ctx,f'oh no the bots owner gdrive is full, im giving you 2 minutes to ask {pingers} to clear some space')
                await asyncio.sleep(2*60)
                await log_message(ctx,f'*Finally on the* **(last step!)**\n*This mf savefile is.. lol* ({pretty_bytes(real_file_size)} file)')
                try:
                    google_drive_uploaded_user_zip_download_link = await google_drive_upload_file(new_zip_name,UPLOAD_SAVES_FOLDER_ID)
                except Exception as e2:
                    if 'storageQuotaExceeded' in str(e2):
                        await log_user_error(ctx,f'You were too late, owners gdrive is full! ask {pingers} to clear some space')
                        return
                    else:
                        raise
            else:
                raise
        await log_user_success(ctx,f'<:j_:1272151363530522655>*Hope you have Fun!!*<:Nice:1272144601033211924>\n<:labs_down:1272152021398454366>**Here is your resigned save!**<:labs_down:1272152021398454366>\n{google_drive_uploaded_user_zip_download_link}\n*Big ass savefile was* **({pretty_bytes(real_file_size)})**<:j_:1272151363530522655>')
    else:
        # await shutil.move(new_zip_name,new_zip_name.name)
        await log_message(ctx,f'*Finally uploading to Discord, Please wait!* **(last step!)**\n*This mf savefile is.. lol* ({pretty_bytes(real_file_size)} file)')
        await log_user_success(ctx,f'<:75271arrowcat3:1272162166203617353>*Hope you have Fun!!*<:Nice:1272144601033211924>\n<:labs_down:1272152021398454366>**Here is your resigned save!**<:labs_down:1272152021398454366>',file=str(new_zip_name))
        # os.remove(new_zip_name.name)
    amnt_used_this_session += 1
    if not is_in_test_mode():
        add_1_total_amnt_used()

############################00 Real commands stuff
def save_files_folder_structure_opt(func):
    return interactions.slash_option(
    name="folder_structure",
    description="How do you want the saves to be laid out in the finished zip?",
    required=True,
    opt_type=interactions.OptionType.INTEGER,
    choices=[ 
        interactions.SlashCommandChoice(name="Just the one PS4 folder, put duplicate saves in a other_saves folder (recommend option)", value=1),
        interactions.SlashCommandChoice(name="Put each save in its own folder (usefull for save sets) (old behaviour)", value=0),
    ]
    )(func)
def dec_enc_save_files(func):
    return interactions.slash_option(
    name="save_files",
    description="a google drive folder link containing your encrypted saves to be decrypted",
    required=True,
    opt_type=interactions.OptionType.STRING
    )(func)
def account_id_opt(func):
    return interactions.slash_option(
    name="account_id",
    description="The account id to resign the saves to, put in 0 for account id in database and 1 for no resign",
    required=True,
    max_length=16,
    min_length=1,
    opt_type=interactions.OptionType.STRING
    )(func)
def filename_p_opt(func):
    return interactions.slash_option(name='filename_p',description='If multiple files are found, it will look for a file with this name, put path if in folder',opt_type=interactions.OptionType.STRING,required=False)(func)# (like man4/mysave.sav)')
def verify_checksum_opt(func):
    return interactions.slash_option(name='verify_checksum',description='If set to true, then the command will fail if save has bad checksum (corrupted), default is True',required=False,opt_type=interactions.OptionType.BOOLEAN)(func)
def allow_mulit_enc_opt(func):
    return interactions.slash_option(
    name="allow_mulit_enc",
    description="Upload the same decrypted save to multiple encrypted saves? This is likely not what you want.",
    required=False,
    opt_type=interactions.OptionType.INTEGER,
    choices=[ 
        interactions.SlashCommandChoice(name="Yes i do, i know what im doing", value=True),
        interactions.SlashCommandChoice(name="No", value=False),
    ]
    )(func)


def get_enc_save_if_desc(save_files: str,/) -> str:
    for url,desc in CONFIG['built_in_save_links']:
        if save_files == desc:
            return url
    return save_files

def get_dl_link_if_desc(dl_link_thing: str,/) -> str:
    for url,desc in CONFIG['built_in_dl_links']:
        if dl_link_thing == desc:
            return url
    return dl_link_thing

async def pre_process_cheat_args(ctx: interactions.SlashContext,cheat_chain: Sequence[CheatFunc | DecFunc],chet_files_custom: Path, savedata0_folder:Path) -> bool:
    await log_message(ctx,f'Looking for any `dl_link`s or `savedata0`s to download')
    for cheat in cheat_chain:
        for arg_name,link in cheat.kwargs.items():
            if arg_name.startswith('dl_link'):
                if is_str_int(link) and int(link) > 1:
                    try:
                        link = get_saved_url(ctx.author_id,int(link))
                    except KeyError:
                        await log_user_error(ctx,f'You dont have any url saved for {link}, try running the file2url command again!')
                        return False
                link = get_dl_link_if_desc(link)
                await log_message(ctx,f'*ItzGhosty420\'s Savebot working magic!* {link} {arg_name}')
                result = await download_direct_link(ctx,link,chet_files_custom,max_size=DL_FILE_TOTAL_LIMIT,validation=filename_is_not_an_archive)
                if isinstance(result,str):
                    await log_user_error(ctx,result)
                    return False
                cheat.kwargs[arg_name] = result
            if isinstance(link,interactions.Attachment):
                await log_message(ctx,f'*ItzGhosty420\'s Savebot working magic!* {arg_name}')
                result = await download_direct_link(ctx,link.url,chet_files_custom,max_size=DL_FILE_TOTAL_LIMIT)
                if isinstance(result,str):
                    await log_user_error(ctx,result)
                    return False
                cheat.kwargs[arg_name] = result
            if arg_name in ('decrypted_save_file','decrypted_save_folder'):
                if isinstance(link,Path):
                    continue
                if is_str_int(link) and int(link) > 1:
                    try:
                        link = get_saved_url(ctx.author_id,int(link))
                    except KeyError:
                        await log_user_error(ctx,f'*You dont have any url saved for* {link}, *try running the file2url command again!*')
                        return False
                link = get_dl_link_if_desc(link)
                await log_message(ctx,f'*ItzGhosty420\'s Savebot working magic!* {link} *savedata0 folder*')
                result = await download_decrypted_savedata0_folder(ctx,link,savedata0_folder,arg_name=='decrypted_save_folder',cheat.kwargs['unpack_first_root_folder'])
                if result:
                    await log_user_error(ctx,result)
                    return False
                cheat.kwargs[arg_name] = savedata0_folder
            if arg_name == 'gameid' and (not is_ps4_title_id(link)):
                await log_user_error(ctx,f'*Invalid gameid* {link}')
                return False
            if arg_name.startswith('psstring'):
                link = link.encode('utf-8')
                for specparemcodelol in PARAM_SFO_SPECIAL_STRINGS:
                    link = link.replace(specparemcodelol.encode('ascii'),bytes.fromhex(specparemcodelol))
                    link = link.replace(specparemcodelol.encode('ascii').lower(),bytes.fromhex(specparemcodelol))
                if arg_name in ('psstring_new_name','psstring_new_desc') and len(link) >= 0x80:
                    await log_user_error(ctx,f'your string {link} is too long, max is 127 characters')
                    return False
                    
                cheat.kwargs[arg_name] = link
            if arg_name.endswith('_p'):
                cheat.kwargs[arg_name] = link.replace('\\','/')
    return True

async def base_do_dec(ctx: interactions.SlashContext,save_files: str, decrypt_fun: DecFunc | None = None):
    ctx = await set_up_ctx(ctx)
    await ps4_life_check(ctx)
    
    save_files = get_enc_save_if_desc(save_files)
        
    if is_in_test_mode() and not is_user_bot_admin(ctx.author_id):
        await log_user_error(ctx,CANT_USE_BOT_IN_TEST_MODE)
        return
    if (not CONFIG['allow_bot_usage_in_dms']) and (not ctx.channel):
        await log_user_error(ctx,CANT_USE_BOT_IN_DMS)
        return
    
    if is_str_int(save_files) and int(save_files) > 1:
        try:
            save_files = get_saved_url(ctx.author_id,int(save_files))
        except KeyError:
            await log_user_error(ctx,f'*You dont have any url saved for* {save_files}, *try running the file2url command again!*')
            return
    
    try:
        save_dir_ftp = await get_save_str()
    except SaveMountPointResourceError:
        await log_user_error(ctx,'*Ghosty\'s Bot is Coooooking!!!*, \n**please wait for a spot to free up**')
        return
    try:
        my_token = await get_time_as_string_token()
        async with TemporaryDirectory() as tp:
            enc_tp = Path(tp, 'enc_tp')
            enc_tp.mkdir()
            dec_tp = Path(tp, 'dec_tp')
            dec_tp.mkdir()

            if decrypt_fun:
                chet_files_custom = Path(tp, 'chet_files_custom')
                chet_files_custom.mkdir()
                savedata0_folder = Path(tp,'savedata0_folder')
                savedata0_folder.mkdir()
                if not await pre_process_cheat_args(ctx,(decrypt_fun,),chet_files_custom,savedata0_folder):
                    return

            download_ps4_saves_result = await download_ps4_saves(ctx,save_files,enc_tp,PS4AccountID('0000000000000000'))
            if download_ps4_saves_result:
                await log_user_error(ctx,download_ps4_saves_result)
                return
            for bin_file, white_file in list_ps4_saves(enc_tp):
                await upload_encrypted_to_ps4(ctx,bin_file,white_file,enc_tp,save_dir_ftp)
                pretty_folder_thing = white_file.relative_to(enc_tp).parts[0] + white_file.name
                new_dec = (dec_tp / pretty_folder_thing)
                new_dec.mkdir()
                tick_tock_task = asyncio.create_task(log_message_tick_tock(ctx,f'*Getting ready to mount* {pretty_folder_thing} /n'))
                async with mounted_saves_at_once:
                    tick_tock_task.cancel()
                    a = await decrypt_saves_on_ps4(ctx,bin_file,white_file,enc_tp,new_dec,save_dir_ftp,decrypt_fun)
                if a:
                    await log_user_error(ctx,a)
                    if a == WARNING_COULD_NOT_UNMOUNT_MSG:
                        breakpoint()
                    return
            your_saves_msg = '*savedata0 decrypted save*\n**(Please use /advanced_mode_export command instead)**'
            if decrypt_fun:
               your_saves_msg = (decrypt_fun.func.__doc__ or f'ItzGhosty420 ({decrypt_fun.func.__name__})').strip()
            await send_result_as_zip(ctx,save_files,dec_tp,dec_tp,Path(tp,my_token + '.zip'),your_saves_msg)
            return
    finally:
        await free_save_str(save_dir_ftp)


async def base_do_cheats(ctx: interactions.SlashContext, save_files: str,folder_structure: int,account_id: str, cheat: CheatFunc):
    ctx = await set_up_ctx(ctx)
    await ps4_life_check(ctx)
    
    save_files = get_enc_save_if_desc(save_files)

    if is_in_test_mode() and not is_user_bot_admin(ctx.author_id):
        await log_user_error(ctx,CANT_USE_BOT_IN_TEST_MODE)
        return
    if (not CONFIG['allow_bot_usage_in_dms']) and (not ctx.channel):
        await log_user_error(ctx,CANT_USE_BOT_IN_DMS)
        return

    if is_str_int(save_files) and int(save_files) > 1:
        try:
            save_files = get_saved_url(ctx.author_id,int(save_files))
        except KeyError:
            await log_user_error(ctx,f'*You dont have any url saved for* {save_files}, *try running the file2url command again!*')
            return

    account_id: str | PS4AccountID = account_id_from_str(account_id,ctx.author_id,ctx)
    if isinstance(account_id,str):
        await log_user_error(ctx,account_id)
        return

    if save_files == '0':
        add_cheat_chain(ctx.author_id,cheat)
        await log_user_success(ctx,f'*Added the cheat* {cheat.pretty()} *to your chain!*')
        return
        
    try:
        save_dir_ftp = await get_save_str()
    except SaveMountPointResourceError:
        await log_user_error(ctx,'*Ghosty\'s Bot is Cooooking*, **please wait for a spot to free up**')
        return
    try:
        my_token = await get_time_as_string_token()
        if save_files == SpecialSaveFiles.MINECRAFT_CUSTOM_SIZE_MCWORLD:
            mc_filename = f'BedrockWorld{my_token.replace("_","")}@P547'
            mc_base_title_id = 'CUSA00265'
            real_save_dir_ftp = mc_filename
            tick_tock_task = asyncio.create_task(log_message_tick_tock(ctx,f'*Getting ready to make base mc world* {real_save_dir_ftp}'))
            async with mounted_saves_at_once:
                tick_tock_task.cancel()
                await log_message(ctx,f'**Making base mc world** {real_save_dir_ftp}')
                owner_of_blocks_blocks = cheat.kwargs.get('mc_encrypted_save_size',None)
                assert isinstance(owner_of_blocks_blocks,int)
                custon_decss1 = lambda: asyncio.run(clean_base_mc_save(BASE_TITLE_ID,real_save_dir_ftp,blocks=owner_of_blocks_blocks))
                await asyncio.get_running_loop().run_in_executor(None,custon_decss1)
        elif isinstance(save_files,Lbp3BackupThing):
            mc_filename = save_files.start_of_file_name + my_token.replace("_","")
            mc_base_title_id = save_files.title_id
            real_save_dir_ftp = mc_filename
            tick_tock_task = asyncio.create_task(log_message_tick_tock(ctx,f'*Getting ready to make base lbp3 level backup* {real_save_dir_ftp} '))
            async with mounted_saves_at_once:
                tick_tock_task.cancel()
                await log_message(ctx,f'*Making base lbp3 level backup* {real_save_dir_ftp}')
                custon_decss1 = lambda: asyncio.run(clean_base_mc_save(BASE_TITLE_ID,real_save_dir_ftp,blocks=save_files.new_blocks_size))
                await asyncio.get_running_loop().run_in_executor(None,custon_decss1)
            await log_message(ctx,f'*Setting level filename to* {mc_filename}')
            temp_savedata0 = cheat.kwargs['decrypted_save_file']
            with open(temp_savedata0 / 'savedata0/sce_sys/param.sfo','rb+') as f:
                desc_before_find = b'BedrockWorldben@P5456\x00\x00\x00\x00\x00\x00\x00\x00\x00\x00\x00\x00\x00\x00\x00'
                data = f.read()
                desc_before_find_index = data.index(desc_before_find)
                f.seek(desc_before_find_index)
                f.write(mc_filename.encode('ascii'))
                
        else:
            real_save_dir_ftp = save_dir_ftp
        async with TemporaryDirectory() as tp:
            chet_files_custom = Path(tp, 'chet_files_custom')
            chet_files_custom.mkdir()
            enc_tp = Path(tp, 'enc_tp')
            enc_tp.mkdir()
            savedata0_folder = Path(tp,'savedata0_folder')
            savedata0_folder.mkdir()
            my_cheats_chain = get_cheat_chain(ctx.author_id) + [cheat]
            
            if not await pre_process_cheat_args(ctx,my_cheats_chain,chet_files_custom,savedata0_folder):
                return
            

            if save_files == SpecialSaveFiles.MINECRAFT_CUSTOM_SIZE_MCWORLD or isinstance(save_files,Lbp3BackupThing):
                mc_new_white_path = Path(enc_tp, make_ps4_path(account_id,mc_base_title_id),mc_filename)
                mc_new_bin_path = Path(enc_tp , make_ps4_path(account_id,mc_base_title_id),mc_filename+'.bin')
                
                mc_new_white_path.parent.mkdir(parents=True)

                mc_new_white_path.write_bytes(b'\xFF')
                mc_new_bin_path.write_bytes(b'\xFF')
            else:
                download_ps4_saves_result = await download_ps4_saves(ctx,save_files,enc_tp,account_id)
                if download_ps4_saves_result:
                    await log_user_error(ctx,download_ps4_saves_result)
                    return
            real_names = []
            results_big = []
            got_expected_errors = False
            for bin_file, white_file in (done_ps4_saves := list(list_ps4_saves(enc_tp))):
                if save_files == SpecialSaveFiles.MINECRAFT_CUSTOM_SIZE_MCWORLD:
                    pass
                elif isinstance(save_files,Lbp3BackupThing):
                    pass
                else:
<<<<<<< HEAD
                    download_ps4_saves_result = await download_ps4_saves(ctx,save_files,enc_tp,account_id)
                    if download_ps4_saves_result:
                        await log_user_error(ctx,download_ps4_saves_result)
                        return
                real_names = []
                results_big = []
                for bin_file, white_file in (done_ps4_saves := list(list_ps4_saves(enc_tp))):
                    if save_files == SpecialSaveFiles.MINECRAFT_CUSTOM_SIZE_MCWORLD:
                        pass
                    elif isinstance(save_files,Lbp3BackupThing):
                        pass
                    else:
                        await upload_encrypted_to_ps4(ctx,bin_file,white_file,enc_tp,real_save_dir_ftp)
                    pretty_folder_thing = white_file.relative_to(enc_tp).parts[0] + white_file.name
                    tick_tock_task = asyncio.create_task(log_message_tick_tock(ctx,f'*Getting ready to mount* {pretty_folder_thing}'))
                    async with mounted_saves_at_once:
                        tick_tock_task.cancel()
                        a: tuple[list[CheatFuncResult],PS4AccountID] = await apply_cheats_on_ps4(ctx,account_id,bin_file,white_file,enc_tp,my_cheats_chain,real_save_dir_ftp,save_files)
                    if isinstance(a,str):
                        await log_user_error(ctx,a)
                        if a == WARNING_COULD_NOT_UNMOUNT_MSG:
                            breakpoint()
                        return
                    results_small,old_account_id,real_name = a
                    await download_encrypted_from_ps4(ctx,bin_file,white_file,enc_tp,real_save_dir_ftp)
                    real_names.append(real_name)
                    results_big.append(results_small)
            
            await log_message(ctx,f'*Making sure file names in* {save_files} *are all correct*')
=======
                    await upload_encrypted_to_ps4(ctx,bin_file,white_file,enc_tp,real_save_dir_ftp)
                pretty_folder_thing = white_file.relative_to(enc_tp).parts[0] + white_file.name
                tick_tock_task = asyncio.create_task(log_message_tick_tock(ctx,f'Getting ready to mount {pretty_folder_thing} (this may take a while if mutiple slots are in use)'))
                async with mounted_saves_at_once:
                    tick_tock_task.cancel()
                    a: tuple[list[CheatFuncResult],PS4AccountID] = await apply_cheats_on_ps4(ctx,account_id,bin_file,white_file,enc_tp,my_cheats_chain,real_save_dir_ftp,save_files)
                if a == WARNING_COULD_NOT_UNMOUNT_MSG:
                    breakpoint()
                
                if isinstance(a,HasExpectedError):
                    got_expected_errors = True
                    results_big.append(a)
                    continue
                    
                if isinstance(a,str):
                    await log_user_error(ctx,a)
                    return
                results_small,old_account_id,real_name = a
                await download_encrypted_from_ps4(ctx,bin_file,white_file,enc_tp,real_save_dir_ftp)
                real_names.append(real_name)
                results_big.append(results_small)
            
            if got_expected_errors:
                save_msgs = ''.join(f'{x[1]}:\n```{x[0]}```\n' for x in results_big)
                await log_user_success(ctx,f'Got your messages\n\n{save_msgs}')
                return
                
            await log_message(ctx,f'Making sure file names in {save_files} are all correct')
>>>>>>> dfffc37b
            found_fakes = False
            for real_name, (bin_file, white_file) in zip(real_names, done_ps4_saves, strict=True):
                if white_file.name != real_name:
                    await log_message(ctx,f'*Renaming* **{white_file.name}**\n *To* **{real_name}**')
                    try:
                        white_file.rename(white_file.parent / real_name)
                    except FileExistsError:
                        ben_white: Path = white_file.parent / real_name
                        ben_bin: Path = bin_file.parent / (real_name + '.bin')
                        
                        if not ben_white.is_file():
                            raise AssertionError(f'{white_file} -> {ben_white}')
                        if not ben_bin.is_file():
                            raise AssertionError(f'{bin_file} -> {ben_bin}')
                        
                        folder_above_ps4 = white_file.parent.parent.parent.parent.parent
                        for _ in range(20):
                            cooler_folder_above_ps4 = folder_above_ps4.parent / (f'RENAMED_SAVE_NUM{os.urandom(4).hex()}_{folder_above_ps4.name}')
                            if cooler_folder_above_ps4.is_file():
                                raise AssertionError(f'{cooler_folder_above_ps4 = } should not be a file at this moment')
                            if not cooler_folder_above_ps4.is_dir():
                                break
                        else: # no break
                            raise AssertionError('wtf extremely bad luck')


                        (cooler_folder_above_ps4 / white_file.parent.relative_to(folder_above_ps4)).mkdir(parents=True)

                        white_file = white_file.rename(cooler_folder_above_ps4 / white_file.relative_to(folder_above_ps4))
                        bin_file = bin_file.rename(cooler_folder_above_ps4 / bin_file.relative_to(folder_above_ps4))
                        
                        white_file.rename(white_file.parent / real_name)

                    bin_file.rename(bin_file.parent / (real_name + '.bin'))
                    found_fakes = True
            
            if found_fakes:
                await log_message(ctx,f'Refreshing {save_files} internal list 1/2')
                done_ps4_saves = list(list_ps4_saves(enc_tp))
                
            await log_message(ctx,f'*looking through results to do some renaming for* {save_files}')
            for results, (bin_file, white_file) in zip(results_big, done_ps4_saves, strict=True):
                for savename, gameid in results:
                    if savename:
                        try:
                            white_file = white_file.rename(white_file.parent / savename)
                        except FileExistsError:
                            ben_white: Path = white_file.parent / savename
                            ben_bin: Path = bin_file.parent / (savename + '.bin')
                            
                            if not ben_white.is_file():
                                raise AssertionError(f'{white_file} -> {ben_white}')
                            if not ben_bin.is_file():
                                raise AssertionError(f'{bin_file} -> {ben_bin}')
                            
                            folder_above_ps4 = white_file.parent.parent.parent.parent.parent
                            for _ in range(20):
                                cooler_folder_above_ps4 = folder_above_ps4.parent / (f'RE_REGIONED_SAVE_NUM{os.urandom(4).hex()}_{folder_above_ps4.name}')
                                if cooler_folder_above_ps4.is_file():
                                    raise AssertionError(f'{cooler_folder_above_ps4 = } should not be a file at this moment')
                                if not cooler_folder_above_ps4.is_dir():
                                    break
                            else: # no break
                                raise AssertionError('wtf extremely bad luck')


                            (cooler_folder_above_ps4 / white_file.parent.relative_to(folder_above_ps4)).mkdir(parents=True)

                            white_file = white_file.rename(cooler_folder_above_ps4 / white_file.relative_to(folder_above_ps4))
                            bin_file = bin_file.rename(cooler_folder_above_ps4 / bin_file.relative_to(folder_above_ps4))
                            
                            white_file = white_file.rename(white_file.parent / savename)

                        bin_file = bin_file.rename(bin_file.parent / (savename + '.bin'))
                        print(f'{white_file = }')
                    if gameid:
                        new_gameid_folder = white_file.parent.parent / gameid
                        new_gameid_folder.mkdir(exist_ok=True)
                        
                        white_file = white_file.rename(new_gameid_folder / white_file.name)
                        bin_file = bin_file.rename(new_gameid_folder / bin_file.name)
            
            if not account_id:
                have_not_done_at_least_1_account_id_change = False
                await log_message(ctx,f'*Refreshing* {save_files} internal list 2/2')
                done_ps4_saves = list(list_ps4_saves(enc_tp))
                for bin_file, white_file in done_ps4_saves:
                    try:
                        white_file.parent.parent.rename(white_file.parent.parent.parent / old_account_id.account_id)
                    except FileNotFoundError:
                        if not have_not_done_at_least_1_account_id_change:
                            raise
                    have_not_done_at_least_1_account_id_change = True
<<<<<<< HEAD
            if False:
                await log_message(ctx,'*cleaning up the things you did*')
                await log_user_error(ctx,'*unimplemented*')
                return
=======
>>>>>>> dfffc37b
            
            if folder_structure == 1:
                await log_message(ctx,f'Putting all saves in one PS4 folder in {save_files}')
                def long_lambda():
                    enc_tp_other_saves = (enc_tp / 'other_saves')
                    enc_tp_other_saves.mkdir()
                    for x in enc_tp.iterdir():
                        if x.name == 'other_saves':
                            continue
                        x.rename(Path(x.parent,'other_saves',x.name))
                    
                    new_ps4_path = Path(enc_tp,'PS4/SAVEDATA',account_id.account_id)
                    new_ps4_path.mkdir(exist_ok=True,parents=True)
                    
                    for x in enc_tp_other_saves.rglob('*'):
                        if not x.is_file():
                            continue
                        assert is_ps4_title_id(x.parent.name)
                        
                        (new_ps4_path / x.parent.name).mkdir(exist_ok=True)
                        new_save_file_path = new_ps4_path / x.parent.name / x.name
                        if new_save_file_path.is_file():
                            continue
                        x.rename(new_save_file_path)
                
                await asyncio.get_running_loop().run_in_executor(None,long_lambda)
                
            await log_message(ctx,f'Deleting empty folders in {save_files}')
            await asyncio.get_running_loop().run_in_executor(None,lambda: delete_empty_folders(enc_tp))

            await send_result_as_zip(ctx,save_files,enc_tp,enc_tp,Path(tp,my_token + '.zip'),(cheat.func.__doc__ or f'ItzGhosty420 ({cheat.func.__name__})').strip())
            return
    finally:
        await free_save_str(save_dir_ftp)
        delete_chain(ctx.author_id)
        if save_files == SpecialSaveFiles.MINECRAFT_CUSTOM_SIZE_MCWORLD or isinstance(save_files,Lbp3BackupThing):
            custon_decss1 = lambda: asyncio.run(delete_base_save_just_ftp(BASE_TITLE_ID,real_save_dir_ftp))
            await asyncio.get_running_loop().run_in_executor(None,custon_decss1)  # TODO could be dangerous we are not using the mounted_saves_at_once sempahore

############################01 Custom decryptions
@interactions.slash_command(name="raw_decrypt_folder",description=f"use /advanced_mode_export instead (max {MAX_RESIGNS_PER_ONCE} save per command)")
@dec_enc_save_files
async def do_raw_decrypt_folder(ctx: interactions.SlashContext,save_files: str):
    await base_do_dec(ctx,save_files)

# @interactions.slash_command(name="ps4saves_to_mcworlds",description=f"use /advanced_mode_export instead (max {MAX_RESIGNS_PER_ONCE} save per command)")
# @dec_enc_save_files
# async def do_raw_decrypt_folder(ctx: interactions.SlashContext,save_files: str):
    # await base_do_dec(ctx,save_files)
# ctx.ezwizard3_special_ctx_attr_special_save_files_thing

async def export_dl2_save(ftp: aioftp.Client, mount_dir: str, save_name_for_dec_func: str, decrypted_save_ouput: Path,/,*,filename_p: str | None = None):
    """
    Exported dl2 file
    """
    await ftp.change_directory(mount_dir)
    files = [(path,info) for path, info in (await ftp.list(recursive=True)) if info['type'] == 'file' and path.parts[0] != 'sce_sys']
    try:
        ftp_save, = files
    except ValueError:
        if filename_p is None:
            raise ValueError(f'we found \n{chr(10).join(str(e[0]) for e in files)}\n\ntry putting one of these in the filename_p option') from None
        
        for path,info in files:
            if str(path).replace('\\','/').casefold() == filename_p.casefold():
                ftp_save = (path,info)
                break
        else: # nobreak
            raise ValueError(f'we could not find the {filename_p} file, we found \n{chr(10).join(str(e[0]) for e in files)}\n\ntry putting one of these in the filename_p option') from None
    
    await ftp.download(ftp_save[0],decrypted_save_ouput)
    
    downloaded_ftp_save: Path = decrypted_save_ouput / ftp_save[0]
    
    with gzip.open(downloaded_ftp_save, 'rb') as f_in:
        with open(downloaded_ftp_save.with_suffix('.gz'), 'wb') as f_out: # its not a gz file but i dont care i just want it to work
            await shutil.copyfileobj(f_in, f_out)
    os.replace(downloaded_ftp_save.with_suffix('.gz'),downloaded_ftp_save)


async def export_xenoverse_2_sdata000_dat_file(ftp: aioftp.Client, mount_dir: str, save_name_for_dec_func: str, decrypted_save_ouput: Path,/,*,filename_p: str | None = None,verify_checksum: bool = True):
    """
    Exported xenoverse 2 SDATAXXX.DAT file
    """
    await ftp.change_directory(mount_dir)
    files = [(path,info) for path, info in (await ftp.list(recursive=True)) if info['type'] == 'file' and path.parts[0] != 'sce_sys']
    try:
        ftp_save, = files
    except ValueError:
        if filename_p is None:
            raise ValueError(f'we found \n{chr(10).join(str(e[0]) for e in files)}\n\ntry putting one of these in the filename_p option') from None
        
        for path,info in files:
            if str(path).replace('\\','/').casefold() == filename_p.casefold():
                ftp_save = (path,info)
                break
        else: # nobreak
            raise ValueError(f'we could not find the {filename_p} file, we found \n{chr(10).join(str(e[0]) for e in files)}\n\ntry putting one of these in the filename_p option') from None
    
    await ftp.download(ftp_save[0],decrypted_save_ouput)
    
    downloaded_ftp_save: Path = decrypted_save_ouput / ftp_save[0]

    with open(downloaded_ftp_save, 'rb') as f_in:
        with open(downloaded_ftp_save.with_suffix('.bin'), 'wb') as f_out: # its not a gz file but i dont care i just want it to work
            decrypt_xenoverse2_ps4(f_in,f_out,check_hash=verify_checksum)
    os.replace(downloaded_ftp_save.with_suffix('.bin'),downloaded_ftp_save)
# @interactions.slash_option(name='verify_checksum',description='If set to true, then the command will fail if save has bad checksum (corrupted), default is True',required=False,opt_type=interactions.OptionType.BOOLEAN)


async def export_red_dead_redemption_2_or_gta_v_file(ftp: aioftp.Client, mount_dir: str, save_name_for_dec_func: str, decrypted_save_ouput: Path,/,*,filename_p: str | None = None):
    """
    Exported Red Dead Redemption 2 or Grand Theft Auto V savedata
    """
    await ftp.change_directory(mount_dir)
    files = [(path,info) for path, info in (await ftp.list(recursive=True)) if info['type'] == 'file' and path.parts[0] != 'sce_sys']
    try:
        ftp_save, = files
    except ValueError:
        if filename_p is None:
            raise ValueError(f'we found \n{chr(10).join(str(e[0]) for e in files)}\n\ntry putting one of these in the filename_p option') from None
        
        for path,info in files:
            if str(path).replace('\\','/').casefold() == filename_p.casefold():
                ftp_save = (path,info)
                break
        else: # nobreak
            raise ValueError(f'we could not find the {filename_p} file, we found \n{chr(10).join(str(e[0]) for e in files)}\n\ntry putting one of these in the filename_p option') from None
    
    await ftp.download(ftp_save[0],decrypted_save_ouput)
    
    downloaded_ftp_save: Path = decrypted_save_ouput / ftp_save[0]
    
    with open(downloaded_ftp_save,'rb') as f:
        decrypted_rdr2_data = auto_encrypt_decrypt(f)
    with open(downloaded_ftp_save,'wb') as f:
        f.write(decrypted_rdr2_data)


async def export_single_file_any_game(ftp: aioftp.Client, mount_dir: str, save_name_for_dec_func: str, decrypted_save_ouput: Path,/,*,filename_p: str | None = None):
    """
    Exported file (if it dont work please report to Zhaxxy what game it is)
    """
    await ftp.change_directory(mount_dir)
    files = [(path,info) for path, info in (await ftp.list(recursive=True)) if info['type'] == 'file' and path.parts[0] != 'sce_sys']
    try:
        ftp_save, = files
    except ValueError:
        if filename_p is None:
            raise ValueError(f'we found \n{chr(10).join(str(e[0]) for e in files)}\n\ntry putting one of these in the filename_p option') from None
        
        for path,info in files:
            if str(path).replace('\\','/').casefold() == filename_p.casefold():
                ftp_save = (path,info)
                break
        else: # nobreak
            raise ValueError(f'we could not find the {filename_p} file, we found \n{chr(10).join(str(e[0]) for e in files)}\n\ntry putting one of these in the filename_p option') from None
    
    await ftp.download(ftp_save[0],decrypted_save_ouput)


game_dec_functions = { # Relying on the dict ordering here, "Game not here (might not work)" should be at bottom
    'Dying Light 2 Stay Human': export_dl2_save,
    'Grand Theft Auto V': export_red_dead_redemption_2_or_gta_v_file,
    'Red Dead Redemption 2': export_red_dead_redemption_2_or_gta_v_file,
    'DRAGON BALL XENOVERSE 2': export_xenoverse_2_sdata000_dat_file,
    'Game not here (might not work)': export_single_file_any_game,
}


@interactions.slash_command(name='advanced_mode_export',description="This is Save Wizard Advanced Mode! Easily Export/decrypt your save!")
@dec_enc_save_files
@interactions.slash_option(name='game',
    description='The game you want to export/decrypt saves of',
    opt_type=interactions.OptionType.STRING,
    required=True,
    choices=[
        interactions.SlashCommandChoice(name=gamenamey, value=gamenamey) for gamenamey in game_dec_functions.keys()
    ])
@filename_p_opt
async def do_multi_export(ctx: interactions.SlashContext,save_files: str,**kwargs): # TODO allow custom args for differnt dec functions, like verify_checksum
    export_func = game_dec_functions[kwargs.pop('game')]
    await base_do_dec(ctx,save_files,DecFunc(export_func,kwargs))
###########################0 Custom cheats
cheats_base_command = interactions.SlashCommand(name="cheats", description="Commands for custom cheats for some games")

async def do_nothing(ftp: aioftp.Client, mount_dir: str, save_name: str): """Resigned Saves"""
DUMMY_CHEAT_FUNC = CheatFunc(do_nothing,{})
@interactions.slash_command(name="resign", description=f"Resign any PS4 save to your account!")
@interactions.slash_option('save_files','The save files to resign too',interactions.OptionType.STRING,True)
@save_files_folder_structure_opt
@account_id_opt
async def do_resign(ctx: interactions.SlashContext,save_files: str,folder_structure: int,account_id: str):
    await base_do_cheats(ctx,save_files,folder_structure,account_id,DUMMY_CHEAT_FUNC)

async def install_mods_for_lbp3_ps4(ftp: aioftp.Client, mount_dir: str, save_name: str,/,*,ignore_plans = False, **mod_files: Path):
    """
    LittleBigPlanet .mod files encrypted
    """
    await ftp.change_directory(mount_dir)
    files = [(path,info) for path, info in (await ftp.list(recursive=True)) if info['type'] == 'file' and path.parts[0] != 'sce_sys']
    try:
        ftp_save, = files
    except ValueError:
        raise ValueError('Too many files in the save, likley not a lbp3 big save or level backup') from None
    
    if ftp_save[0].name.startswith('bigfart'):
        is_l0 = False
    elif ftp_save[0].name == ('L0'):
        is_l0 = True
    else:
        raise ValueError(f'Invalid bigfart or level backup file {ftp_save[0].name}')
        
    async with TemporaryDirectory() as tp:
        sa = Path(tp,'bigfart_or_l0_level_backup')
        await ftp.download(ftp_save[0],sa,write_into=True)
        
        def _do_the_install_lbp3_ps4_mods_lcoal(): install_mods_to_bigfart(sa,mod_files.values(),install_plans = not ignore_plans, is_ps4_level_backup = is_l0)
        await asyncio.get_running_loop().run_in_executor(None, _do_the_install_lbp3_ps4_mods_lcoal)
        await ftp.upload(sa,ftp_save[0],write_into=True)


littlebigplanet_3 = cheats_base_command.group(name="littlebigplanet_3", description="Cheats for LittleBigPlanet 3")
@littlebigplanet_3.subcommand(sub_cmd_name="install_mods", sub_cmd_description="Install .mod files to a level backup or LBPxSAVE (bigfart)")
@interactions.slash_option('save_files','The level backup or profile backup to install the mods too',interactions.OptionType.STRING,True)
@save_files_folder_structure_opt
@account_id_opt
@interactions.slash_option(
    name = 'ignore_plans',
    description='Do you want to ignore .plan files in the mods? default is False',
    required=False,
    opt_type=interactions.OptionType.BOOLEAN
)
@interactions.slash_option(
    name = 'dl_link_mod_file1',
    description='A mod file to install to a level backup or LBPxSAVE (bigfart), from toolkit/workbench',
    required=False,
    opt_type=interactions.OptionType.STRING
)
@interactions.slash_option(
    name = 'dl_link_mod_file2',
    description='A mod file to install to a level backup or LBPxSAVE (bigfart), from toolkit/workbench',
    required=False,
    opt_type=interactions.OptionType.STRING
)
@interactions.slash_option(
    name = 'dl_link_mod_file3',
    description='A mod file to install to a level backup or LBPxSAVE (bigfart), from toolkit/workbench',
    required=False,
    opt_type=interactions.OptionType.STRING
)
@interactions.slash_option(
    name = 'dl_link_mod_file4',
    description='A mod file to install to a level backup or LBPxSAVE (bigfart), from toolkit/workbench',
    required=False,
    opt_type=interactions.OptionType.STRING
)
@interactions.slash_option(
    name = 'dl_link_mod_file5',
    description='A mod file to install to a level backup or LBPxSAVE (bigfart), from toolkit/workbench',
    required=False,
    opt_type=interactions.OptionType.STRING
)
@interactions.slash_option(
    name = 'dl_link_mod_file6',
    description='A mod file to install to a level backup or LBPxSAVE (bigfart), from toolkit/workbench',
    required=False,
    opt_type=interactions.OptionType.STRING
)
@interactions.slash_option(
    name = 'dl_link_mod_file7',
    description='A mod file to install to a level backup or LBPxSAVE (bigfart), from toolkit/workbench',
    required=False,
    opt_type=interactions.OptionType.STRING
)
@interactions.slash_option(
    name = 'dl_link_mod_file8',
    description='A mod file to install to a level backup or LBPxSAVE (bigfart), from toolkit/workbench',
    required=False,
    opt_type=interactions.OptionType.STRING
)
@interactions.slash_option(
    name = 'dl_link_mod_file9',
    description='A mod file to install to a level backup or LBPxSAVE (bigfart), from toolkit/workbench',
    required=False,
    opt_type=interactions.OptionType.STRING
)
@interactions.slash_option(
    name = 'dl_link_mod_file10',
    description='A mod file to install to a level backup or LBPxSAVE (bigfart), from toolkit/workbench',
    required=False,
    opt_type=interactions.OptionType.STRING
)
async def do_lbp3_install_mods(ctx: interactions.SlashContext,save_files: str,folder_structure: int,account_id: str, **kwargs):
    if not any(key.startswith('dl_link_mod_file') for key in kwargs.keys()):
        ctx = await set_up_ctx(ctx)
        return await log_user_error(ctx,'Please give at least 1 dl_link_mod_file')
    await base_do_cheats(ctx,save_files,folder_structure,account_id,CheatFunc(install_mods_for_lbp3_ps4,kwargs))

async def strider_change_difficulty(ftp: aioftp.Client, mount_dir: str, save_name: str,/,*,difficulty: str):
    """
    strider saves with difficulty changed
    """
    assert difficulty in ('0','1','2'), f'invalid difficulty {difficulty}, should be a choice in bot so idk wyd'
    await ftp.change_directory(mount_dir)
    async with TemporaryDirectory() as tp:
        sa = Path(tp,'SaveData')
        await ftp.download('SaveData',sa,write_into=True)
        with open(sa,'rb+') as f:
            where = f.read().index(b'GameDifficulty="')
            f.seek(where + len(b'GameDifficulty="'))
            f.write(difficulty.encode('ascii'))
            
            f.seek(4)
            new_hash1 = struct.pack('<I',crc32(f.read(0x7800 - 4))) # 4 away for the hash
            f.seek(0)
            f.write(new_hash1)
            
            f.seek(0x7800 + 4)
            new_hash2 = struct.pack('<I',crc32(f.read()))
            f.seek(0x7800)
            f.write(new_hash2)
            
        await ftp.upload(sa,'SaveData',write_into=True)


strider = cheats_base_command.group(name="strider", description="Cheats for Strider")
@strider.subcommand(sub_cmd_name="change_difficulty", sub_cmd_description="Change the games difficulty! (i never played this game in my life)")
@interactions.slash_option('save_files','The save files to change difficulty of',interactions.OptionType.STRING,True)
@save_files_folder_structure_opt
@account_id_opt
@interactions.slash_option('difficulty','The difficulty ya want',interactions.OptionType.STRING,True,choices=[
        interactions.SlashCommandChoice(name="Easy mode", value='0'),
        interactions.SlashCommandChoice(name="Normal mode", value='1'),
        interactions.SlashCommandChoice(name="Hard mode", value='2')
    ])
async def do_strider_change_difficulty(ctx: interactions.SlashContext,save_files: str,folder_structure: int,account_id: str, **kwargs):
    await base_do_cheats(ctx,save_files,folder_structure,account_id,CheatFunc(strider_change_difficulty,kwargs))

def make_cheat_func(base_cheat_applier, the_real_cheat, /, kwargs) -> CheatFunc:
    async def some_cheaty(ftp: aioftp.Client, mount_dir: str, save_name: str, /, **kwargs):
        kwargs.setdefault('verify_checksum', True)
        kwargs.setdefault('filename_p', None)
        kwargs['the_real_cheat'] = the_real_cheat
        await base_cheat_applier(ftp, mount_dir, save_name, **kwargs)
    
    some_cheaty.__name__ = f'do_the_{the_real_cheat.__name__}'
    some_cheaty.__doc__ = the_real_cheat.__doc__
    return CheatFunc(some_cheaty, kwargs)

async def _base_xenoverse2_cheats(ftp: aioftp.Client, mount_dir: str, save_name: str,/,**kwargs):
    the_real_cheat = kwargs.pop('the_real_cheat')
    verify_checksum = kwargs.pop('verify_checksum')
    filename_p = kwargs.pop('filename_p')
    await ftp.change_directory(mount_dir)
    files = [(path,info) for path, info in (await ftp.list(recursive=True)) if info['type'] == 'file' and path.parts[0] != 'sce_sys']
    try:
        ftp_save, = files
    except ValueError:
        if filename_p is None:
            raise ValueError(f'we found \n{chr(10).join(str(e[0]) for e in files)}\n\ntry putting one of these in the filename_p option') from None
        
        for path,info in files:
            if str(path).replace('\\','/').casefold() == filename_p.casefold():
                ftp_save = (path,info)
                break
        else: # nobreak
            raise ValueError(f'we could not find the {filename_p} file, we found \n{chr(10).join(str(e[0]) for e in files)}\n\ntry putting one of these in the filename_p option') from None
    
    async with TemporaryDirectory() as tp:
        xeno_save = Path(tp,ftp_save[0])
        await ftp.download(ftp_save[0],xeno_save,write_into=True)
        
        with open(xeno_save, 'rb') as f_in:
            with open(xeno_save.with_suffix('.dec'), 'wb') as f_out:
                decrypt_xenoverse2_ps4(f_in,f_out,check_hash=verify_checksum)
        
        await the_real_cheat(xeno_save.with_suffix('.dec'),**kwargs)
        
        with open(xeno_save.with_suffix('.dec'),'rb') as f, open(xeno_save,'wb') as f_out:
            encrypt_xenoverse2_ps4(f,f_out)
        
        await ftp.upload(xeno_save,ftp_save[0],write_into=True)


def make_xenoverse2_cheat_func(the_real_cheat, /, kwargs) -> CheatFunc:
    return make_cheat_func(_base_xenoverse2_cheats, the_real_cheat, kwargs)
    
    
async def xenoverse2_change_tp_medals(dec_save: Path,/,*,tp_medals: int):
    """
    DRAGON BALL XENOVERSE 2 save with changed TP medals
    """
    with open(dec_save,'rb+') as f:
        f.seek(0x158) # Lucky the offset is not a mutiple of 0x20
        f.write(struct.pack('<i',tp_medals))

dragonball_xenoverse_2 = cheats_base_command.group(name="dragonball_xenoverse_2", description="Cheats for DRAGON BALL XENOVERSE 2")
@dragonball_xenoverse_2.subcommand(sub_cmd_name="change_tp_medals", sub_cmd_description="Change the TP medals of your save")
@interactions.slash_option('save_files','The save files to change TP medals of',interactions.OptionType.STRING,True)
@save_files_folder_structure_opt
@account_id_opt
@interactions.slash_option('tp_medals','The amount of TP medals you want',interactions.OptionType.INTEGER,True,**INT32_MAX_MIN_VALUES)
@filename_p_opt
@verify_checksum_opt
async def do_xenoverse2_change_tp_medals(ctx: interactions.SlashContext,save_files: str,folder_structure: int,account_id: str, **kwargs):
    await base_do_cheats(ctx,save_files,folder_structure,account_id,make_xenoverse2_cheat_func(xenoverse2_change_tp_medals,kwargs))

async def _base_rayman_legend_cheats(ftp: aioftp.Client, mount_dir: str, save_name: str,/,**kwargs):
    the_real_cheat = kwargs.pop('the_real_cheat')
    verify_checksum = kwargs.pop('verify_checksum')
    filename_p = kwargs.pop('filename_p')
    await ftp.change_directory(mount_dir)
    files = [(path,info) for path, info in (await ftp.list(recursive=True)) if info['type'] == 'file' and path.parts[0] != 'sce_sys']
    try:
        ftp_save, = files
    except ValueError:
        if filename_p is None:
            raise ValueError(f'we found \n{chr(10).join(str(e[0]) for e in files)}\n\ntry putting one of these in the filename_p option') from None
        
        for path,info in files:
            if str(path).replace('\\','/').casefold() == filename_p.casefold():
                ftp_save = (path,info)
                break
        else: # nobreak
            raise ValueError(f'we could not find the {filename_p} file, we found \n{chr(10).join(str(e[0]) for e in files)}\n\ntry putting one of these in the filename_p option') from None
    
    async with TemporaryDirectory() as tp:
        savefile_rayman_legends = Path(tp,ftp_save[0])
        await ftp.download(ftp_save[0],savefile_rayman_legends,write_into=True)

        if verify_checksum:
            with open(savefile_rayman_legends, 'rb+') as f:
                # Read from end up untill we reach as FF FF FF FF block
                f.seek(0,2)
                end_of_file_offset = f.tell()
                if end_of_file_offset > 10_000_000:
                    raise ValueError('save too big, is likley not a Rayman Legends save')
                f.seek(0)
                data = f.read()
                last_fffff_block_index = data.rfind(b'\xFF\xFF\xFF\xFF')
                if last_fffff_block_index == -1:
                    raise ValueError('can not find last ff block')
                last_fffff_block_index += 4
                checksum_offset = last_fffff_block_index + 0x10
                main_data_blob_size = last_fffff_block_index + (0x10 - 4) # 4 bytes before checksum
                f.seek(0)
                
                new_checksum = struct.pack('<I',custom_crc(f.read(main_data_blob_size)))
                f.seek(checksum_offset)
                old_cheksum = f.read(4)
                if not old_cheksum == new_checksum:
                    old_cheksum = old_cheksum.hex()
                    new_checksum = new_checksum.hex()
                    raise ValueError(f'Checksum missmatch {old_cheksum = } != {new_checksum = }')


        await the_real_cheat(savefile_rayman_legends,**kwargs)

        with open(savefile_rayman_legends, 'rb+') as f:
            # Read from end up untill we reach as FF FF FF FF block
            f.seek(0,2)
            end_of_file_offset = f.tell()
            if end_of_file_offset > 10_000_000:
                raise ValueError('save too big, is likley not a Rayman Legends save')
            f.seek(0)
            data = f.read()
            last_fffff_block_index = data.rfind(b'\xFF\xFF\xFF\xFF')
            if last_fffff_block_index == -1:
                raise ValueError('can not find last ff block')
            last_fffff_block_index += 4
            checksum_offset = last_fffff_block_index + 0x10
            main_data_blob_size = last_fffff_block_index + (0x10 - 4) # 4 bytes before checksum
            f.seek(0)
            
            new_checksum = struct.pack('<I',custom_crc(f.read(main_data_blob_size)))
            f.seek(checksum_offset)
            f.write(new_checksum)


        await ftp.upload(savefile_rayman_legends,ftp_save[0],write_into=True)


def make_rayman_legend_cheat_func(the_real_cheat, /, kwargs) -> CheatFunc:
    return make_cheat_func(_base_rayman_legend_cheats, the_real_cheat, kwargs)
    
    
async def rayman_legends_change_lums(dec_save: Path,/,*,lums: int):
    """
    Rayman Legends with changed Lums
    """
    with open(dec_save,'rb+') as f:
        start_struct = bytes.fromhex('FB 5A 99 A7')
        struct_i_think_offset = f.read().index(start_struct) + len(start_struct)
        f.seek(struct_i_think_offset + 0x54)
        
        prev_user_of_save = b''.join(iter(lambda: f.read(1),b'\x00')).decode('ascii')
        
        if not is_psn_name(prev_user_of_save):
            raise ValueError(f'Expected to find a psn username at {struct_i_think_offset + 0x54}')
        
        f.seek(struct_i_think_offset + 0x34)
        f.write(struct.pack('>I',lums))

rayman_legends = cheats_base_command.group(name="rayman_legends", description="Cheats for Rayman Legends")
@rayman_legends.subcommand(sub_cmd_name="change_lums", sub_cmd_description="Change the Lums of your save")
@interactions.slash_option('save_files','The save files to change Lums of',interactions.OptionType.STRING,True)
@save_files_folder_structure_opt
@account_id_opt
@interactions.slash_option('lums','The amount of Lums you want',interactions.OptionType.INTEGER,True,**UINT32_MAX_MIN_VALUES)
@filename_p_opt
@verify_checksum_opt
async def do_rayman_legends_change_lums(ctx: interactions.SlashContext,save_files: str,folder_structure: int,account_id: str, **kwargs):
    await base_do_cheats(ctx,save_files,folder_structure,account_id,make_rayman_legend_cheat_func(rayman_legends_change_lums,kwargs))

async def rayman_legends_change_jump_count(dec_save: Path,/,*,jump_count: int):
    """
    Rayman Legends with changed jump count
    """
    with open(dec_save,'rb+') as f:
        start_struct = bytes.fromhex('00 00 00 2A 00 00 00 00 00 00 00 00 00 00 00 00')
        struct_i_think_offset = f.read().index(start_struct) + len(start_struct)

        f.seek(struct_i_think_offset + 0x64)
        f.write(struct.pack('>f',jump_count))


@rayman_legends.subcommand(sub_cmd_name="change_jump_count", sub_cmd_description="Change the jump count of your save")
@interactions.slash_option('save_files','The save files to change jump count of',interactions.OptionType.STRING,True)
@save_files_folder_structure_opt
@account_id_opt
@interactions.slash_option('jump_count','The jump count you want',interactions.OptionType.INTEGER,True)
@filename_p_opt
@verify_checksum_opt
async def do_rayman_legends_change_jump_count(ctx: interactions.SlashContext,save_files: str,folder_structure: int,account_id: str, **kwargs):
    await base_do_cheats(ctx,save_files,folder_structure,account_id,make_rayman_legend_cheat_func(rayman_legends_change_jump_count,kwargs))
###########################0 some base folder things idk
async def upload_savedata0_folder(ftp: aioftp.Client, mount_dir: str, save_name: str,/,*,clean_encrypted_file: CleanEncryptedSaveOption, decrypted_save_file: Path = None, decrypted_save_folder: Path = None, unpack_first_root_folder: bool = False):
    """
    Encrypted save (use /advanced_mode_import instead)
    """
    if decrypted_save_file and decrypted_save_folder:
        raise TypeError('cannot have both decrypted_save_file and decrypted_save_folder')
    if decrypted_save_folder:
        decrypted_save_file = decrypted_save_folder
    parent_mount, mount_last_name = Path(mount_dir).parent.as_posix(), Path(mount_dir).name
    
    if clean_encrypted_file.value:
        await ftp.change_directory(mount_dir)
        for path,info in (await ftp.list(recursive=True)):
            if path.parts[0] == 'sce_sys' and clean_encrypted_file == CleanEncryptedSaveOption.DELETE_ALL_BUT_KEEP_SCE_SYS:
                continue
            await ftp.remove(path)
    

    await ftp.change_directory(parent_mount)
    print('cato!')
    await ftp.upload(decrypted_save_file / 'savedata0',mount_last_name,write_into=True)
@interactions.slash_command(name="raw_encrypt_folder", description=f"use /advanced_mode_import instead (max 1 save per command) only jb PS4 decrypted save")
@interactions.slash_option('save_files','The save file orginally decrypted',interactions.OptionType.STRING,True)
@save_files_folder_structure_opt
@account_id_opt
@interactions.slash_option('decrypted_save_file','A link to a folder or zip of your decrypted savedata0 folder',interactions.OptionType.STRING,True)
@interactions.slash_option(
    name="clean_encrypted_file",
    description="Delete all in encrypted file; only use when decrypted folder has all files",
    required=False,
    opt_type=interactions.OptionType.INTEGER,
    choices=[ # TODO make theese choices stick out from each other more
        interactions.SlashCommandChoice(name="Delete all in encrypted file but *keep sce_sys folder*; only use when decrypted folder has all files", value=1),
        interactions.SlashCommandChoice(name="Delete all in encrypted file **INCLUDING sce_sys folder**; only use if decrypted folder has al files", value=2),
    ]
    )
@allow_mulit_enc_opt
async def do_encrypt(ctx: interactions.SlashContext,save_files: str,folder_structure: int,account_id: str, **kwargs):
    if not kwargs.pop('allow_mulit_enc',None):
        ctx.ezwizard3_special_ctx_attr_special_save_files_thing = SpecialSaveFiles.ONLY_ALLOW_ONE_SAVE_FILES_CAUSE_IMPORT

    kwargs['clean_encrypted_file'] = CleanEncryptedSaveOption(kwargs.get('clean_encrypted_file',0))
    kwargs['unpack_first_root_folder'] = False
    await base_do_cheats(ctx,save_files,folder_structure,account_id,CheatFunc(upload_savedata0_folder,kwargs))

@interactions.slash_command(name="raw_encrypt_folder_type_2", description=f"use /advanced_mode_import instead (max 1 save per command) only jb PS4 decrypted save")
@interactions.slash_option('save_files','The save file orginally decrypted',interactions.OptionType.STRING,True)
@save_files_folder_structure_opt
@account_id_opt
@interactions.slash_option('decrypted_save_folder','A link to a folder or zip containing your decrypted',interactions.OptionType.STRING,True)
@interactions.slash_option(
    name="unpack_first_root_folder",
    description="If Yes, then it move contents of top most folder to root, otherwise it wont, default is Yes",
    required=False,
    opt_type=interactions.OptionType.INTEGER,
    choices=[
        interactions.SlashCommandChoice(name="Yes", value=True),
        interactions.SlashCommandChoice(name="No", value=False),
    ]
    )
@interactions.slash_option(
    name="clean_encrypted_file",
    description="Delete all in encrypted file; only use when decrypted folder has all files",
    required=False,
    opt_type=interactions.OptionType.INTEGER,
    choices=[ # TODO make theese choices stick out from each other more
        interactions.SlashCommandChoice(name="Delete all in encrypted file but *keep sce_sys folder*; only use when decrypted folder has all files", value=1),
        interactions.SlashCommandChoice(name="Delete all in encrypted file **INCLUDING sce_sys folder**; only use if decrypted folder has al files", value=2),
    ]
    )
@allow_mulit_enc_opt
async def do_raw_encrypt_folder_type_2(ctx: interactions.SlashContext,save_files: str,folder_structure: int,account_id: str, **kwargs):
    if not kwargs.pop('allow_mulit_enc',None):
        ctx.ezwizard3_special_ctx_attr_special_save_files_thing = SpecialSaveFiles.ONLY_ALLOW_ONE_SAVE_FILES_CAUSE_IMPORT

    kwargs['clean_encrypted_file'] = CleanEncryptedSaveOption(kwargs.get('clean_encrypted_file',0))
    kwargs['unpack_first_root_folder'] = kwargs.get('unpack_first_root_folder',True)
    await base_do_cheats(ctx,save_files,folder_structure,account_id,CheatFunc(upload_savedata0_folder,kwargs))

@interactions.slash_command(name="mcworld2ps4", description=f".mcworld file to a PS4 encrypted minecraft save")
@account_id_opt
@interactions.slash_option('mcworld_file','A link to your mcworld file, NOT a folder!',interactions.OptionType.STRING,True)
@interactions.slash_option(
    name="mc_encrypted_save_size",
    description="The size of the result encrypted save, if issue happens use a larger mc_encrypted_save_size",
    required=True,
    opt_type=interactions.OptionType.INTEGER,
    choices=[
        interactions.SlashCommandChoice(name="1GB (Safest)", value=32768),
        interactions.SlashCommandChoice(name="512mb (can fail at apply cheats step)", value=32768//2),
        interactions.SlashCommandChoice(name="256mb (can fail at apply cheats step)", value=(32768//2)//2),
        interactions.SlashCommandChoice(name="128mb (can fail at apply cheats step)", value=((32768//2)//2)//2),
        interactions.SlashCommandChoice(name="64mb (can fail at apply cheats step)", value=(((32768//2)//2)//2)//2),
        interactions.SlashCommandChoice(name="32mb (can fail at apply cheats step)", value=((((32768//2)//2)//2)//2)//2),
        interactions.SlashCommandChoice(name="25mb (can fail at apply cheats step)", value=26_214_400//32768),
    ]
    )
@interactions.slash_option(
    name="gameid",
    description="The region you want of the save",
    required=True,
    opt_type=interactions.OptionType.STRING,
    choices=[
        interactions.SlashCommandChoice(name="CUSA00265 (EU)", value='CUSA00265'),
        interactions.SlashCommandChoice(name="CUSA00744 (US)", value='CUSA00744'),
        interactions.SlashCommandChoice(name="CUSA00283 (JP)", value='CUSA00283'),
        interactions.SlashCommandChoice(name="CUSA44267 (US Preview)", value='CUSA44267'),
    ]
    )
async def do_mcworld2ps4(ctx: interactions.SlashContext, account_id: str, **kwargs):
    if account_id == '1':
        return await log_user_error(ctx,'Cannot get original account id of save, perhaps you didnt mean to put 1 in account_id')
    kwargs['clean_encrypted_file'] = CleanEncryptedSaveOption.DELETE_ALL_INCLUDING_SCE_SYS
    kwargs['unpack_first_root_folder'] = True
    kwargs['decrypted_save_folder'] = kwargs.pop('mcworld_file')
    await base_do_cheats(ctx,SpecialSaveFiles.MINECRAFT_CUSTOM_SIZE_MCWORLD,0,account_id,CheatFunc(upload_savedata0_folder,kwargs))


@interactions.slash_command(name="lbp_level_archive2ps4", description=f"Gets the level from the lbp archive backup (dry.db) and turns it into a ps4 levelbackup")
@account_id_opt
@interactions.slash_option('slotid_from_drydb','The slot id from dry.db of the level you want, you can search for it on https://maticzpl.xyz/lbpfind',interactions.OptionType.INTEGER,True,min_value=56,max_value=100515565)
@interactions.slash_option(
    name="gameid",
    description="The region you want of the save",
    required=True,
    opt_type=interactions.OptionType.STRING,
    choices=[
        interactions.SlashCommandChoice(name="CUSA00063 (EU)", value='CUSA00063'),
        interactions.SlashCommandChoice(name="CUSA00473 (US)", value='CUSA00473'),
        interactions.SlashCommandChoice(name="CUSA00693 (AS asia)", value='CUSA00693'),
        interactions.SlashCommandChoice(name="CUSA00762 (GB UK)", value='CUSA00762'),
        interactions.SlashCommandChoice(name="CUSA00810 (US LATAM)", value='CUSA00810'),
    ]
    )
async def do_lbp_level_archive2ps4(ctx: interactions.SlashContext, account_id: str, **kwargs):
    ctx = await set_up_ctx(ctx)
    if account_id == '1':
        return await log_user_error(ctx,'Cannot get original account id of save, perhaps you didnt mean to put 1 in account_id')
    if not ZAPRIT_FISH_IS_UP:
        return await log_user_error(ctx,'Sorry, but zaprit.fish is down')
    slotid_from_drydb = kwargs.pop('slotid_from_drydb')
    gameid = kwargs.pop('gameid')
    async with TemporaryDirectory() as tp:
        tp = Path(tp)
        await log_message(ctx,f'*ItzGhosty420\'s Savebot working magic!* `{slotid_from_drydb}`')
        result = await download_direct_link(ctx,f'https://zaprit.fish/dl_archive/{slotid_from_drydb}',tp)
        if isinstance(result,str):
            if not isinstance(result,ZapritFishKnownLinkError):
                await log_user_error(ctx,result + ' This could be because the level failed to load on official servers or a dynamic thermometer level (this is an issue with https://zaprit.fish itself)')
                return 
            await log_user_error(ctx,result)
            return 
        await extract_full_archive(result,tp,'x')
        for level_backup_folder in tp.iterdir():
            if level_backup_folder.is_dir():
                break
        else: # no break
            return await log_user_error(ctx,'the zip the zaprit fish gave had no level backup (this should never happen, defo report this)')
        
        savedata0_folder = tp / 'savedata0_folder' / 'savedata0'
        savedata0_folder.mkdir(parents=True)
        
        await log_message(ctx,f'Converting slot `{slotid_from_drydb}` to L0 file')
        with open(savedata0_folder / 'L0','wb') as f:
            level_name, level_desc,is_adventure,icon0_path = await asyncio.get_event_loop().run_in_executor(None, ps3_level_backup_to_l0_ps4,level_backup_folder,f)
            l0_size = f.tell()
        
        if l0_size > LBP3_PS4_L0_FILE_MAX_SIZE:
            await log_user_error(ctx,f'The slot `{slotid_from_drydb}` is too big ({pretty_bytes(l0_size)}), the max lbp3 ps4 level backup can only be {pretty_bytes(LBP3_PS4_L0_FILE_MAX_SIZE)}')
            return 
        
        await log_message(ctx,f'Doing some file management for slot `{slotid_from_drydb}` ')
        await shutil.copytree(Path(__file__).parent / 'savemount_py/backup_dec_save/sce_sys', savedata0_folder / 'sce_sys')
        
        lbp3_keystone = b'keystone\x02\x00\x01\x00\x00\x00\x00\x00\x00\x00\x00\x00\x00\x00\x00\x00\x00\x00\x00\x00\x00\x00\x00\x00\xb7/\xad\xc3\xf9\xc7\xfc\xfaAR\xca\x82{\xcfo\xac\xcf\xd2m\x1f\x8f\x80!%[MK\xbc\x02\xb7\x04_\x91L\x99\xfc\xb3\xde^\x87\xc0\x9c\xdb\x90\xaf\xdb\xba\xde\xf3\x80L\xee\xa9\x11w9E\x9a\xa7y[O\xc9\xaa'
        
        await AsyncPath(savedata0_folder / 'sce_sys/keystone').write_bytes(lbp3_keystone)
        if isinstance(icon0_path,Path):
            await shutil.move(icon0_path,savedata0_folder / 'sce_sys/icon0.png')
        elif isinstance(icon0_path,str):
            result = await download_direct_link(ctx,f'https://zaprit.fish/icon/{icon0_path}',tp)
            if isinstance(result,str):
                await log_user_error(ctx,result)
                return 
            await shutil.move(result,savedata0_folder / 'sce_sys/icon0.png')
            
        base_name = f'{gameid}x00ADV' if is_adventure else f'{gameid}x00LEVEL'
        seeks = (0x61C,0x62C,0xA9C)
        tp_param_sfo = savedata0_folder / 'sce_sys/param.sfo'
        with open(tp_param_sfo,'rb+') as f:
            for seek in seeks:
                f.seek(seek)
                f.write(gameid.encode('ascii'))
        psstring_new_name = f'lbp3PS4: {level_name}'.encode('utf-8')[:0x79]
        with open(tp_param_sfo,'rb+') as f:
            data = f.read()
            obs_index = data.index(b'obs\x00')
            f.seek(obs_index + len(b'obs\x00'))
            assert f.read(1) != b'\x00', 'found a null byte, no existing save name?'
            f.seek(-1, 1)
            assert len(psstring_new_name) < 0x80, f'{psstring_new_name} is too long!'
            f.write(psstring_new_name)
        psstring_new_desc = f'{level_desc}'.encode('utf-8')[:0x79]
        desc_before_find = b'BedrockWorldben@P5456\x00\x00\x00\x00\x00\x00\x00\x00\x00\x00\x00\x00\x00\x00\x00'
        with open(tp_param_sfo,'rb+') as f:
            data = f.read()
            desc_before_find_index = data.index(desc_before_find)
            f.seek(desc_before_find_index + len(desc_before_find))
            # assert f.read(1) != b'\x00', 'found a null byte, no existing save name?'
            # f.seek(-1, 1)
            assert len(psstring_new_desc) < 0x80, f'{psstring_new_desc} is too long!'
            f.write(psstring_new_desc)
        
        
        await log_message(ctx,f'Getting decrypted save size for slot `{slotid_from_drydb}`')
        
        # new_blocks_size = sum((x.stat()).st_size for x in savedata0_folder.rglob('*'))
        async_savedata0_folder = AsyncPath(savedata0_folder)
        new_blocks_size = 0
        async for x in async_savedata0_folder.rglob('*'):
            new_blocks_size += (await x.stat()).st_size


        new_blocks_size = (new_blocks_size//32768) + (3_145_728//32768) # min save is 3mb
        with open(tp_param_sfo,'rb+') as f:
            f.seek(0x9F8-8)
            f.write(struct.pack('<q',new_blocks_size))
        await base_do_cheats(ctx,Lbp3BackupThing(gameid,base_name,level_name,level_desc,is_adventure,new_blocks_size),0,account_id,CheatFunc(upload_savedata0_folder,{'decrypted_save_file':savedata0_folder.parent,'clean_encrypted_file':CleanEncryptedSaveOption.DELETE_ALL_INCLUDING_SCE_SYS}))

async def get_keystone_key_from_save(ftp: aioftp.Client, mount_dir: str, save_name: str,/) -> NoReturn:
    await ftp.change_directory(Path(mount_dir,'sce_sys').as_posix())
    async with TemporaryDirectory() as tp:
        tp_param_sfo = Path(tp,'TEMPPPPPPPPPPparam_sfo')
        tp_keystone = Path(tp,'a')
        
        await ftp.download('param.sfo',tp_param_sfo,write_into=True)
        found_game_ids = []
        with open(tp_param_sfo,'rb+') as f:
            for seek in (0x61C,0x62C,0xA9C):
                f.seek(seek)
                found_game_ids.append(f.read(9).decode('ascii'))
        if found_game_ids.count(found_game_ids[0]) != len(found_game_ids):
            raise ValueError('Missmatching title ids in save')
        
        await ftp.download('keystone',tp_keystone,write_into=True)
        if tp_keystone.stat().st_size != 96:
            raise ValueError('Invalid keystone found in save')


        raise ExpectedError(f'{found_game_ids[0]!r}: {non_format_susceptible_byte_repr(tp_keystone.read_bytes())}')
@interactions.slash_command(name="get_keystones", description=f"Print the keystones of your saves! (max {MAX_RESIGNS_PER_ONCE} saves per command)")
@interactions.slash_option('save_files','The save files you want the keystones of',interactions.OptionType.STRING,True)
async def do_get_keystone_key_from_save(ctx: interactions.SlashContext,save_files: str):
    await base_do_cheats(ctx,save_files,0,'1',CheatFunc(get_keystone_key_from_save,{}))

async def re_region(ftp: aioftp.Client, mount_dir: str, save_name: str,/,*,gameid: str) -> CheatFuncResult:
    """
    re regioned save
    """
    # is_xenoverse = gameid in XENOVERSE_TITLE_IDS
   
    # if is_xenoverse:
        # seeks = (0x61C,0xA9C,0x9F8)
    # else:
    found_titleids = tuple(m.start() + 0x9F8 for m in CUSA_TITLE_ID.finditer(save_name))
    seeks = (0x61C,0x62C,0xA9C) + found_titleids
    
    await ftp.change_directory(Path(mount_dir,'sce_sys').as_posix())
    async with TemporaryDirectory() as tp:
        tp_param_sfo = Path(tp,'TEMPPPPPPPPPPparam_sfo')
        await ftp.download('param.sfo',tp_param_sfo,write_into=True)
        with open(tp_param_sfo,'rb+') as f:
            for seek in seeks:
                f.seek(seek)
                f.write(gameid.encode('ascii'))
        await ftp.upload(tp_param_sfo,'param.sfo',write_into=True)

        if new_param := PS4_SAVE_KEYSTONES.get(gameid):
            tp_keystone = Path(tp,'keystone')
            tp_keystone.write_bytes(new_param)
            await ftp.upload(tp_keystone,'keystone',write_into=True)
    # if is_xenoverse:
        # savename = gameid + save_name[9:]
    # else:
    savename = None
    for x in found_titleids:
        x -= 0x9F8
        savename = save_name.replace(save_name[x:x+9],gameid)
        save_name = savename
    return CheatFuncResult(savename,gameid)
@interactions.slash_command(name="re_region", description=f"Re region your save files!")
@interactions.slash_option('save_files','The save files to be re regioned',interactions.OptionType.STRING,True)
@save_files_folder_structure_opt
@account_id_opt
@interactions.slash_option('gameid','The gameid of the region you want, in format CUSAxxxxx',interactions.OptionType.STRING,True,max_length=9,min_length=9)
async def do_re_region(ctx: interactions.SlashContext,save_files: str,folder_structure: int,account_id: str, gameid: str):
    await base_do_cheats(ctx,save_files,folder_structure,account_id,CheatFunc(re_region,{'gameid':gameid.upper()}))

async def change_save_icon(ftp: aioftp.Client, mount_dir: str, save_name: str,/,*,dl_link_image_overlay: Path, option: ChangeSaveIconOption):
    """
    Changed save icon
    """
    await ftp.change_directory(Path(mount_dir,'sce_sys').as_posix())
    async with TemporaryDirectory() as tp:
        og_icon0_path = Path(tp,'icon0.png')
        await ftp.download('icon0.png',og_icon0_path,write_into=True)
        with Image.open(dl_link_image_overlay).convert("RGBA") as icon_overlay:
            width, height = icon_overlay.size
            if option == ChangeSaveIconOption.KEEP_ASPECT_NEAREST_NEIGHBOUR:
                icon_overlay = icon_overlay.resize((int((width / height) * PS4_ICON0_DIMENSIONS[1]),PS4_ICON0_DIMENSIONS[1]),Image.Resampling.NEAREST)
            elif option == ChangeSaveIconOption.IGNORE_ASPECT_NEAREST_NEIGHBOUR:
                icon_overlay = icon_overlay.resize(PS4_ICON0_DIMENSIONS,Image.Resampling.NEAREST)
            elif option == ChangeSaveIconOption.KEEP_ASPECT_BILINEAR:
                icon_overlay = icon_overlay.resize((int((width / height) * PS4_ICON0_DIMENSIONS[1]),PS4_ICON0_DIMENSIONS[1]))
            elif option == ChangeSaveIconOption.IGNORE_ASPECT_BILINEAR:
                icon_overlay = icon_overlay.resize(PS4_ICON0_DIMENSIONS)
            else:
                raise TypeError(f'Unrecongised option {option}')
            with Image.open(og_icon0_path) as im:
                im.paste(icon_overlay,(0,0),icon_overlay)
                im.save(og_icon0_path)
        await ftp.upload(og_icon0_path,'icon0.png',write_into=True)
@interactions.slash_command(name="change_icon",description=f"Add a picture to customise your modded save!")
@interactions.slash_option('save_files','The save files to change the icon of',interactions.OptionType.STRING,True)
@save_files_folder_structure_opt
@account_id_opt
@interactions.slash_option('dl_link_image_overlay','The link to an image overlay you want, check out file2url!',interactions.OptionType.STRING,True)
@interactions.slash_option(
    name="option",
    description="Some options you might want",
    required=True,
    opt_type=interactions.OptionType.INTEGER,
    choices=[
        interactions.SlashCommandChoice(name="Keep aspect ratio and use nearest neighbour for resizing", value=1),
        interactions.SlashCommandChoice(name="Ignore aspect ratio and use nearest neighbour for resizing", value=2),
        interactions.SlashCommandChoice(name="Keep aspect ratio and use bilnear for resizing", value=3),
        interactions.SlashCommandChoice(name="Ignore aspect ratio and use bilnear for resizing", value=4),
    ]
    )
async def do_change_save_icon(ctx: interactions.SlashContext,save_files: str,folder_structure: int,account_id: str, **kwargs):
    kwargs['option'] = ChangeSaveIconOption(kwargs['option'])
    await base_do_cheats(ctx,save_files,folder_structure,account_id,CheatFunc(change_save_icon,kwargs))

async def change_save_name(ftp: aioftp.Client, mount_dir: str, save_name: str,/,*,psstring_new_name: bytes) -> None:
    """
    save with new name in menu
    """
    await ftp.change_directory(Path(mount_dir,'sce_sys').as_posix())
    async with TemporaryDirectory() as tp:
        tp_param_sfo = Path(tp,'TEMPPPPPPPPPPparam_sfo')
        await ftp.download('param.sfo',tp_param_sfo,write_into=True)
        with open(tp_param_sfo,'rb+') as f:
            data = f.read()
            obs_index = data.index(b'obs\x00')
            f.seek(obs_index + len(b'obs\x00'))
            assert f.read(1) != b'\x00', 'found a null byte, no existing save name?'
            f.seek(-1, 1)
            assert len(psstring_new_name) < 0x80, f'{psstring_new_name} is too long!'
            f.write(psstring_new_name)
        await ftp.upload(tp_param_sfo,'param.sfo',write_into=True)


@interactions.slash_command(name="change_save_name", description=f"Customise the title of your modded save")
@interactions.slash_option('save_files','The save files to change the name of',interactions.OptionType.STRING,True)
@save_files_folder_structure_opt
@account_id_opt
@interactions.slash_option('psstring_new_name','the name you want, put hex code for symbols (eg this is a checkmark -> EFA1BE)',interactions.OptionType.STRING,True,min_length=1,max_length=0x80*3)
async def do_change_save_name(ctx: interactions.SlashContext,save_files: str,folder_structure: int,account_id: str, **kwargs):
    await base_do_cheats(ctx,save_files,folder_structure,account_id,CheatFunc(change_save_name,kwargs))


async def change_save_desc(ftp: aioftp.Client, mount_dir: str, save_name: str,/,*,psstring_new_desc: bytes) -> None:
    """
    save with new name in menu
    """
    desc_before_find = save_name.encode('ascii').ljust(0x24, b'\x00')
    await ftp.change_directory(Path(mount_dir,'sce_sys').as_posix())
    async with TemporaryDirectory() as tp:
        tp_param_sfo = Path(tp,'TEMPPPPPPPPPPparam_sfo')
        await ftp.download('param.sfo',tp_param_sfo,write_into=True)
        with open(tp_param_sfo,'rb+') as f:
            data = f.read()
            desc_before_find_index = data.index(desc_before_find)
            f.seek(desc_before_find_index + len(desc_before_find))
            # assert f.read(1) != b'\x00', 'found a null byte, no existing save name?'
            # f.seek(-1, 1)
            assert len(psstring_new_desc) < 0x80, f'{psstring_new_desc} is too long!'
            f.write(psstring_new_desc)
        await ftp.upload(tp_param_sfo,'param.sfo',write_into=True)


@interactions.slash_command(name="change_save_desc", description=f"Customise the description of your modded save")
@interactions.slash_option('save_files','The save files to change the description of',interactions.OptionType.STRING,True)
@save_files_folder_structure_opt
@account_id_opt
@interactions.slash_option('psstring_new_desc','the description you want, put hex code for symbols (eg this is a TV -> EFA1B1)',interactions.OptionType.STRING,True,min_length=1,max_length=0x79*6)
async def do_change_save_desc(ctx: interactions.SlashContext,save_files: str,folder_structure: int,account_id: str, **kwargs):
    await base_do_cheats(ctx,save_files,folder_structure,account_id,CheatFunc(change_save_desc,kwargs))
############################03 Custom imports

async def rayman_legends_upload_fix_checksum(ftp: aioftp.Client, mount_dir: str, save_name: str,/,*,dl_link_single: Path, filename_p: str | None = None):
    """
    Rayman Legends with fixed checksum
    """
    await ftp.change_directory(mount_dir)
    files = [(path,info) for path, info in (await ftp.list(recursive=True)) if info['type'] == 'file' and path.parts[0] != 'sce_sys']
    try:
        ftp_save, = files
    except ValueError:
        if filename_p is None:
            raise ValueError(f'we found \n{chr(10).join(str(e[0]) for e in files)}\n\ntry putting one of these in the filename_p option') from None
        
        for path,info in files:
            if str(path).replace('\\','/').casefold() == filename_p.casefold():
                ftp_save = (path,info)
                break
        else: # nobreak
            raise ValueError(f'we could not find the {filename_p} file, we found \n{chr(10).join(str(e[0]) for e in files)}\n\ntry putting one of these in the filename_p option') from None
    
    with open(dl_link_single, 'rb+') as f:
        # Read from end up untill we reach as FF FF FF FF block
        f.seek(0,2)
        end_of_file_offset = f.tell()
        if end_of_file_offset > 10_000_000:
            raise ValueError('save too big, is likley not a Rayman Legends save')
        f.seek(0)
        data = f.read()
        last_fffff_block_index = data.rfind(b'\xFF\xFF\xFF\xFF')
        if last_fffff_block_index == -1:
            raise ValueError('can not find last ff block')
        last_fffff_block_index += 4
        checksum_offset = last_fffff_block_index + 0x10
        main_data_blob_size = last_fffff_block_index + (0x10 - 4) # 4 bytes before checksum
        f.seek(0)
        
        new_checksum = struct.pack('<I',custom_crc(f.read(main_data_blob_size)))
        f.seek(checksum_offset)
        f.write(new_checksum)
        
    await ftp.upload(dl_link_single,ftp_save[0],write_into=True)


async def upload_dl2_sav_gz_decompressed(ftp: aioftp.Client, mount_dir: str, save_name: str,/,*,dl_link_single: Path, filename_p: str | None = None):
    """
    Encrypted dying light 2 save
    """
    await ftp.change_directory(mount_dir)
    files = [(path,info) for path, info in (await ftp.list(recursive=True)) if info['type'] == 'file' and path.parts[0] != 'sce_sys']
    try:
        ftp_save, = files
    except ValueError:
        if filename_p is None:
            raise ValueError(f'we found \n{chr(10).join(str(e[0]) for e in files)}\n\ntry putting one of these in the filename_p option') from None
        
        for path,info in files:
            if str(path).replace('\\','/').casefold() == filename_p.casefold():
                ftp_save = (path,info)
                break
        else: # nobreak
            raise ValueError(f'we could not find the {filename_p} file, we found \n{chr(10).join(str(e[0]) for e in files)}\n\ntry putting one of these in the filename_p option') from None
    
    with open(dl_link_single, 'rb') as f_in:
        with gzip.open(dl_link_single.with_suffix('.gz'), 'wb') as f_out: # its not a gz file but i dont care i just want it to work
            await shutil.copyfileobj(f_in, f_out)
    os.replace(dl_link_single.with_suffix('.gz'),dl_link_single)
    
    await ftp.upload(dl_link_single,ftp_save[0],write_into=True)


async def upload_xenoverse_2_save(ftp: aioftp.Client, mount_dir: str, save_name: str,/,*,dl_link_single: Path, filename_p: str | None = None):
    """
    Xenoverse 2 encrypted save
    """
    await ftp.change_directory(mount_dir)
    files = [(path,info) for path, info in (await ftp.list(recursive=True)) if info['type'] == 'file' and path.parts[0] != 'sce_sys']
    try:
        ftp_save, = files
    except ValueError:
        if filename_p is None:
            raise ValueError(f'we found \n{chr(10).join(str(e[0]) for e in files)}\n\ntry putting one of these in the filename_p option') from None
        
        for path,info in files:
            if str(path).replace('\\','/').casefold() == filename_p.casefold():
                ftp_save = (path,info)
                break
        else: # nobreak
            raise ValueError(f'we could not find the {filename_p} file, we found \n{chr(10).join(str(e[0]) for e in files)}\n\ntry putting one of these in the filename_p option') from None

    with open(dl_link_single,'rb') as f, open(dl_link_single.with_suffix('.enc'),'wb') as f_out:
        encrypt_xenoverse2_ps4(f,f_out)
    await ftp.upload(dl_link_single.with_suffix('.enc'),ftp_save[0],write_into=True)


async def upload_red_dead_redemption_2_or_gta_v_save(ftp: aioftp.Client, mount_dir: str, save_name: str,/,*,dl_link_single: Path, filename_p: str | None = None):
    """
    Red Dead Redemption 2 or Grand Theft Auto V encrypted save
    """
    await ftp.change_directory(mount_dir)
    files = [(path,info) for path, info in (await ftp.list(recursive=True)) if info['type'] == 'file' and path.parts[0] != 'sce_sys']
    try:
        ftp_save, = files
    except ValueError:
        if filename_p is None:
            raise ValueError(f'we found \n{chr(10).join(str(e[0]) for e in files)}\n\ntry putting one of these in the filename_p option') from None
        
        for path,info in files:
            if str(path).replace('\\','/').casefold() == filename_p.casefold():
                ftp_save = (path,info)
                break
        else: # nobreak
            raise ValueError(f'we could not find the {filename_p} file, we found \n{chr(10).join(str(e[0]) for e in files)}\n\ntry putting one of these in the filename_p option') from None

    with open(dl_link_single,'rb+') as f:
        encrypted_rdr2_data = auto_encrypt_decrypt(f)
    
    with open(dl_link_single,'wb') as f:
        f.write(encrypted_rdr2_data)
    
    await ftp.upload(dl_link_single,ftp_save[0],write_into=True)


async def import_bigfart(ftp: aioftp.Client, mount_dir: str, save_name: str,/,*,dl_link_single: Path):
    """
    Encrypted bigfart
    """
    await ftp.change_directory(mount_dir)
    files = [(path,info) for path, info in (await ftp.list(recursive=True)) if info['type'] == 'file' and path.parts[0] != 'sce_sys']
    try:
        ftp_save, = files
    except ValueError:
        raise ValueError('Too many files in the save, likley not a lbp3 big save, did you upload the 500mb+ one?') from None

    if not ftp_save[0].name.startswith('bigfart'):
        raise ValueError(f'Invalid bigfart {ftp_save[0].name}, not a lbp3 big save, did you upload the 500mb+ one?')

    with open(dl_link_single,'rb+') as f:
        savkey = far4_tools.SaveKey(f)
        savkey.is_ps4_endian = True
        savkey.write_to_far4(f)
    
    await ftp.upload(dl_link_single,ftp_save[0],write_into=True)


async def upload_single_file_any_game(ftp: aioftp.Client, mount_dir: str, save_name: str,/,*,dl_link_single: Path, filename_p: str | None = None):
    """
    Imported save (if it dont work please report to Zhaxxy what game it is)
    """
    await ftp.change_directory(mount_dir)
    files = [(path,info) for path, info in (await ftp.list(recursive=True)) if info['type'] == 'file' and path.parts[0] != 'sce_sys']
    try:
        ftp_save, = files
    except ValueError:
        if filename_p is None:
            raise ValueError(f'we found \n{chr(10).join(str(e[0]) for e in files)}\n\ntry putting one of these in the filename_p option') from None
        
        for path,info in files:
            if str(path).replace('\\','/').casefold() == filename_p.casefold():
                ftp_save = (path,info)
                break
        else: # nobreak
            raise ValueError(f'we could not find the {filename_p} file, we found \n{chr(10).join(str(e[0]) for e in files)}\n\ntry putting one of these in the filename_p option') from None
    
    await ftp.upload(dl_link_single,ftp_save[0],write_into=True)

game_enc_functions = { # Relying on the dict ordering here, "Game not here (might not work)" should be at bottom
    'Dying Light 2 Stay Human': upload_dl2_sav_gz_decompressed,
    'Grand Theft Auto V': upload_red_dead_redemption_2_or_gta_v_save,
    'Red Dead Redemption 2': upload_red_dead_redemption_2_or_gta_v_save,
    'DRAGON BALL XENOVERSE 2': upload_xenoverse_2_save,
    'Rayman Legends': rayman_legends_upload_fix_checksum,
    'LittleBigPlanet bigfart (just not from Vita)': import_bigfart,
    'Game not here (might not work)': upload_single_file_any_game,
}


@interactions.slash_command(name="advanced_mode_import",description=f"This is Save Wizard Advanced Mode! Easily Import/encrypt your exported/decrypted save!")
@interactions.slash_option('save_files','The save file to import the decrypted save to',interactions.OptionType.STRING,True)
@save_files_folder_structure_opt
@account_id_opt
@interactions.slash_option('dl_link_single','The file link you wanna import YOU SHOULD GET THIS FROM SAVEWIZARD OR advanced_mode_export',interactions.OptionType.STRING,True)
@interactions.slash_option(name='game',
    description='The game you want to import/encrypt saves of',
    opt_type=interactions.OptionType.STRING,
    required=True,
    choices=[
        interactions.SlashCommandChoice(name=gamenamey, value=gamenamey) for gamenamey in game_enc_functions.keys()
    ])
@filename_p_opt
@allow_mulit_enc_opt
async def do_upload_single_file_any_game(ctx: interactions.SlashContext,save_files: str,folder_structure: int,account_id: str, **kwargs): # TODO allow custom args for differnt enc functions
    if not kwargs.pop('allow_mulit_enc',None):
        ctx.ezwizard3_special_ctx_attr_special_save_files_thing = SpecialSaveFiles.ONLY_ALLOW_ONE_SAVE_FILES_CAUSE_IMPORT

    import_func = game_enc_functions[kwargs.pop('game')]
    await base_do_cheats(ctx,save_files,folder_structure,account_id,CheatFunc(import_func,kwargs))
############################04 Cool bot features
_did_first_boot = True
@interactions.listen()
async def ready():
    global _did_first_boot
    global total_runtime
    total_runtime = get_total_runtime()
    ps4 = PS4Debug(CONFIG['ps4_ip'])
    await update_status()
    _update_status.start()
    await ps4.notify('eZwizard3-bot connected motherfucka!')
    print('Ohh Shit.. Here we go again with eZwizard3-bot!')
    if _did_first_boot:
        print(f'took {time.perf_counter() - _boot_start:.1f} seconds to boot')
    _did_first_boot = False

update_status_start = time.perf_counter()
amnt_used_this_session = 0
old_amnt_of_free = 0
BOT_STATUS_GETTING = asyncio.Lock()

async def get_bot_status(*,trunacte_status_text: bool = True) -> tuple[str,interactions.Status]:
    global old_amnt_of_free
    global update_status_start
    global total_runtime
    global _did_first_boot
    async with BOT_STATUS_GETTING:
        amnt_of_free = await get_amnt_free_save_strs()
        
        leader = 'IN TEST MODE, NO ONE CAN USE BOT! ' if is_in_test_mode() else ''
        
           
        if amnt_of_free != old_amnt_of_free:
            update_status_start = time.perf_counter()
        new_time = pretty_time(time.perf_counter() - update_status_start)
        
        cumulative_up_time = pretty_seconds_words(total_runtime,shorter_text=trunacte_status_text)
        
        if not amnt_of_free:
            status = interactions.Status.DO_NOT_DISTURB
            msg = f'𝐅𝐢𝐫𝐞 𝐢𝐧 𝐭𝐡𝐞 𝐛𝐨𝐨𝐭𝐡♫'
        elif amnt_of_free == len(SAVE_DIRS):
            status = interactions.Status.IDLE
            msg = f'𝐅𝐢𝐫𝐞 𝐢𝐧 𝐭𝐡𝐞 𝐛𝐨𝐨𝐭𝐡♫'
        else:
            status = interactions.Status.ONLINE
            msg = f'𝐅𝐢𝐫𝐞 𝐢𝐧 𝐭𝐡𝐞 𝐛𝐨𝐨𝐭𝐡♫'
        
        bot_status_text = leader+msg
        
        if trunacte_status_text and len(bot_status_text) > DISCORD_BOT_STATUS_MAX_LENGTH:
            bot_status_text = bot_status_text[:DISCORD_BOT_STATUS_MAX_LENGTH] + '...'
        
        old_amnt_of_free = amnt_of_free
    
        return bot_status_text,status


@interactions.Task.create(interactions.IntervalTrigger(seconds=30)) # TODO do not hardcode the 30
async def _update_status():
    global total_runtime
    if (not is_in_test_mode()) and (not _did_first_boot):
        total_runtime += 30 # TODO do not hardcode the 30
        set_total_runtime(total_runtime)
    await update_status()
async def update_status():
    bot_status_text,status = await get_bot_status()
    await bot.change_presence(activity=interactions.Activity.create(
                                name=bot_status_text),
                                status=status)

@interactions.slash_command(name="get_bot_status",description="Gets some info about the bot")
async def do_get_bot_status(ctx: interactions.SlashContext):
    await ctx.defer()
    bot_status_text,_ = await get_bot_status(trunacte_status_text=False)
    await ps4_life_check(ctx)
    await ctx.send(f'bot latency is {ctx.bot.latency * 1000:.2f}ms\n' + bot_status_text)
    await ctx.send(await ezwizard3_info())
    
@interactions.slash_command(name="my_account_id",description="Enter your PSN Username to recieve your HEX Save ID")
@interactions.slash_option(
    name="psn_name",
    description='your psn name',
    required=True,
    opt_type=interactions.OptionType.STRING,
    max_length=16,
    min_length=3
    )
async def my_account_id(ctx: interactions.SlashContext,psn_name: str):

    ctx = await set_up_ctx(ctx)

    if is_in_test_mode() and not is_user_bot_admin(ctx.author_id):
        await log_user_error(ctx,CANT_USE_BOT_IN_TEST_MODE)
        return
    if (not CONFIG['allow_bot_usage_in_dms']) and (not ctx.channel):
        await log_user_error(ctx,CANT_USE_BOT_IN_DMS)
        return
    
    if not is_psn_name(psn_name):
        await log_user_error(ctx,f'*Not a valid* **{psn_name}** *check it again!*')
        return
        
    await log_message(ctx,f'*Looking for* **{psn_name}**')
    try:
        user = psnawp.user(online_id=psn_name)
    except PSNAWPNotFound:
        await log_user_error(ctx,f'*Are you sure you spelled your PSN Username Correctly boss?*\n**{psn_name}** *is not a valid PSN username*<:whatthe:1272145776344305757>')
        return
    account_id_hex = PS4AccountID.from_account_id_number(user.account_id).account_id
    
    start_msg = '*Your account id for* **{0}** *is* **{1},**<:j_:1272151363530522655>\n*Put **0** in the account_id option to use this account id!*<:Plant:1272144642753953844>'
    my_database_account_id: str = ''
    try:
        my_database_account_id = get_user_account_id(ctx.author_id)
    except KeyError:
        pass
    
    if my_database_account_id != account_id_hex:
        add_user_account_id(ctx.author_id,account_id_hex)
    else:
        start_msg = '*We\'ve already saved your account id for* **{0}**, *it\'s* **{1},**<:j_:1272151363530522655>\n*Put* **0** *in the account_id option to use this account id!*<:Plant:1272144642753953844>'
    await log_user_success(ctx,start_msg.format(user.online_id,account_id_hex))


@interactions.slash_command(name="delete_cheat_chain",description="Deletes your cheat chain")
async def delete_cheat_chain(ctx: interactions.SlashContext):
    ctx = await set_up_ctx(ctx)

    if is_in_test_mode() and not is_user_bot_admin(ctx.author_id):
        await log_user_error(ctx,CANT_USE_BOT_IN_TEST_MODE)
        return
    if (not CONFIG['allow_bot_usage_in_dms']) and (not ctx.channel):
        await log_user_error(ctx,CANT_USE_BOT_IN_DMS)
        return
    
    delete_chain(ctx.author_id)
    await log_user_success(ctx,'Removed all the cheats from your cheat chain!')


@interactions.slash_command(name="see_cheat_chain",description="See the cheats currently your cheat chain!")
async def see_cheat_chain(ctx: interactions.SlashContext):
    ctx = await set_up_ctx(ctx)
    
    
    chets = ''.join(chet.pretty() for chet in get_cheat_chain(ctx.author_id))
    await log_user_success(ctx,f'Cheats in your chain are currently...{chets}')

@interactions.slash_command(name="ping",description="Ping ItzGhosty420's bot to check online status")
async def ping_test(ctx: interactions.SlashContext):
    await ctx.defer()
    await ps4_life_check(ctx)
    cool_ping_msg =  f'<@{ctx.author_id}> <a:pepesayshi:1272147595426271305>\n<:j_:1272151363530522655>*Online & Activee!*<:j_:1272151363530522655>\n📢 *Bot latency is* **{ctx.bot.latency * 1000:.2f}ms** <:Plant:1272144642753953844>\n'
    
    if (not CONFIG['allow_bot_usage_in_dms']) and (not ctx.channel):
        cool_ping_msg = f'{cool_ping_msg} but {CANT_USE_BOT_IN_DMS}'
    if is_in_test_mode():
        if is_user_bot_admin(ctx.author_id):
            cool_ping_msg = f'{cool_ping_msg} but {CANT_USE_BOT_IN_TEST_MODE} but you can as you\'re a bot admin!'
        else:
            cool_ping_msg = f'{cool_ping_msg} but {CANT_USE_BOT_IN_TEST_MODE}'
        
    await ctx.send(cool_ping_msg,ephemeral=False)
    if CONFIG['should_ping_command_show_git_stuff']:
        await ctx.send(await ezwizard3_info())

@interactions.slash_command(name='link_creator',description="Upload your files for quicker option than using Google Drive links")
@interactions.slash_option(
    name="my_file",
    description='The file you want as a url',
    required=True,
    opt_type=interactions.OptionType.ATTACHMENT
    )
@interactions.slash_option(
    name="my_file_id",
    description='The ID you put in to access this url',
    required=False,
    opt_type=interactions.OptionType.INTEGER,
    min_value=2
    )
async def file2url(ctx: interactions.SlashContext, my_file: interactions.Attachment, my_file_id: int | None = None):
    ctx = await set_up_ctx(ctx)

    if is_in_test_mode() and not is_user_bot_admin(ctx.author_id):
        await log_user_error(ctx,CANT_USE_BOT_IN_TEST_MODE)
        return
    if (not CONFIG['allow_bot_usage_in_dms']) and (not ctx.channel):
        await log_user_error(ctx,CANT_USE_BOT_IN_DMS)
        return

    await log_message(ctx,'Getting url')
    if my_file_id is None:
        my_saved_urls = get_all_saved_urls(ctx.author_id)
        if not my_saved_urls:
            my_file_id = 2
        else:
            my_file_id = max(int(i) for i in my_saved_urls) + 1
    save_url(ctx.author_id,my_file.url,my_file_id)
    await log_user_success(ctx,f'the url is {my_file.url}, or use {my_file_id} in a field that needs a url, like save_files or dl_link')

import sqlite3
import atexit
import interactions  


conn = sqlite3.connect('bot_usage.db')
c = conn.cursor()


c.execute('''
    CREATE TABLE IF NOT EXISTS command_usage (
        user_id TEXT PRIMARY KEY,
        usage_count INTEGER DEFAULT 0
    )
''')
conn.commit()


@atexit.register
def close_connection():
    conn.close()


async def track_command_usage(user_id: str):
   
    c.execute('SELECT usage_count FROM command_usage WHERE user_id = ?', (user_id,))
    result = c.fetchone()
    
    if result:
        
        c.execute('UPDATE command_usage SET usage_count = usage_count + 1 WHERE user_id = ?', (user_id,))
    else:
       
        c.execute('INSERT INTO command_usage (user_id, usage_count) VALUES (?, 1)', (user_id,))
    
    conn.commit()


async def set_up_ctx(ctx: interactions.SlashContext, *, mode=0) -> interactions.SlashContext:
    
    await track_command_usage(str(ctx.author.id))
    
    
    nth_time = 1
    try:
        ctx.ezwizard_setup_done += 1
        nth_time = ctx.ezwizard_setup_done
    except AttributeError:
        await ctx.defer()
    ctx.ezwizard_mode = mode
    await log_message(ctx, f'*Pleast wait, ItzGhosty420\'s Bot is currently in use!\nPlease retry the command in a few moments*\n*Your* **{nth_time}st** *time trying a command, Please do not try multiple times!*', _do_print=False)
    ctx.ezwizard_setup_done = 1
    
    return ctx

@interactions.slash_command(
    name="leaderboard",
    description="Displays the top users who have used the bot the most.",
)
async def leaderboard(ctx: interactions.SlashContext):

    c.execute('SELECT user_id, usage_count FROM command_usage ORDER BY usage_count DESC LIMIT 10')
    top_users = c.fetchall()

    if not top_users:
        await ctx.send("📉 No command usage data available at the moment.")
        return

    leaderboard_embed = interactions.Embed(
        title="🏆 **Top Users by Command Usage** 🏆",
        description="Keep using the bot to climb the leaderboard!",
        color=0x0083ff  
    )

    leaderboard_content = ""

    for idx, (user_id, usage_count) in enumerate(top_users, start=1):
        try:

            user = await ctx.bot.fetch_user(int(user_id))
            username = user.username
        except Exception:

            username = "Unknown User"
        

        leaderboard_content += f"**{idx}.** {username} - **{usage_count}** commands used\n"


    leaderboard_embed.add_field(
        name="Top Command Users",
        value=leaderboard_content,
        inline=False
    )


    leaderboard_embed.set_footer(
        text="Last Updated at 📈",
        icon_url=ctx.bot.user.avatar_url
    )


    leaderboard_embed.timestamp = datetime.utcnow()


    await ctx.send(embed=leaderboard_embed)


import interactions


ADMIN_IDS = [1171410680054812683]  


def is_admin(user_id):
    return user_id in ADMIN_IDS



@interactions.slash_command(
    name='admin_server_list', 
    description="Displays a list of all servers the bot is in. Admin only."
)
async def admin_server_list(ctx: interactions.SlashContext):
    if not is_admin(ctx.author.id):
        await ctx.send(f"**Yo!**<a:pepesayshi:1272147595426271305>\n*You don't need to know this information..*", ephemeral=False)
        return

    guilds = ctx.bot.guilds
    guild_list = [f"• {guild.name} (ID: {guild.id})" for guild in guilds]
    guild_count = len(guilds)

    embed = interactions.Embed(
        title="📡 Server List",
        description=(
            f"• **Number of Servers:** `{guild_count}`\n"
            + "\n".join(guild_list) + "\n\n"
            f"To remove a server, use `/remove_server <guild_id>`."
        ),
        color=0x0083ff  
    )

    await ctx.send(embed=embed, ephemeral=False)



@interactions.slash_command(
    name='remove_server', 
    description="Removes the bot from the specified server. Admin only."
)
@interactions.slash_option("guild_id", description="The ID of the server to remove", opt_type=interactions.OptionType.STRING, required=True)
async def remove_server(ctx: interactions.SlashContext, guild_id: str):
    if not is_admin(ctx.author.id):
        await ctx.send("You do not have permission to use this command.", ephemeral=False)
        return

    guild = ctx.bot.get_guild(int(guild_id))
    if guild:
        await guild.leave()
        await ctx.send(f"Successfully removed the bot from **{guild.name}** (ID: {guild_id}).", ephemeral=False)
    else:
        await ctx.send(f"Could not find a server with ID: {guild_id}.", ephemeral=False)

@interactions.slash_command(
    name='bot_information', 
    description="Displays detailed information about the bot!"
)
async def bot_information(ctx: interactions.SlashContext):
    
    guilds = ctx.bot.guilds
    guild_count = len(guilds)
    total_members = sum([guild.member_count for guild in guilds])
    largest_guild = max(guilds, key=lambda g: g.member_count)
    smallest_guild = min(guilds, key=lambda g: g.member_count)

    
    memory_usage = "XX MB"  
    cpu_usage = "YY%"       
    total_runtime = 123456  
    amnt_used_this_session = 100  
    total_amnt_used = 5000  
    unique_users_session = 50  
    unique_users_total = 1000  
    
    embed = interactions.Embed(
        title="🤖 Bot Information 🤖",
        color=0x0083ff  
    )

    
    embed.add_field(
        name="📡 Server Information 📡",
        value=(
            f"• **Number of Servers:** `{guild_count}`\n"
            f"• **Total Members:** `{total_members}`\n"
            f"• **Largest Server:** `{largest_guild.name}` with `{largest_guild.member_count}` members\n"
            f"• **Smallest Server:** `{smallest_guild.name}` with `{smallest_guild.member_count}` members\n"
            f"• **Average Members per Server:** `{total_members // guild_count}`"
        ),
        inline=False
    )

   
    embed.add_field(
        name="🔍 Bot Overview 🔍",
        value=(
            f"• **Bot Latency:** `{ctx.bot.latency * 1000:.2f}ms`\n"
            f"• **Current Version:** `{await get_commit_count()}`\n"
            f"• **Latest Version Available:** `{await get_remote_count()}`\n"
            f"• **Uptime:** `{pretty_seconds_words(total_runtime)}`\n"
            f"• **Created On:** `{ctx.bot.user.created_at.strftime('%Y-%m-%d')}`\n"
            f"• **Hoster:** `ItzGhosty420`\n"
            f"• **Total Channels:** `{sum(len(guild.channels) for guild in guilds)}`\n"
            f"• **Total Roles:** `{sum(len(guild.roles) for guild in guilds)}`"
        ),
        inline=False
    )

    
    embed.add_field(
        name="📊 Usage Statistics 📊",
        value=(
            f"• **Commands Used (Session):** `{amnt_used_this_session}`\n"
            f"• **Commands Used (Total):** `{total_amnt_used}`\n"
            f"• **Most Used Command:** `/Resign`\n"
            f"• **Unique Users (Session):** `{unique_users_session}`\n"
            f"• **Unique Users (Total):** `{unique_users_total}`"
        ),
        inline=False
    )

    
    embed.add_field(
        name="🖥️ System Information 🖥️",
        value=(
            f"• **Memory Usage:** `{memory_usage}`\n"
            f"• **CPU Usage:** `{cpu_usage}`\n"
            f"• **Running On:** `{ctx.bot.user}`"
        ),
        inline=False
    )

    
    embed.add_field(
        name="📚 Additional Information 📚",
        value=(
            f"• **Bot Prefix:** `/`\n"
            f"• **Support Server:** [ItzGhosty420's Server](https://discord.gg/itzghosty420)\n"
            f"• **GitHub Repository:** [View on GitHub](https://github.com/ItzGhosty420?tab=repositories)"
        ),
        inline=False
    )

    
    embed.set_footer(text="Enjoy our FREE savebots! Happy Modding :)")

    await ctx.send(embed=embed)

from interactions import SlashCommand, SlashContext, Embed, Button, ButtonStyle, component_callback, slash_command, Intents, Client


image_url = "https://media.discordapp.net/attachments/1252945555940708433/1278262164515459124/ezgif-5-5a0c085339.gif?ex=66d029e8&is=66ced868&hm=12b84c82431418aa04ecf4b2c7164bbc5803a53b087c988128a1150893cf8a74&=&width=120&height=120"
discord_link = "https://discord.gg/itzghosty420"


@slash_command(
    name="help",
    description="Get detailed help on how to use our PS SaveBots!"
)
async def help(ctx: SlashContext):
   
    embed = Embed(
        title="📖 How to Use Our eZwizard3 SaveBots 📖",
        description="A step-by-step guide to help you get the most out of our SaveBots for PS4/PS5. Whether you're resigning save files, re-regioning, or decrypting your saves, this guide has you covered.",
        color=0x0083ff
    )

    embed.set_thumbnail(url=image_url)

    embed.add_field(
        name="🔍 Retrieve PS Account ID from PSN Name",
        value=(
            "Easily retrieve your PlayStation account ID using your PSN username.\n\n"
            "**Steps**:\n"
            "1. **Run Command**: `/My_Account_ID`\n"
            "2. **Input**: `PSN Username`\n"
            "3. **Submit**: Execute the command\n"
            "4. **Output**: Your PSN Account ID will be displayed.\n\n"
            "📌 **Tip**: Double-check the PSN username for accuracy."
        ),
        inline=False
    )

    embed.set_footer(text="Enjoy our FREE SaveBots! Happy Modding :)")

    next_button = Button(style=ButtonStyle.PRIMARY, label="Next ➡️", emoji="➡️", custom_id="next_page_1")

    await ctx.send(embeds=[embed], components=[[next_button]])


@component_callback("next_page_1")
async def next_page_1(ctx: SlashContext):
    await ctx.defer(edit_origin=True)

    embed = Embed(
        title="🆔 Resign Save Data Files to Your Account 🆔",
        description="Easily resign save files to match your PlayStation account ID. This is crucial for using saves from different accounts.",
        color=0x0083ff
    )

    embed.set_thumbnail(url=image_url)

    embed.add_field(
        name="How to Resign Save Files:",
        value=(
            "1. **Upload**: Your save file to Google Drive.\n"
            "2. **Set Permissions**: Allow 'Anyone with the link' to access.\n"
            "3. **Run Command**: `/Resign`\n"
            "4. **Submit**: Provide the link to the bot.\n"
            "5. **Enter Account ID**: Input your PlayStation account ID (or use `0` for default).\n"
            "6. **Download**: Your resigned file from the bot.\n\n"
            "📌 **Note**: Ensure the correct account ID is used to avoid issues."
        ),
        inline=False
    )

    embed.set_footer(text="Enjoy our FREE SaveBots! Happy Modding :)")

    prev_button = Button(style=ButtonStyle.PRIMARY, label="⬅️ Previous", emoji="⬅️", custom_id="previous_page_1")
    next_button = Button(style=ButtonStyle.PRIMARY, label="Next ➡️", emoji="➡️", custom_id="next_page_2")

    await ctx.edit(embeds=[embed], components=[[prev_button, next_button]])


@component_callback("previous_page_1")
async def previous_page_1(ctx: SlashContext):
    await ctx.defer(edit_origin=True)

    embed = Embed(
        title="📖 How to Use Our eZwizard3 SaveBots 📖",
        description="A step-by-step guide to help you get the most out of our SaveBots for PS4/PS5. Whether you're resigning save files, re-regioning, or decrypting your saves, this guide has you covered.",
        color=0x0083ff
    )

    embed.set_thumbnail(url=image_url)

    embed.add_field(
        name="🔍 Retrieve PS Account ID from PSN Name",
        value=(
            "Easily retrieve your PlayStation account ID using your PSN username.\n\n"
            "**Steps**:\n"
            "1. **Run Command**: `/My_Account_ID`\n"
            "2. **Input**: `PSN Username`\n"
            "3. **Submit**: Execute the command\n"
            "4. **Output**: Your PSN Account ID will be displayed.\n\n"
            "📌 **Tip**: Double-check the PSN username for accuracy."
        ),
        inline=False
    )

    embed.set_footer(text="Enjoy our FREE SaveBots! Happy Modding :)")

    next_button = Button(style=ButtonStyle.PRIMARY, label="Next ➡️", emoji="➡️", custom_id="next_page_1")

    await ctx.edit(embeds=[embed], components=[[next_button]])


@component_callback("next_page_2")
async def next_page_2(ctx: SlashContext):
    await ctx.defer(edit_origin=True)

    embed = Embed(
        title="🌍 Re-Region Your Save Files 🌍",
        description="Change the region of your save files to make them compatible with different game versions.",
        color=0x0083ff
    )

    embed.set_thumbnail(url=image_url)

    embed.add_field(
        name="How to Re-Region Save Files:",
        value=(
            "1. **Upload**: Your save file to Google Drive.\n"
            "2. **Set Permissions**: Allow 'Anyone with the link' to access.\n"
            "3. **Run Command**: `/Re-Region`\n"
            "4. **Submit**: Provide the link to the bot.\n"
            "5. **Specify Region**: Select the desired game region.\n"
            "6. **Enter Account ID**: Input your PlayStation account ID (or use `0` for default).\n"
            "7. **Download**: Your re-regioned file from the bot.\n\n"
            "📌 **Tip**: Make sure the new region matches your game version to avoid compatibility issues."
        ),
        inline=False
    )

    embed.set_footer(text="Enjoy our FREE SaveBots! Happy Modding :)")

    prev_button = Button(style=ButtonStyle.PRIMARY, label="⬅️ Previous", emoji="⬅️", custom_id="previous_page_2")
    next_button = Button(style=ButtonStyle.PRIMARY, label="Next ➡️", emoji="➡️", custom_id="next_page_3")

    await ctx.edit(embeds=[embed], components=[[prev_button, next_button]])


@component_callback("previous_page_2")
async def previous_page_2(ctx: SlashContext):
    await next_page_1(ctx)


@component_callback("next_page_3")
async def next_page_3(ctx: SlashContext):
    await ctx.defer(edit_origin=True)

    embed = Embed(
        title="🔓 Decrypt Your Save Files 🔓",
        description="Decrypt your save files to make them editable or viewable.",
        color=0x0083ff
    )

    embed.set_thumbnail(url=image_url)

    embed.add_field(
        name="How to Decrypt Save Files:",
        value=(
            "1. **Upload**: Your save file to Google Drive.\n"
            "2. **Set Permissions**: Allow 'Anyone with the link' to access.\n"
            "3. **Run Command**: `/Decrypt`\n"
            "4. **Submit**: Provide the link to the bot.\n"
            "5. **Enter Account ID**: Input your PlayStation account ID (or use `0` for default).\n"
            "6. **Download**: Your decrypted file from the bot.\n\n"
            "📌 **Reminder**: Always backup your original save file before making changes."
        ),
        inline=False
    )

    embed.set_footer(text="Enjoy our FREE SaveBots! Happy Modding :)")

    prev_button = Button(style=ButtonStyle.PRIMARY, label="⬅️ Previous", emoji="⬅️", custom_id="previous_page_3")
    next_button = Button(style=ButtonStyle.PRIMARY, label="Next ➡️", emoji="➡️", custom_id="next_page_4")

    await ctx.edit(embeds=[embed], components=[[prev_button, next_button]])


@component_callback("previous_page_3")
async def previous_page_3(ctx: SlashContext):
    await next_page_2(ctx)


@component_callback("next_page_4")
async def next_page_4(ctx: SlashContext):
    await ctx.defer(edit_origin=True)

    embed = Embed(
        title="🔒 Encrypt Your Save Files 🔒",
        description="Re-encrypt your modified save files to ensure they work properly on your PlayStation.",
        color=0x0083ff
    )

    embed.set_thumbnail(url=image_url)

    embed.add_field(
        name="How to Encrypt Save Files:",
        value=(
            "1. **Upload**: Your modified save file to Google Drive.\n"
            "2. **Set Permissions**: Allow 'Anyone with the link' to access.\n"
            "3. **Run Command**: `/Encrypt`\n"
            "4. **Submit**: Provide the link to the bot.\n"
            "5. **Enter Account ID**: Input your PlayStation account ID (or use `0` for default).\n"
            "6. **Download**: Your encrypted file from the bot.\n\n"
            "📌 **Tip**: Ensure the file is in the correct format before encrypting."
        ),
        inline=False
    )

    embed.set_footer(text="Enjoy our FREE SaveBots! Happy Modding :)")

    prev_button = Button(style=ButtonStyle.PRIMARY, label="⬅️ Previous", emoji="⬅️", custom_id="previous_page_4")
    next_button = Button(style=ButtonStyle.PRIMARY, label="Next ➡️", emoji="➡️", custom_id="next_page_5")

    await ctx.edit(embeds=[embed], components=[[prev_button, next_button]])


@component_callback("previous_page_4")
async def previous_page_4(ctx: SlashContext):
    await next_page_3(ctx)


@component_callback("next_page_5")
async def next_page_5(ctx: SlashContext):
    await ctx.defer(edit_origin=True)

    embed = Embed(
        title="🖼️ Customize Your Save Icon 🖼️",
        description="Personalize the icon of your save files for a unique touch.",
        color=0x0083ff
    )

    embed.set_thumbnail(url=image_url)

    embed.add_field(
        name="How to Customize Save Icons:",
        value=(
            "1. **Choose an Icon**: Select or create an icon image.\n"
            "2. **Upload**: Your icon image to Google Drive.\n"
            "3. **Set Permissions**: Allow 'Anyone with the link' to access.\n"
            "4. **Run Command**: `/Change_Icon`\n"
            "5. **Submit**: Provide the link to the bot.\n"
            "6. **Download**: Your customized save file.\n\n"
            "📌 **Note**: Use a square image with the correct resolution for best results."
        ),
        inline=False
    )

    embed.set_footer(text="Enjoy our FREE SaveBots! Happy Modding :)")

    prev_button = Button(style=ButtonStyle.PRIMARY, label="⬅️ Previous", emoji="⬅️", custom_id="previous_page_5")
    next_button = Button(style=ButtonStyle.PRIMARY, label="Next ➡️", emoji="➡️", custom_id="next_page_6")

    await ctx.edit(embeds=[embed], components=[[prev_button, next_button]])


@component_callback("previous_page_5")
async def previous_page_5(ctx: SlashContext):
    await next_page_4(ctx)


@component_callback("next_page_6")
async def next_page_6(ctx: SlashContext):
    await ctx.defer(edit_origin=True)

    embed = Embed(
        title="🆔 Understanding CUSA IDs & Resources 🆔",
        description="Learn what CUSA IDs are and how to find them, along with useful resources for save files.",
        color=0x0083ff
    )

    embed.set_thumbnail(url=image_url)

    embed.add_field(
        name="What is a CUSA ID?",
        value=(
            "A **CUSA ID** is a unique identifier assigned to each PlayStation game. It's essential for identifying the correct version of a game when dealing with save files, patches, or mods.\n\n"
            "Each game version may have a different CUSA ID, especially across regions. Ensuring you have the correct CUSA ID is crucial when applying saves or mods."
        ),
        inline=False
    )

    embed.add_field(
        name="Useful Resources:",
        value=(
            "- **[OrbisPatches](https://orbispatches.com/)**: A comprehensive database to find CUSA IDs and related game patches.\n"
            "- **[TheTechGame](https://www.thetechgame.com/Downloads.html)**: A popular site to find and download save files for PS4/PS5 games."
        ),
        inline=False
    )

    embed.set_footer(text="Enjoy our FREE SaveBots! Happy Modding :)")

    prev_button = Button(style=ButtonStyle.PRIMARY, label="⬅️ Previous", emoji="⬅️", custom_id="previous_page_6")
    start_over_button = Button(style=ButtonStyle.PRIMARY, label="🔄 Start Over 🔄", custom_id="start_over")

    await ctx.edit(embeds=[embed], components=[[prev_button, start_over_button]])


@component_callback("previous_page_6")
async def previous_page_6(ctx: SlashContext):
    await next_page_5(ctx)


@component_callback("start_over")
async def start_over(ctx: SlashContext):
    await ctx.defer(edit_origin=True)

    embed = Embed(
        title="📖 How to Use Our eZwizard3 SaveBots 📖",
        description="A step-by-step guide to help you get the most out of our SaveBots for PS4/PS5. Whether you're resigning save files, re-regioning, or decrypting your saves, this guide has you covered.",
        color=0x0083ff
    )

    embed.set_thumbnail(url=image_url)

    embed.add_field(
        name="🔍 Retrieve PS Account ID from PSN Name",
        value=(
            "Easily retrieve your PlayStation account ID using your PSN username.\n\n"
            "**Steps**:\n"
            "1. **Run Command**: `/My_Account_ID`\n"
            "2. **Input**: `PSN Username`\n"
            "3. **Submit**: Execute the command\n"
            "4. **Output**: Your PSN Account ID will be displayed.\n\n"
            "📌 **Tip**: Double-check the PSN username for accuracy."
        ),
        inline=False
    )

    embed.set_footer(text="Enjoy our FREE SaveBots! Happy Modding :)")

    next_button = Button(style=ButtonStyle.PRIMARY, label="Next ➡️", emoji="➡️", custom_id="next_page_1")

    await ctx.edit(embeds=[embed], components=[[next_button]])

import requests
from interactions import Extension, slash_command, SlashContext, slash_option, OptionType, Embed
from rapidfuzz import fuzz, process, utils
from data_files import KNOWN_TITLE_IDS, KNOWN_REGIONS, REGION_EMOJIS
import re


API_KEY = "1e217489cd114460b32fc3174044e052"


CUSA_TITLE_ID = re.compile(r'CUSA\d{5}')


ERROR_SIDE_EMBED_COLOUR = 0xFF4C4C  
NORMAL_EMBED_COLOUR = 0x1E90FF  


NO_GAMES_FOUND_EMBED = Embed(
    title='❌ **No Games Found**',
    description='🔍 Please check the spelling or try a different name.',
    footer='If you believe this game exists, please report it.',
    color=ERROR_SIDE_EMBED_COLOUR
)

def fetch_rawg_game_details(game_name):
    """Fetch game details from RAWG.io based on the game name."""
    rawg_url = f"https://api.rawg.io/api/games?search={game_name.replace(' ', '%20')}&key={API_KEY}"
    try:
        response = requests.get(rawg_url)
        response.raise_for_status()
        data = response.json()
        if data['results']:
            game_details = data['results'][0]
            game_slug = game_details.get('slug')
            detailed_url = f"https://api.rawg.io/api/games/{game_slug}?key={API_KEY}"
            detailed_response = requests.get(detailed_url)
            detailed_response.raise_for_status()
            detailed_data = detailed_response.json()
            return game_details, detailed_data
    except requests.exceptions.RequestException as e:
        return None, str(e)
    return None, "No game details found."

def format_embed_fields(game_details, detailed_data):
    """Format game details into embed fields."""
    developers = ', '.join([dev["name"] for dev in detailed_data.get("developers", [])]) or '*Not Available*'
    release_date = game_details.get('released', 'Not Available')
    rating = f"{detailed_data.get('rating', 'N/A')} / 5 ⭐"


    fields = [
        ("🎮 **Developers**", developers),
        ("📅 **Release Date**", release_date),
        ("📊 **Rating**", rating)
    ]
    

    english_tags = ', '.join([tag["name"] for tag in game_details.get("tags", []) if re.match(r"^[A-Za-z\s]+$", tag["name"])][:3]) or '*Not Available*'
    
    return fields, english_tags

@slash_command(
    name="game_info",
    description="Fetch detailed information about a game.",
)
@slash_option(
    name="game_name",
    description="Name of the game you want information about",
    opt_type=OptionType.STRING,
    required=True
)
async def game_info(ctx: SlashContext, game_name: str):
    await ctx.defer()


    best_match = process.extractOne(
        game_name, 
        [name[0] for name in KNOWN_TITLE_IDS.values()],
        scorer=fuzz.partial_ratio
    )

    if not best_match or best_match[1] < 70:
        await ctx.send(embed=NO_GAMES_FOUND_EMBED)
        return

    corrected_game_name = best_match[0]
    game_details, detailed_data = fetch_rawg_game_details(corrected_game_name)

    if not game_details:
        await ctx.send(f"❗ Failed to fetch information: {detailed_data}.")
        return


    game_description = detailed_data.get('description_raw', '*No description available.*')
    if len(game_description) > 200:  
        game_description = game_description[:200] + '...'

    game_embed = Embed(
        title=f"🎮 **{game_details.get('name', 'Unknown Game')}**",
        description=f"*{game_description}*",
        color=NORMAL_EMBED_COLOUR
    )


    fields, english_tags = format_embed_fields(game_details, detailed_data)
    for field_name, field_value in fields:
        game_embed.add_field(name=field_name, value=field_value, inline=True)


    if english_tags != '*Not Available*':
        game_embed.add_field(name="🏷️ **Tags**", value=f"*{english_tags}*", inline=True)


    platforms = ', '.join([platform['platform']['name'] for platform in game_details.get('platforms', [])]) or '*Not Available*'
    game_embed.add_field(name="🔖 **Platforms**", value=f"*{platforms}*", inline=True)


    found_cusa = set()
    for title_id, game_info in KNOWN_TITLE_IDS.items():
        if fuzz.QRatio(game_info[0], corrected_game_name, processor=utils.default_process) >= 95:
            found_cusa.add((f'CUSA{title_id:05}', *game_info))

    if found_cusa:
        cusa_text = '\n'.join([f"📂 {title_id} - {region}" for title_id, _, region in found_cusa])
        game_embed.add_field(name="🌍 **CUSA Regions**", value=cusa_text, inline=False)


    if game_details.get('website'):
        game_embed.add_field(name="🔗 **Official Website**", value=f"[Visit Website]({game_details['website']})", inline=False)


    if game_details.get('background_image'):
        game_embed.set_thumbnail(url=game_details['background_image'])


    game_embed.set_footer(text="Enjoy our FREE SaveBots! Happy Modding :)")


    await ctx.send(embeds=[game_embed])


INVITE_LINK_1 = "https://discord.gg/itzghosty420"
INVITE_LINK_2 = "https://www.youtube.com/@ItzGhosty420"

@interactions.slash_command(name='discord_invite', description="ItzGhosty420's Discord Server")
async def discord_invite(ctx: interactions.SlashContext):

    await ctx.send(f"*Jump over & Check out the Bot Hosters Discord Server!*\n{INVITE_LINK_1}")

@interactions.slash_command(name='youtube_channel', description="ItzGhosty420's Youtube Channel")
async def youtube_channel(ctx: interactions.SlashContext):
    
    await ctx.send(f"*Jump over & Check out the Bot Hosters Youtube Channel!*\n{INVITE_LINK_2}")

@interactions.slash_command(name='delete_files2urls',description="Delete all your saved urls!")
async def delete_files2urls(ctx: interactions.SlashContext):
    ctx = await set_up_ctx(ctx)
    delete_saved_urls(ctx.author_id)
    await log_user_success(ctx,'Deleted all urls saved successfully!')

@interactions.slash_command(name='see_saved_files2urls',description="See all your saved urls with the file2url command")
async def see_saved_files2urls(ctx: interactions.SlashContext):
    ctx = await set_up_ctx(ctx)

    if is_in_test_mode() and not is_user_bot_admin(ctx.author_id):
        await log_user_error(ctx,CANT_USE_BOT_IN_TEST_MODE)
        return
    if (not CONFIG['allow_bot_usage_in_dms']) and (not ctx.channel):
        await log_user_error(ctx,CANT_USE_BOT_IN_DMS)
        return

    saved_urls_dict = get_all_saved_urls(ctx.author_id)
    pretty = ''
    for key,value in saved_urls_dict.items():
        pretty += f'{key} -> {value}\n'
    await log_user_success(ctx,f'Your saved urls are... \n{pretty.strip()}')

@interactions.slash_command(name='see_built_in_sabes',description="See all of the built in saves/dl_link files of this instance")
@interactions.slash_option(
    name="show",
    description='Do you want to see built in encrypted saves or dl_link',
    required=True,
    opt_type=interactions.OptionType.STRING,
    choices=[
        interactions.SlashCommandChoice(name="Built in encrypted saves", value='built_in_save_links'),
        interactions.SlashCommandChoice(name="Built in dl_links (NOT encrypted saves)", value='built_in_dl_links'),
    ]
    )
async def see_built_in_sabes(ctx: interactions.SlashContext, show: str):
    ctx = await set_up_ctx(ctx)

    if is_in_test_mode() and not is_user_bot_admin(ctx.author_id):
        await log_user_error(ctx,CANT_USE_BOT_IN_TEST_MODE)
        return
    if (not CONFIG['allow_bot_usage_in_dms']) and (not ctx.channel):
        await log_user_error(ctx,CANT_USE_BOT_IN_DMS)
        return

    await log_user_success(ctx,'\n'.join(f'{i}: {x[1]}' for i,x in enumerate(CONFIG[show])))


#ben
@interactions.slash_command(name='set_verbose_mode',description="Do you want error messages more verbose (detailed)?")
@interactions.slash_option(
    name="verbose_mode",
    description="Do you want error messages more verbose (detailed)?",
    required=True,
    opt_type=interactions.OptionType.INTEGER,
    choices=[
        interactions.SlashCommandChoice(name="Yes (On)", value=True),
        interactions.SlashCommandChoice(name="No (Off)", value=False),
    ]
    )
async def set_verbose_mode(ctx: interactions.SlashContext, verbose_mode: bool):
    ctx = await set_up_ctx(ctx)
    set_user_verbose_mode(ctx.author_id,verbose_mode)
    if verbose_mode:
        await log_user_success(ctx,'Verbose mode (more detailed error messages) is **ON**')
    else:
        await log_user_success(ctx,'Verbose mode (more detailed error messages) is *OFF*')

async def ezwizard3_info() -> str:
    if not GIT_EXISTS:
        return 'bruh, This instance does not use git, please tell the instance owner to use git clone instead of download zip'
    lah_message = 'Official code.\n'
    git_url,git_branch = await get_git_url()
    if git_url not in ('git@github.com:Zhaxxy/eZwizard3-bot.git','https://github.com/Zhaxxy/eZwizard3-bot.git') or git_branch != 'origin':
        lah_message = '**Unofficial code!\n**'
    
    if await is_modfied():
        lah_message += '**Unrecognised Modfied code!**\n'
    if not await is_updated():
        lah_message += f'**Update available!**\nCurrent version: {await get_commit_count()}\nNewest version: {await get_remote_count()}'
    else:
        lah_message += f'Current version: {await get_commit_count()}'
    
    return lah_message

@interactions.slash_command(name='delete_all_google_drive_saves',description="Only run this command if the gdrive is full, will delete all gdrive files bot has given to users")
async def delete_ezwizardtwo_saves_folder(ctx: interactions.SlashContext):
    global UPLOAD_SAVES_FOLDER_ID
    ctx = await set_up_ctx(ctx)
    if not is_user_bot_admin(ctx.author_id):
        return await log_user_error(ctx,'Only bot instance admins may use this command, please ask one to run this command if google drive is full')


    await delete_google_drive_file_or_file_permentaly(UPLOAD_SAVES_FOLDER_ID)
    UPLOAD_SAVES_FOLDER_ID = await make_gdrive_folder('ezwizardtwo_saves')
    return await log_user_success(ctx,'All saves deleted successfully')

@interactions.slash_command(name='delete_certain_gdrive_save',description="Run this command to delete all the bleeding saves from Google  drive")
@interactions.slash_option(
    name="gdrive_url_from_bot",
    description="A google drive link the bot has given",
    required=True,
    opt_type=interactions.OptionType.STRING,
    )
async def do_delete_certain_gdrive_save(ctx: interactions.SlashContext, gdrive_url_from_bot: str):
    ctx = await set_up_ctx(ctx)
    if not is_user_bot_admin(ctx.author_id):
        return await log_user_error(ctx,'*Only **ItzGhosty420** *can use this command*')

    gdrive_url_from_bot_id = extract_drive_file_id(gdrive_url_from_bot)
    
    if not gdrive_url_from_bot_id:
        return await log_user_error(ctx,f'{gdrive_url_from_bot} *is not a valid google drive link, please copy the exact link the bot sent*')
    
    try:
        a = await get_file_info_from_id(gdrive_url_from_bot_id)
    except Exception as e:
        msg = make_error_message_if_verbose_or_not(ctx.author_id,f'*Could not get file metadata from* {gdrive_url_from_bot}','')
        return await log_user_error(ctx,msg)

    try:
        await delete_google_drive_file_or_file_permentaly(gdrive_url_from_bot_id)
    except Exception:
        return await log_user_error(ctx,f'*Could not delete* {gdrive_url_from_bot}, *are you sure its from the same bot as you running this command?*')
    
    await log_user_success(ctx,f'Deleted {gdrive_url_from_bot} successfully')
    
setting_global_image_lock = asyncio.Lock()
@interactions.slash_command(name='set_global_watermark',description="ItzGhosty420\'s secert troll command lmao")
@interactions.slash_option(
    name="global_image_link",
    description="A direct download to your image, will be saved to current dir",
    required=True,
    opt_type=interactions.OptionType.STRING,
    )
@interactions.slash_option(
    name="option",
    description="Extra features you can apply",
    required=True,
    opt_type=interactions.OptionType.INTEGER,
    choices=[
        interactions.SlashCommandChoice(name="Keep aspect ratio and use nearest neighbour for resizing", value=1),
        interactions.SlashCommandChoice(name="Ignore aspect ratio and use nearest neighbour for resizing", value=2),
        interactions.SlashCommandChoice(name="Keep aspect ratio and use bilnear for resizing", value=3),
        interactions.SlashCommandChoice(name="Ignore aspect ratio and use bilnear for resizing", value=4),
    ]
    )
async def do_global_image_link(ctx: interactions.SlashContext, global_image_link: str, option: int):
    ctx = await set_up_ctx(ctx)
    if not is_user_bot_admin(ctx.author_id):
        return await log_user_error(ctx,'ItzGhosty420\'s secert troll command lmao')
    async with setting_global_image_lock:
        if is_str_int(global_image_link) and int(global_image_link) > 1:
            try:
                global_image_link = get_saved_url(ctx.author_id,int(global_image_link))
            except KeyError:
                await log_user_error(ctx,f'*You dont have any url saved for* {global_image_link}, *try running the file2url command again!*')
                return False
        global_image_link = get_dl_link_if_desc(global_image_link)
        print(f'{global_image_link = }')
        await log_message(ctx,f'*ItzGhosty420\'s Savebot working magic!* {global_image_link}')
        async with TemporaryDirectory() as tp:
            result = await download_direct_link(ctx,global_image_link,tp,max_size=DL_FILE_TOTAL_LIMIT)
            if isinstance(result,str):
                await log_user_error(ctx,result)
                return False
            try:
                with Image.open(result) as img:
                    pass
            except Exception:
                return await log_user_error(ctx,f'{global_image_link} *is not a valid image, please give a image link*')
            
            with Image.open(result).convert("RGBA") as img:
                img.save(Path(__file__).parent / f'DO_NOT_DELETE_global_image_watermark.png')
            
            (Path(__file__).parent / f'DO_NOT_DELETE_OR_EDIT_global_image_watermark_option.txt').write_text(str(option))
            
            return await log_user_success(ctx,f'Global watermark image {global_image_link} set successfully, to disable, run remove_global_watermark or run this command again for differnt image')


@interactions.slash_command(name='remove_global_watermark',description="Removes current global icon watermark")
async def do_remove_global_watermark(ctx: interactions.SlashContext):
    ctx = await set_up_ctx(ctx)
    if not is_user_bot_admin(ctx.author_id):
        return await log_user_error(ctx,'Only bot instance admins may use this command')
    async with setting_global_image_lock:
        (Path(__file__).parent / f'DO_NOT_DELETE_OR_EDIT_global_image_watermark_option.txt').unlink(missing_ok=True)
        (Path(__file__).parent / f'DO_NOT_DELETE_global_image_watermark.png').unlink(missing_ok=True)
    return await log_user_success(ctx,f'Global watermark image removed successfully')

#ben



async def base_saved_ting_autocomplete(ctx: interactions.AutocompleteContext,thing: tuple[tuple[str,str]],/):
    string_option_input = ctx.input_text
    if not string_option_input:
        return await ctx.send(choices=[{'name':'Please start typing a built in save from /see_built_in_sabes','value':'Please start typing a built in save from /see_built_in_sabes'}])
    string_option_input = string_option_input.casefold()
    
    
    
    return await ctx.send(choices=[dict(name=x[1], value=x[0]) for x in thing if string_option_input in x[1].casefold()][:25])


BASE_ENC_SAVES_AUTO_STR = 'async def replacewithrealfuncname_base_saved_enc_saves_autocomplete(ctx: interactions.AutocompleteContext): return await base_saved_ting_autocomplete(ctx,BUILT_IN_SAVE_LINKS)\n'
BASE_ENC_SAVES_AUTO_STR_NAME = 'replacewithrealfuncname_base_saved_enc_saves_autocomplete'

BASE_DL_LINKS_AUTO_STR = 'async def replacewithrealfuncname_base_saved_dl_tings_autocomplete(ctx: interactions.AutocompleteContext): return await base_saved_ting_autocomplete(ctx,BUILT_IN_DL_LINKS)\n'
BASE_DL_LINKS_AUTO_STR_NAME = 'replacewithrealfuncname_base_saved_dl_tings_autocomplete'


quick_commands_base = interactions.SlashCommand(name="quick", description="Versions of commands with choices for save_files and dl_links chosen by bot owner")
quick_cheats_commands_base = interactions.SlashCommand(name="quick_cheats", description="Versions of commands with choices for save_files and dl_links chosen by bot owner")

BUILT_IN_DL_LINKS = tuple((desc[1],desc[1]) for i,desc in enumerate(CONFIG['built_in_dl_links'])) # TODO, dont rely on this lol
BUILT_IN_SAVE_LINKS = tuple((desc[1],desc[1]) for i,desc in enumerate(CONFIG['built_in_save_links'])) # TODO, dont rely on this lol

if __name__ == '__main__':
    print('making the /quick commands')

def _make_quick_functions():
    from inspect import getsource
    from copy import copy
    from interactions import SlashCommand
    global quick_commands_base
    old_repr = interactions.OptionType.__repr__
    interactions.OptionType.__repr__ = lambda self: f'interactions.OptionType({self.value})' # weve gotta do this as the current repr of enums is not valid python code
    

    globals_thing = copy(globals()).items()
    for global_var_name,global_var_value in globals_thing:
        if not isinstance(global_var_value,interactions.models.internal.application_commands.SlashCommand):
            continue
        # as far as im aware, a command will only have options, as well as the function body, which ill use exec for
        thing_dict = global_var_value.to_dict()
        options = thing_dict.get('options')
        if not options:
            continue
        decor_options: str | list = []
        auto_complete_things_dl_links: str | list = []
        auto_complete_things_enc_saves: str | list = []
        
        is_viable = False
        for option in options:
            option.pop('description_localizations') # theese seems to be some internal thing, slash_option doesnt accept them
            option.pop('name_localizations') # ^
            option['opt_type'] = option.pop('type')
            
            if option['name'].startswith('dl_link') or option['name'] in ('decrypted_save_file','decrypted_save_folder','global_image_link'):
                is_viable = True
                if len(BUILT_IN_DL_LINKS) > 0: # Force always use autocorrect to allow users to copy and paste urls too
                    auto_complete_things_dl_links.append((f'@replacewithrealfuncname.autocomplete({option["name"]!r})\n',option["name"]))
                else:
                    option['choices'] += [dict(name=x[1],value=x[0]) for x in BUILT_IN_DL_LINKS]
            if option['name'] == 'save\x5ffiles':
                is_viable = True
                if len(BUILT_IN_SAVE_LINKS) > 0: # Force always use autocorrect to allow users to copy and paste urls too
                    auto_complete_things_enc_saves.append((f'@replacewithrealfuncname.autocomplete({option["name"]!r})\n',option["name"]))
                else:
                    option['choices'] += [dict(name=x[1],value=x[0]) for x in BUILT_IN_SAVE_LINKS]
            
            
            
            decor_options.append(f'@interactions.slash_option(**{option!r})\n')
        if not is_viable:
            continue
        decor_options = ''.join(decor_options)
        
        new_func_name = f'do_quick_auto_gened_code_{0}'
        for i in range(0,0xFFFFFFFF):
            try:
                globals()[new_func_name]
                new_func_name = f'do_quick_auto_gened_code_{i}'
            except KeyError:
                break
        else: # nobreak
            raise AssertionError('nah wtf')
        base_name = 'quick_cheats_commands_base' if str(global_var_value.name) == 'cheats' else 'quick_commands_base' # TODO, implement checks if another possible base comamnd besides `cheats` exists
        base_two = f'umm = {base_name}.group(name={str(global_var_value.group_name)!r}, description={str(global_var_value.group_description)!r})' if global_var_value.group_name else 'umm = umm'
        
        payload_func = f"""
global {new_func_name}
umm = {base_name}
{base_two}
@umm.subcommand(sub_cmd_name={str(global_var_value.to_dict()["name"])!r}, sub_cmd_description={str(global_var_value.to_dict()["description"])!r})
{decor_options}
async def {getsource(global_var_value.callback).split('async def ')[1]}
""".replace(global_var_name,new_func_name)
        payload_func_2 = ''
        payload_func_3 = ''
        if auto_complete_things_dl_links:
            payload_func_2 = f"""
{''.join('global ' + x[1]+BASE_DL_LINKS_AUTO_STR_NAME+chr(0x0A) for x in auto_complete_things_dl_links)}
{''.join(x[0] + BASE_DL_LINKS_AUTO_STR for x in auto_complete_things_dl_links)}
""".replace('replacewithrealfuncname',new_func_name)
        if auto_complete_things_enc_saves:
            payload_func_3 = f"""
{''.join('global ' + x[1]+BASE_ENC_SAVES_AUTO_STR_NAME+chr(0x0A) for x in auto_complete_things_enc_saves)}
{''.join(x[0] + BASE_ENC_SAVES_AUTO_STR for x in auto_complete_things_enc_saves)}
""".replace('replacewithrealfuncname',new_func_name)
        if 1:#global_var_name == 'do_change_save_icon':
            exec(payload_func)
            # print(payload_func_3) if global_var_name == 'do_raw_decrypt_folder' else None
            exec(payload_func_2)
            exec(payload_func_3)
            if __name__ == '__main__':
                pass
                # print(f'Made quick version of {global_var_value.to_dict()["name"]}')

    interactions.OptionType.__repr__ = old_repr # See, im not that insane
    
    
_make_quick_functions()
del _make_quick_functions # we use a function in order to not polute the globals
 
if __name__ == '__main__':
    print('done making the /quick commands')


#ben
async def main() -> int:
    check_base_saves = not is_in_fast_boot_mode()
    global GIT_EXISTS
    global ZAPRIT_FISH_IS_UP
    GIT_EXISTS = False
    ZAPRIT_FISH_IS_UP = False
    
    global psnawp
    print('Checking if npsso cookie is valid')
    psnawp = PSNAWP(CONFIG["ssocookie"])
    user = psnawp.user(online_id='Zhaxxy')
    print('npsso cookie works!')
    
    print('Checking if zaprit.fish is up')
    async with aiohttp.ClientSession() as session:
        try:
            async with session.get('https://zaprit.fish/dl_archive/1902012') as response:
                if response.status == 200:
                    ZAPRIT_FISH_IS_UP = True
                    print('zaprit.fish is up and working!')
                else:
                    print(f'Did not get 200 when trying zaprit.fish/dl_archive, got {response.status}, lbp_level_archive2ps4 wont work')
        except Exception as e:
            print(f'Error when connecting to zaprit.fish, got {e}, lbp_level_archive2ps4 wont work')
    
    print('doing some git stuff')
    try:
        await check_if_git_exists()
    except Exception:
        print('WARNING!: could not find git, please install git then git clone this project instead of zip download')
    else:
        try:
            git_url,git_branch = await get_git_url()
        except Exception:
            print('WARNING!: git is installed but this is not a git repo, please git clone this project instead of zip download')
        else:
            GIT_EXISTS = True
            if git_url not in ('git@github.com:Zhaxxy/eZwizard3-bot.git','https://github.com/Zhaxxy/eZwizard3-bot.git') or git_branch != 'origin':
                print('INFO!: unoffical branch of eZwizard3-bot, perhaps consider making a pull request of your changes to the main repo')
            if await is_modfied():
                print('WARNING!: uncommited changes, please commit your changes or do git stash to revert them')
            if not await is_updated():
                print('INFO!: your eZwizard3-bot is out of date, run `git pull` then `python -m pip install -r requirements -U`')
            # await get_remote_count()
            await get_commit_count()
            
    global UPLOAD_SAVES_FOLDER_ID
    if is_in_test_mode():
        print('in test mode, only bot admins can use bot this session')
    print('attempting to make ezwizardtwo_saves folder on google drive account to store large saves')
    UPLOAD_SAVES_FOLDER_ID = await make_gdrive_folder('ezwizardtwo_saves')
    print('made ezwizardtwo_saves folder or it already exists successfully')
    
    print('attempting to inject ps4debug payload')
    await send_ps4debug(CONFIG['ps4_ip'],port=9090)
    ps4 = PS4Debug(CONFIG['ps4_ip'])
    print('ps4debug payload successfully injected')

    print('testing if ftp works')
    async with aioftp.Client.context(CONFIG['ps4_ip'],2121) as ftp:
        await ftp.change_directory('/system/common/lib')
        print('ftp works!')
        print('Checking PS4 Firmware version')
        try:
            os.remove('libc.sprx')
        except FileNotFoundError:
            pass
        await ftp.download('libc.sprx','libc.sprx',write_into=True)
        with open('libc.sprx','rb') as f:
            ps4_fw_version = get_fw_version(f)
        os.remove('libc.sprx')
        if ps4_fw_version not in SUPPORTED_MEM_PATCH_FW_VERSIONS:
            raise Exception(f'We only {" ".join(str(x) for x in SUPPORTED_MEM_PATCH_FW_VERSIONS)}, please ask to add {ps4_fw_version} to https://github.com/Zhaxxy/eZwizard3-bot/issues')
        print('Done checking PS4 Firmware version')
        await ftp.change_directory(f'/system_data/savedata/{CONFIG["user_id"]}/db/user')
        if check_base_saves:
            print('Cleaning base saves')
            try:
                os.remove('savedata.db')
            except FileNotFoundError:
                pass
            await ftp.download('savedata.db','savedata.db',write_into=True)
            try:
                con = sqlite3_connect('savedata.db')
                cur = con.cursor()
                cur.execute(f'DELETE FROM savedata WHERE title_id = "{BASE_TITLE_ID}"')
                con.commit()
            finally:
                cur.close()
                con.close()
            await ftp.upload('savedata.db','savedata.db',write_into=True)
            try:
                await ftp.change_directory(f'/user/home/{CONFIG["user_id"]}/savedata/{BASE_TITLE_ID}')
            except Exception:
                pass
            else:
                await ftp.change_directory(f'/user/home/{CONFIG["user_id"]}/savedata/')
                await ftp.remove(BASE_TITLE_ID)
    if check_base_saves:
        os.remove('savedata.db')
        print('done cleaning base saves')
    if not check_base_saves:
        print('WARNING!: fast boot (-r flag) is set, make sure you are not testing mounting and unmounting with this off')
    
    print('initialising database')
    initialise_database()
    print('done initialising database')
    
    print('Patching memory')
    global mem
    global bot
    async with PatchMemoryPS4900(ps4,ps4_fw_version) as mem:
        if check_base_saves:
            print('Memory patched, ensuring all base saves exist!')
            for eeeee in SAVE_DIRS:
                async with MountSave(ps4,mem,int(CONFIG['user_id'],16),BASE_TITLE_ID,eeeee,blocks=32768) as mp:
                    if not mp:
                        raise ValueError(f'broken base save {eeeee}, reason: {mp.error_code} ({ERROR_CODE_LONG_NAMES.get(mp.error_code,"Missing Long Name")})')
        print('done checking!')
        bot = interactions.Client(token=CONFIG['discord_token'])
        bot.load_extension("title_id_lookup_commands")
        await bot.astart()
    return 0 

if __name__ == '__main__':
    raise SystemExit(asyncio.run(main()))
<|MERGE_RESOLUTION|>--- conflicted
+++ resolved
@@ -1,4545 +1,4439 @@
-import asyncio
-from contextlib import nullcontext
-import sys
-import re
-from typing import NamedTuple, Callable, Generator, Any, Sequence, Coroutine, NoReturn, assert_never
-from enum import Enum
-from pathlib import Path
-from traceback import format_exc
-from io import BytesIO
-import time
-import zipfile
-import os
-from stat import S_IWRITE
-from datetime import datetime
-from zlib import crc32 # put modules you need at the bottom of list for custom cheats, in correct block
-import struct
-import gzip
-from sqlite3 import connect as sqlite3_connect
-_boot_start = time.perf_counter()
-from interactions import Embed
-
-from async_lru import alru_cache
-import ujson as json
-import aioshutil as shutil
-from aiopath import AsyncPath
-from psnawp_api import PSNAWP
-from psnawp_api.core.psnawp_exceptions import PSNAWPNotFound
-from aiofiles.tempfile import TemporaryDirectory, TemporaryFile
-import interactions
-from sqlitedict import SqliteDict
-import aiohttp
-import aioftp
-from ps4debug import PS4Debug
-from PIL import Image
-from lbptoolspy import far4_tools,install_mods_to_bigfart # put modules you need at the bottom of list for custom cheats, in correct block
-
-from string_helpers import INT64_MAX_MIN_VALUES, UINT64_MAX_MIN_VALUES, INT32_MAX_MIN_VALUES, UINT32_MAX_MIN_VALUES, INT16_MAX_MIN_VALUES, UINT16_MAX_MIN_VALUES, INT8_MAX_MIN_VALUES, UINT8_MAX_MIN_VALUES,extract_drive_folder_id, extract_drive_file_id, is_ps4_title_id, make_folder_name_safe,pretty_time, load_config, CUSA_TITLE_ID, chunker, is_str_int, get_a_stupid_silly_random_string_not_unique, is_psn_name, PARENT_TEMP_DIR, pretty_bytes, pretty_seconds_words, non_format_susceptible_byte_repr
-from archive_helpers import get_archive_info, extract_single_file, filename_valid_extension,SevenZipFile,SevenZipInfo, extract_full_archive, filename_is_not_an_archive
-from gdrive_helpers import get_gdrive_folder_size, list_files_in_gdrive_folder, gdrive_folder_link_to_name, get_valid_saves_out_names_only, download_file, get_file_info_from_id, GDriveFile, download_folder, google_drive_upload_file, make_gdrive_folder, get_folder_info_from_id, delete_google_drive_file_or_file_permentaly
-from savemount_py import PatchMemoryPS4900,MountSave,ERROR_CODE_LONG_NAMES,unmount_save,send_ps4debug,SUPPORTED_MEM_PATCH_FW_VERSIONS
-from savemount_py.firmware_getter_from_libc_ps4 import get_fw_version
-from git_helpers import check_if_git_exists,run_git_command,get_git_url,is_modfied,is_updated,get_remote_count,get_commit_count
-from custom_crc import custom_crc
-from dry_db_stuff import ps3_level_backup_to_l0_ps4
-try:
-    from custom_cheats.xenoverse2_ps4_decrypt.xenoverse2_ps4_decrypt import decrypt_xenoverse2_ps4, encrypt_xenoverse2_ps4
-    from custom_cheats.rdr2_enc_dec.rdr2_enc_dec import auto_encrypt_decrypt
-except ModuleNotFoundError as e:
-    msg = f'{e}, maybe you need to add the --recurse-submodules to the git clone command `git clone https://github.com/Zhaxxy/eZwizard3-bot.git --recurse-submodules`'
-    raise ModuleNotFoundError(msg) from None
-
-try:
-    __file__ = sys._MEIPASS
-except:
-    pass
-else:
-    __file__ = str(Path(__file__) / 'huh.huh')
-
-CANT_USE_BOT_IN_DMS = '*You are not special, get the F of my DMs right now*\n*If you would like to use me, go to* **ITZGHOSTY420s or OFFICIAL SAVEBOT SERVERS**.'
-CANT_USE_BOT_IN_TEST_MODE = '*Unlucky for some! But ItzGhosty420\'s Savebot is in* **TEST MODE**\n*Only staff has permission*'
-WARNING_COULD_NOT_UNMOUNT_MSG = 'WARNING WARNING SAVE DIDNT UNMOUNT, MANUAL ASSITENCE IS NEEDED!!!!!!!!'
-
-
-FILE_SIZE_TOTAL_LIMIT = 1_173_741_920
-DL_FILE_TOTAL_LIMIT = 50_000_000 # 50mb
-DISCORD_CHOICE_LIMIT = 25
-ATTACHMENT_MAX_FILE_SIZE = 26_214_400-1 # 25mib
-DISCORD_BOT_STATUS_MAX_LENGTH = 128 - len('...')
-ZIP_LOOSE_FILES_MAX_AMT = 14567+1
-MAX_RESIGNS_PER_ONCE = 99
-DOWNLOAD_CHUNK_SIZE = 1024
-AMNT_OF_CHUNKS_TILL_DOWNLOAD_BAR_UPDATE = 50_000
-PS4_ICON0_DIMENSIONS = 228,128
-
-LBP3_PS4_L0_FILE_MAX_SIZE = 0x2_000_000 # too me 30 - 60 mins straight to find this!
-
-CONFIG = load_config()
-BASE_TITLE_ID = 'YAHY40786'
-BASE_SAVEDATA_FOLDER = f'/user/home/{CONFIG["user_id"]}/savedata'
-SAVE_FOLDER_ENCRYPTED = f'{BASE_SAVEDATA_FOLDER}/{BASE_TITLE_ID}'
-MOUNTED_POINT = Path('/mnt/sandbox/NPXS20001_000')
-
-PS4_SAVE_KEYSTONES = {
-    'CUSA05350': b'keystone\x02\x00\x01\x00\x00\x00\x00\x00\x00\x00\x00\x00\x00\x00\x00\x00\x00\x00\x00\x00\x00\x00\x00\x00\xb5\xaa\xa6\xdd\x19*\xfd\xdd\x8dy\x93\x8eJ\xce\x13\x7f\xd4H\x1d\xf1\x11\xbd\x18\x8a\xf3\x02\xc5l6j\x91\x12K\xcbZe\x06tj\x9d\x08\xd53;\xc1\x9cD\x96h\xff\xef\xe2\x18$W\x96\x8fQ\xa1\xc8<\x0b\x18\x96',
-    'CUSA05088': b'keystone\x02\x00\x01\x00\x00\x00\x00\x00\x00\x00\x00\x00\x00\x00\x00\x00\x00\x00\x00\x00\x00\x00\x00\x00&\xedp\x94\xb2\x94\xa3\x9bc\xbd\x94\x11;\x06l\x93x\x9d\xc2K\xe2\xed\xfc\xd78\xff\xdd\x8dU\x86\xab\xd8N\x1dx8q\xcf\xd3\x0b\xfc\x8cr<il\xbbd\xbd\x17\xbe(?\x85Xn\xa5\xf4T\xe8s\xdcu\xaa',
-    'CUSA08767': b'keystone\x02\x00\x01\x00\x00\x00\x00\x00\x00\x00\x00\x00\x00\x00\x00\x00\x00\x00\x00\x00\x00\x00\x00\x00\x0fmj\x91\x05\x0e\xa7"\x9e3I\x94\x12].2\xe1\xbd\xff\x86\xac9\x0b{\xf0\x13\\\xa8\x83\x04o\xf0\x9c\xda\x9e64\x07H\x90o\xeb\xed\x86\xdc\x9aA$x\xe3\xbfZe\xb0\x9d\t\x92\xfa\xa4\xe8x\xb6\x1d\x8a',
-    'CUSA12555': b'keystone\x02\x00\x01\x00\x00\x00\x00\x00\x00\x00\x00\x00\x00\x00\x00\x00\x00\x00\x00\x00\x00\x00\x00\x00\x0c\xc3\xc4\xea\x6a\x09\x09\x5f\x03\x6c\x2b\xcc\x61\x3b\x3f\x99\x6a\x35\xff\xbd\xb8\xf3\x59\x35\xbf\x86\x27\x92\x18\x53\x9b\xbe\x73\x52\xda\x5f\x95\x13\x53\x73\x16\xf2\x2c\x9b\xe5\xeb\x02\x58\x75\x4e\x5e\x02\x30\x9c\x38\xad\x58\x57\xc1\x25\xc9\xf9\xa1\x49',
-}
-
-XENOVERSE_TITLE_IDS = frozenset(('CUSA12394', 'CUSA05088', 'CUSA12330', 'CUSA04904', 'CUSA10051', 'CUSA12358', 'CUSA06202', 'CUSA05774', 'CUSA05350', 'CUSA12390', 'CUSA06208', 'CUSA05085'))
-
-PARAM_SFO_SPECIAL_STRINGS = (
-    'EFA288', 'EF A2 88', # L1
-    'EFA289', 'EF A2 89', # L2
-    'EFA28A', 'EF A2 8A', # L3
-    'EFA28B', 'EF A2 8B', # R1
-    'EFA28C', 'EF A2 8C', # R2
-    'EFA28D', 'EF A2 8D', # R3
-    'EFA28F', 'EF A2 8F', # Start
-    'EFA28E', 'EF A2 8E', # Select
-    'EFA292', 'EF A2 92', # PS Button
-    'EFA2B9', 'EF A2 B9', # LStick
-    'EFA2BA', 'EF A2 BA', # RStick
-    'EFA284', 'EF A2 84', # Up
-    'EFA285', 'EF A2 85', # Down
-    'EFA286', 'EF A2 86', # Left
-    'EFA287', 'EF A2 87', # Right
-    'EFA282', 'EF A2 82', # Square
-    'EFA281', 'EF A2 81', # Xross
-    'EFA280', 'EF A2 80', # Circle
-    'EFA283', 'EF A2 83', # Triangle
-    'EFA3A3', 'EF A3 A3', # Platinum
-    'EFA3A2', 'EF A3 A2', # Gold
-    'EFA3A1', 'EF A3 A1', # Silver
-    'EFA3A0', 'EF A3 A0', # Bronze
-    'EFA3A4', 'EF A3 A4', # Black PS3
-    'EFA3A5', 'EF A3 A5', # Black PS4
-    'EFA3A6', 'EF A3 A6', # Black PSVITA
-    'EFA2BC', 'EF A2 BC', # PS2
-    'EFA3AD', 'EF A3 AD', # PS3
-    'EFA3AE', 'EF A3 AE', # PS4
-    'EFA3AF', 'EF A3 AF', # PSN
-    'EFA3B0', 'EF A3 B0', # PSP
-    'EFA3B1', 'EF A3 B1', # PSVITA
-    'EFA2BD', 'EF A2 BD', # Video
-    'EFA3AA', 'EF A3 AA', # PS Logo
-    'EFA2BB', 'EF A2 BB', # Sing
-    'EFA2BE', 'EF A2 BE', # Picture
-    'EFA3B9', 'EF A3 B9', # Arrow and Cross
-    'EFA3B5', 'EF A3 B5', # NY
-    'EFA2BF', 'EF A2 BF', # Lock
-    'EFA3AC', 'EF A3 AC', # Shop
-    'EFA3AB', 'EF A3 AB', # Shop Round
-    'EFA3B7', 'EF A3 B7', # PS Logo Round
-    'EFA3B8', 'EF A3 B8', # Shop White
-    'EFA2B6', 'EF A2 B6', # PS Plus Logo
-    'EFA2B7', 'EF A2 B7', # PS Plus Logo White
-    'EFA3A9', 'EF A3 A9', # Volume Mute
-    'EFA395', 'EF A3 95', # Volume Low
-    'EFA396', 'EF A3 96', # Volume Mid
-    'EFA397', 'EF A3 97', # Volume Full
-    'EFA390', 'EF A3 90', # Battery Empty
-    'EFA391', 'EF A3 91', # Battery Low
-    'EFA392', 'EF A3 92', # Battery Mid
-    'EFA393', 'EF A3 93', # Battery Full
-    'EFA39E', 'EF A3 9E', # Thumbs Up
-    'EFA39D', 'EF A3 9D', # Chat
-    'EFA39B', 'EF A3 9B', # Speaker
-    'EFA39F', 'EF A3 9F', # Head
-    'EFA39C', 'EF A3 9C', # Blue Dot
-    'EFA2B8', 'EF A2 B8', # Warning
-    'EFA1BE', 'EF A1 BE', # Verification
-    'EFA1BB', 'EF A1 BB', # Green Dot
-    'EFA1AA', 'EF A1 AA', # Red Warning Dot
-    'EFA1A7', 'EF A1 A7', # Pin
-    'EFA1BD', 'EF A1 BD', # Tick
-    'EFA1B5', 'EF A1 B5', # Heart
-    'EFA1B8', 'EF A1 B8', # Star
-    'EFA1B7', 'EF A1 B7', # Repeat
-    'EFA1B8', 'EF A1 B8', # Twitter
-    'EFA1B0', 'EF A1 B0', # Twitch
-    'EFA1B6', 'EF A1 B6', # YouTube
-    'EFA1A0', 'EF A1 A0', # Tiny Verification
-    'EFA1B5', 'EF A1 B5', # File
-    'EFA1B1', 'EF A1 B1', # TV
-    'EFA1B2', 'EF A1 B2', # Add Game
-)
-
-HUH = "Connection terminated. I'm sorry to interrupt you Elizabeth, if you still even remember that name. But I'm afraid you've been misinformed. You are not here to receive a gift, nor have you been called here by the individual you assume. Although you have indeed been called. You have all been called here. Into a labyrinth of sounds and smells, misdirection and misfortune. A labyrinth with no exit, a maze with no prize. You don't even realize that you are trapped. Your lust for blood has driven you in endless circles, chasing the cries of children in some unseen chamber, always seeming so near, yet somehow out of reach. But you will never find them, none of you will. This is where your story ends. And to you, my brave volunter, who somehow found this job listing not intended for you. Although there was a way out planned for you, I have a feeling that's not what you want. I have a feeling that you are right where you want to be. I am remaining as well, I am nearby. This place will not be remembered, and the memory of everything that started this can finally begin to fade away. As the agony of every tragedy should. And to you monsters trapped in the corridors: Be still and give up your spirits, they don't belong to you. For most of you, I believe there is peace and perhaps more waiting for you after the smoke clears. Although, for one of you, the darkest pit of Hell has opened to swallow you whole, so don't keep the devil waiting, old friend. My daughter, if you can hear me, I knew you would return as well. It's in your nature to protect the innocent. I'm sorry that on that day, the day you were shut out and left to die, no one was there to lift you up into their arms the way you lifted others into yours. And then, what became of you. I should have known you wouldn't be content to disappear, not my daughter. I couldn't save you then, so let me save you now. It's time to rest. For you, and for those you have carried in your arms. This ends for all of us. End communication."
-
-
-class ExpectedError(Exception):
-    """
-    Raise this error if you just wanna print some information about a save as a cheat
-    """
-
-class HasExpectedError(NamedTuple):
-    error_text: str
-    pretty_dir: Path
-
-class InvalidBinFile(Exception):
-    pass
-
-# class TemporaryDirectory():
-#     def __enter__(self):
-#         self.new_path = Path(str(time.perf_counter()).replace('.','_'))
-#         self.new_path.mkdir()
-#         self.new_path = self.new_path.resolve()
-#         return self.new_path
-
-#     def __exit__(self, exc_type=None, exc_value=None, traceback=None):
-#         await shutil.rmtree(self.new_path)
-
-
-def is_in_test_mode() -> bool:
-    return '-t' in (x.casefold() for x in sys.argv[1:])
-
-
-def is_in_fast_boot_mode() -> bool:
-    return '-r' in (x.casefold() for x in sys.argv[1:])
-
-
-def is_user_bot_admin(ctx_author_id: str,/) -> bool:
-    return ctx_author_id in CONFIG['bot_admins']
-
-
-_token_getter = asyncio.Lock()
-async def get_time_as_string_token() -> str:
-    async with _token_getter:
-        return datetime.now().strftime("%d_%m_%Y__%H_%M_%S")
-
-
-def delete_empty_folders(root: Path):
-    """
-    https://stackoverflow.com/questions/47093561/remove-empty-folders-python
-    """
-    deleted = set()
-    
-    for current_dir, subdirs, files in os.walk(root, topdown=False):
-
-        still_has_subdirs = False
-        for subdir in subdirs:
-            if os.path.join(current_dir, subdir) not in deleted:
-                still_has_subdirs = True
-                break
-    
-        if not any(files) and not still_has_subdirs:
-            os.rmdir(current_dir)
-            deleted.add(current_dir)
-
-
-async def set_up_ctx(ctx: interactions.SlashContext,*,mode = 0) -> interactions.SlashContext:
-    nth_time = 1
-    try:
-        ctx.ezwizard3_special_ctx_attr_setup_done += 1
-        nth_time = ctx.ezwizard3_special_ctx_attr_setup_done
-    except AttributeError:
-        await ctx.defer()
-    # t = await ctx.respond(content=get_a_stupid_silly_random_string_not_unique())
-    # await ctx.delete(t)
-    ctx.ezwizard3_special_ctx_attr_mode = mode
-    await log_message(ctx, f'*Pleast wait, ItzGhosty420\'s Bot is currently in use!\nPlease retry the command in a few moments*\n*Your* **{nth_time}st** *time trying a command, Please do not try multiple times!*', _do_print=False)
-    ctx.ezwizard3_special_ctx_attr_setup_done = 1
-    return ctx
-
-
-async def log_message(ctx: interactions.SlashContext, msg: str,*,_do_print: bool = True):
-    if _do_print:
-        print(msg)
-
-    channel = ctx.channel or ctx.author
-
-    noitce_msgs = [attr_name for attr_name in dir(ctx) if attr_name.startswith('ezwizard3_special_ctx_attr_noticemsg_')]
-    for attr_name in noitce_msgs:
-        new_line_chars = '\n\n' if attr_name == noitce_msgs[-1] else '\n\n\n'
-        msg = getattr(ctx,attr_name) + new_line_chars + msg
-
-    
-    
-    for msg_chunk in chunker(msg,2000-1-3):
-        if ctx.expired:
-            await channel.send(msg_chunk)
-        else:
-            await ctx.edit(content=msg_chunk)
-
-async def log_message_tick_tock(ctx: interactions.SlashContext, msg: str):
-    """
-    Use this when you know its gonna wait for a while, MAKE SURE YOU USE `asyncio.create_task` and cancel the task as soon as long task is done
-    """
-    await log_message(ctx, msg)
-    
-    tick = 0
-    while True:
-        if ctx.expired:
-            await log_message(ctx, f'{msg}, *over 15 minutes spent here, likely bot is stuck and needs reboot* (including the PS4)', _do_print=False)
-            while True:
-                await asyncio.sleep(10)
-        await log_message(ctx, f'{msg} {tick} *seconds spent here*', _do_print=False)
-        await asyncio.sleep(10)
-        tick += 10
-    
-    
-async def log_user_error(ctx: interactions.SlashContext, error_msg: str):
-    # if error_msg == 'Theres too many people using the bot at the moment, please wait for a spot to free up':
-        # # await ctx.send(get_a_stupid_silly_random_string_not_unique(),ephemeral=False)
-        # return
-    print(f'user bad ##################\n{error_msg}')
-    channel = ctx.channel or ctx.author
-    noitce_msgs = [attr_name for attr_name in dir(ctx) if attr_name.startswith('ezwizard3_special_ctx_attr_noticemsg_')]
-    for attr_name in noitce_msgs:
-        new_line_chars = '\n\n' if attr_name == noitce_msgs[-1] else '\n\n\n'
-        error_msg = getattr(ctx,attr_name) + new_line_chars + error_msg
-
-
-    full_msg = f'*Yo* <@{ctx.author_id}><a:pepesayshi:1272147595426271305>\n{error_msg}'
-    
-    first_time = True
-    for msg_chunk in chunker(full_msg,2000-1-3):
-        
-        if ctx.expired:
-            await channel.send(msg_chunk,ephemeral=False)
-        else:
-            if first_time:
-                placeholder_meesage_to_allow_ping_to_actually_ping_the_user = await ctx.send(get_a_stupid_silly_random_string_not_unique(),ephemeral=False)
-            await ctx.send(msg_chunk,ephemeral=False) 
-            if first_time:
-                await ctx.delete(placeholder_meesage_to_allow_ping_to_actually_ping_the_user)
-        first_time = False
-        
-
-    await update_status()
-
-async def log_user_success(ctx: interactions.SlashContext, success_msg: str, file: str | None = None):
-    print(f'{ctx.user} id: {ctx.author_id} *Has started a new command* {success_msg}')
-    channel = ctx.channel or ctx.author
-    noitce_msgs = [attr_name for attr_name in dir(ctx) if attr_name.startswith('ezwizard3_special_ctx_attr_noticemsg_')]
-    for attr_name in noitce_msgs:
-        new_line_chars = '\n\n' if attr_name == noitce_msgs[-1] else '\n\n\n'
-        success_msg = getattr(ctx,attr_name) + new_line_chars + success_msg
-
-    
-    full_msg = f'**Yo!** <@{ctx.author_id}> <a:pepesayshi:1272147595426271305>\n{success_msg}'
-    
-    first_time = True
-    triple_backtick_start = False
-    for msg_chunk in chunker(full_msg,2000-1-3):
-        if not first_time:
-            file = None
-        if ctx.expired:
-            await channel.send(msg_chunk,ephemeral=False, file=file)
-        else:
-            if first_time:
-                placeholder_meesage_to_allow_ping_to_actually_ping_the_user = await ctx.send(get_a_stupid_silly_random_string_not_unique(),ephemeral=False)
-            await ctx.send(msg_chunk,ephemeral=False, file=file) 
-            if first_time:
-                await ctx.delete(placeholder_meesage_to_allow_ping_to_actually_ping_the_user)
-        first_time = False
-
-    await update_status()
-
-
-class ChangeSaveIconOption(Enum):
-    KEEP_ASPECT_NEAREST_NEIGHBOUR = 1
-    IGNORE_ASPECT_NEAREST_NEIGHBOUR = 2
-    KEEP_ASPECT_BILINEAR = 3
-    IGNORE_ASPECT_BILINEAR = 4 
-
-
-class CleanEncryptedSaveOption(Enum):
-    DONT_DELETE_ANYTHING = 0
-    DELETE_ALL_BUT_KEEP_SCE_SYS = 1
-    DELETE_ALL_INCLUDING_SCE_SYS = 2
-
-class SpecialSaveFiles(Enum):
-    MINECRAFT_CUSTOM_SIZE_MCWORLD = 0
-    ONLY_ALLOW_ONE_SAVE_FILES_CAUSE_IMPORT = 1
-    LBP3_LEVEL_BACKUP = 2
-    LBP3_ADV_BACKUP = 3
-
-class Lbp3BackupThing(NamedTuple):
-    title_id: str
-    start_of_file_name: str
-    level_name: str
-    level_desc: str
-    is_adventure: bool
-    new_blocks_size: int
-    
-class SaveMountPointResourceError(Exception):
-    """
-    Raised when theres no more free resources
-    """
-
-
-#
-
-
-class _ResourceManager:
-    def __init__(self, resources):
-        self.resources = resources
-        self.lock = asyncio.Lock()
-        self.used_resources = set()
-
-    async def acquire_resource(self):
-        async with self.lock:
-            available_resources = set(self.resources) - self.used_resources
-            if not available_resources:
-                raise SaveMountPointResourceError
-            resource = next(iter(available_resources))
-            self.used_resources.add(resource)
-            return resource
-
-    async def release_resource(self, resource):
-        async with self.lock:
-            if resource not in self.used_resources:
-                raise SaveMountPointResourceError
-            self.used_resources.remove(resource)
-
-    async def get_free_resources_count(self):
-        async with self.lock:
-            return len(self.resources) - len(self.used_resources)
-SAVE_DIRS = ('save0', 'save1', 'save2', 'save3', 'save4', 'save5', 'save6', 'save7', 'save8', 'save9', 'save10', 'save11')
-
-_save_mount_points = _ResourceManager(SAVE_DIRS)
-
-async def get_save_str() -> str:
-    return await _save_mount_points.acquire_resource()
-
-async def free_save_str(save_str: str,/) -> None:
-    return await _save_mount_points.release_resource(save_str)
-
-async def get_amnt_free_save_strs() -> int:
-    return await _save_mount_points.get_free_resources_count()
-
-mounted_saves_at_once = asyncio.Semaphore(12) # 3 i sadly got an unmount error, and with 2 too
-
-
-class PS4AccountID:
-    __slots__ = ('_account_id',)
-    def __init__(self, account_id: str):
-        account_id = account_id.split(' ')[0]
-        if len(account_id) != 16:
-            raise ValueError('Invalid account id, length is not 16')
-        int(account_id,16)
-        self._account_id = account_id.casefold()
-    
-    def __repr__(self) -> str:
-        return f'{type(self).__name__}({self.account_id!r})'
-    
-    def __bytes__(self) -> bytes:
-        return bytes.fromhex(self.account_id)[::-1]
-
-    def __hash__(self) -> int:
-        return hash(self.account_id)
-
-    def __eq__(self, value: object) -> bool:
-        if not isinstance(value,PS4AccountID):
-            return NotImplemented
-        return self.account_id == value.account_id
-    
-    def __bool__(self) -> bool:
-        return self.account_id != '0000000000000000'
-
-    @property
-    def to_2_uints32(self) -> tuple[bytes,bytes]:
-        return bytes.fromhex(self.account_id[8:16])[::-1],bytes.fromhex(self.account_id[:8])[::-1]
-    
-    @property
-    def account_id(self) -> str:
-        return self._account_id
-
-    @classmethod
-    def from_bytes(cls,account_id_bytes: bytes) -> 'PS4AccountID':
-        return cls(account_id_bytes[::-1].hex())
-
-    @classmethod
-    def from_account_id_number(cls, account_id_int: str | int) -> 'PS4AccountID':
-        return cls(f'{int(account_id_int):016x}')
-
-
-def remove_pc_user_from_path(the_path: object,/) -> object:
-    if not isinstance(the_path,(Path,AsyncPath)):
-        return the_path
-    return the_path.relative_to(PARENT_TEMP_DIR)
-
-class CheatFunc(NamedTuple):
-    func: Coroutine[None, None, str | None]
-    kwargs: dict[str,Any]
-
-    def pretty(self) -> str:
-        return f"```py\nawait {self.func.__name__}({', '.join(f'{a}={remove_pc_user_from_path(b)!r}' for a,b in self.kwargs.items())})```"
-
-class CheatFuncResult(NamedTuple):
-    savename: str | None
-    gameid: str | None
-
-
-class DecFunc(NamedTuple):
-    func: Coroutine
-    kwargs: dict[str,Any]
-
-    def pretty(self) -> str:
-        return f"```py\nawait {self.func.__name__}({', '.join(f'{a}={remove_pc_user_from_path(b)!r}' for a,b in self.kwargs.items())})```"
-
-    @property
-    def __doc__(self) -> str | None:
-        return self.func.__doc__
-
-
-def make_ps4_path(account_id: PS4AccountID, title_id: str | Path) -> Path:
-    return Path('PS4/SAVEDATA',account_id.account_id,title_id)
-
-
-def initialise_database():
-    with SqliteDict("user_stuff.sqlite", tablename="total_amnt_used") as db:
-        try:
-            db["total_amnt_used_value"]
-        except KeyError:
-            db["total_amnt_used_value"] = 0
-        db.commit()
-    with SqliteDict("user_stuff.sqlite", tablename="total_runtime") as db:
-        try:
-            db["total_runtime"]
-        except KeyError:
-            db["total_runtime"] = 0
-        db.commit()
-
-def get_total_runtime() -> int:
-    with SqliteDict("user_stuff.sqlite", tablename="total_runtime") as db:
-        return db["total_runtime"]
-
-def set_total_runtime(new_runtime_value: int ):
-    with SqliteDict("user_stuff.sqlite", tablename="total_runtime") as db:
-        db["total_runtime"] = new_runtime_value
-        db.commit()
-
-def get_user_account_id(author_id: str):
-    with SqliteDict("user_stuff.sqlite", tablename="user_account_ids") as db:
-        return db[author_id]
-
-def add_user_account_id(author_id: str,new_account_id: str):
-    author_id = str(author_id)
-    new_account_id = str(new_account_id)
-    with SqliteDict("user_stuff.sqlite", tablename="user_account_ids") as db:
-        db[author_id] = new_account_id
-        db.commit()
-
-def add_1_total_amnt_used():
-    with SqliteDict("user_stuff.sqlite", tablename="total_amnt_used") as db:
-        db["total_amnt_used_value"] += 1
-        db.commit()
-
-def get_total_amnt_used() -> int:
-    with SqliteDict("user_stuff.sqlite", tablename="total_amnt_used") as db:
-        return db["total_amnt_used_value"]
-
-
-def save_url(author_id: str, url: str, url_id: int):
-    if (not isinstance(url_id,int)) or url_id <= 1:
-        raise TypeError(f'Invalid url_id {url_id}')
-    author_id = str(author_id)
-    url_id = str(url_id)
-    with SqliteDict("user_stuff.sqlite", tablename="user_saved_urls_ids") as db:
-        try:
-            a = db[author_id]
-        except KeyError:
-            db[author_id] = {url_id:url}
-        else:
-            a.update({url_id:url})
-            db[author_id] = a
-        db.commit()
-
-
-def get_saved_url(author_id: str, url_id: int) -> str:
-    if (not isinstance(url_id,int)) or url_id <= 1:
-        raise TypeError(f'Invalid url_id {url_id}')
-    author_id = str(author_id)
-    url_id = str(url_id)
-    with SqliteDict("user_stuff.sqlite", tablename="user_saved_urls_ids") as db:
-        a = db[author_id]
-        return a[url_id]
-
-
-def delete_saved_urls(author_id: str):
-    with SqliteDict("user_stuff.sqlite", tablename="user_saved_urls_ids") as db:
-        try:
-            del db[str(author_id)]
-        except KeyError:
-            pass
-        db.commit()
-
-def get_all_saved_urls(author_id: str) -> dict[str,str]:
-    with SqliteDict("user_stuff.sqlite", tablename="user_saved_urls_ids") as db:
-        try:
-            return db[author_id]
-        except KeyError:
-            return {}
-
-
-def is_user_verbose_mode(author_id: str) -> bool:
-    author_id = str(author_id)
-    with SqliteDict("user_stuff.sqlite", tablename="user_verbose_booleans") as db:
-        try:
-            return db[author_id]
-        except KeyError:
-            db[author_id] = False
-            return False
-
-
-def set_user_verbose_mode(author_id: str, verbose_mode: bool):
-    author_id = str(author_id)
-    with SqliteDict("user_stuff.sqlite", tablename="user_verbose_booleans") as db:
-        db[author_id] = verbose_mode
-        db.commit()
-
-
-def make_error_message_if_verbose_or_not(ctx_author_id: str, message_1: str, message_2: str) -> str:
-    if is_user_verbose_mode(ctx_author_id):
-        leader = ''
-        error_msg = f'```{format_exc().replace("Traceback (most recent call last):",get_a_stupid_silly_random_string_not_unique()+" (most recent call last):")}```'
-    else:
-        leader = '*Your Layout was basically fucked...*\n*Please Follow the Instructions below to use this command*\n'
-        error_msg = f'```{sys.exc_info()[1]}```'
-    
-    if error_msg == '```' + '```':
-        error_msg = f'```{sys.exc_info()[0].__name__}```'
-    
-    return leader + f'{message_1} reason:\n{error_msg}\n {message_2}'
-
-
-user_cheat_chains = {}
-def add_cheat_chain(author_id: str, cheat_function: CheatFunc):
-    global user_cheat_chains
-    author_id = str(author_id)
-    user_cheat_chains.setdefault(author_id,[]).append(cheat_function)
-
-
-def get_cheat_chain(author_id: str) -> list[CheatFunc]:
-    global user_cheat_chains
-    author_id = str(author_id)
-    return user_cheat_chains.setdefault(author_id,[])
-
-def delete_chain(author_id: str):
-    author_id = str(author_id)
-    global user_cheat_chains
-    try:
-        del user_cheat_chains[author_id]
-    except KeyError:
-        pass
-
-
-def account_id_from_str(account_id: str, author_id: str,ctx: interactions.SlashContext) -> str | PS4AccountID:
-    """
-    Returns a PS4AccountID if success, else returns str as error message
-    """
-    if account_id == '0':
-        try:
-            return PS4AccountID(get_user_account_id(author_id))
-        except KeyError:
-            return '*You dont have any account id saved to the database!, try running the* `/my_account_id` again*'
-    elif account_id == '1':
-        return PS4AccountID('0000000000000000')
-
-    try:
-        my_account_id = PS4AccountID(account_id)
-        try:
-            my_account_id_for_my_acc = PS4AccountID(get_user_account_id(author_id))
-        except KeyError: pass
-        else:
-            if my_account_id_for_my_acc == my_account_id:
-                ctx.ezwizard3_special_ctx_attr_noticemsg_omljustusethe0optionsaccountid = '*You dont have to manually type in your account id, Put 0 in the Account ID option!*\n'
-        return my_account_id
-    except ValueError:
-        return f'*Are you sure you spelled your Account-ID Correctly boss?*\n**{account_id}** *is not a valid*<:whatthe:1272145776344305757>'
-
-
-def list_ps4_saves(folder_containing_saves: Path,/) -> Generator[tuple[Path,Path],None,None]:
-    for filename in folder_containing_saves.rglob('*'):
-        if is_ps4_title_id(filename.parent.name) and filename.suffix == '.bin' and filename.is_file() and Path(filename.with_suffix('')).is_file():
-            yield filename,Path(filename.with_suffix(''))
-
-
-async def ps4_life_check(ctx: interactions.SlashContext | None = None):
-    channel = ctx.channel or ctx.author
-    ps4 = PS4Debug(CONFIG['ps4_ip'])
-    try:
-        await ps4.notify('Hello hello ello, Bot Ping Motherfucka')
-    except Exception:
-        try:
-            await channel.send(HUH) if ctx else None
-        except Exception:
-            pass
-        await ctx.bot.stop()
-        assert_never('bot should be ended')
-    
-
-def get_only_ps4_saves_from_zip(ps4_saves_thing: SevenZipInfo,/) -> tuple[list[tuple[Path,Path]], list[SevenZipFile]]:
-    ps4_saves: list[tuple[Path,Path]] = []
-    found_zips: list[SevenZipFile] = [] # we are only doing one level of recusion, this is because its common practise to put single CUSAxxxxx zips inside of one large zip
-    
-    for zip_file in ps4_saves_thing.files.values():
-        if '__MACOSX' in zip_file.path.parts[:-1]: continue # if you do happen to have saves in this folder, then tough luck
-        if zip_file.path.name.startswith('._'): continue
-        
-        if not filename_valid_extension(zip_file.path): # returns error string if not valid archive
-            found_zips.append(zip_file)
-            continue
-            
-        if zip_file.path.suffix != '.bin': continue
-        if not zip_file.is_file: continue
-        if not is_ps4_title_id(zip_file.path.parent.name): continue
-        
-        white_file = zip_file.path.with_suffix('')
-        if not ps4_saves_thing.files.get(white_file): continue
-        if zip_file.size != 96:
-            raise InvalidBinFile(f'Invalid bin file {zip_file.path} found in {link}')
-
-        ps4_saves.append((zip_file.path,white_file))
-    return ps4_saves,found_zips
-
-
-
-async def extract_ps4_encrypted_saves_archive(ctx: interactions.SlashContext,link: str, output_folder: Path, account_id: PS4AccountID, archive_name: Path) -> str:
-<<<<<<< HEAD
-        await log_message(ctx,f'*Checking* {link} *if valid archive*')
-        try:
-            zip_info = await get_archive_info(archive_name)
-        except Exception as e:
-            return f'*Invalid archive after downloading it* {link}, *error when unpacking* {type(e).__name__}: {e}'
-
-        if zip_info.total_uncompressed_size > FILE_SIZE_TOTAL_LIMIT:
-            return f'*The decompressed* {link} *is too big*\n*Please note the limit is* **{pretty_bytes(FILE_SIZE_TOTAL_LIMIT)}**'
-        
-        await log_message(ctx,f'*Having a quick look for saves in* {link}')
-        ps4_saves: list[tuple[Path,Path]] = []
-        for zip_file in zip_info.files.values():
-            if not zip_file.is_file: continue
-            if not is_ps4_title_id(zip_file.path.parent.name): continue
-            if zip_file.path.suffix != '.bin': continue
-            if '__MACOSX' in zip_file.path.parts[:-1]: continue # if you do happen to have saves in this folder, then tough luck
-            if zip_file.path.name.startswith('._'): continue
-            
-            white_file = zip_file.path.with_suffix('')
-            if not zip_info.files.get(white_file): continue
-            if zip_file.size != 96:
-                return f'*Invalid bin file* {zip_file.path} *found in* {link}'
-=======
-    await log_message(ctx,f'Checking {link} if valid archive')
-    try:
-        zip_info = await get_archive_info(archive_name)
-    except Exception as e:
-        return f'Invalid archive after downloading it {link}, error when unpacking {type(e).__name__}: {e}'
-    
-    current_total_size = zip_info.total_uncompressed_size
-    
-    if current_total_size > FILE_SIZE_TOTAL_LIMIT:
-        return f'The decompressed {link} is too big ({pretty_bytes(current_total_size)}), the max is {pretty_bytes(FILE_SIZE_TOTAL_LIMIT)}'
-    
-    await log_message(ctx,f'Looking for saves in {link}')
-    
-    try:
-        ps4_saves,found_zips = get_only_ps4_saves_from_zip(zip_info)
-    except InvalidBinFile as e:
-        return str(e)
-    
-    found_zips_2 = [] # Just to not raise NameError later on
-    
-    async with TemporaryDirectory() if found_zips else nullcontext() as temp_store_zips:
-        for i,zip_file in enumerate(found_zips):
-            await log_message(ctx,f'Extracting subzip {zip_file} from {link}')
-            
-            here_the_zip = Path(temp_store_zips,f'z{i}')
-            real_zip_path = here_the_zip / zip_file.path.name
-            
-            try:
-                await extract_single_file(archive_name,zip_file.path,here_the_zip)
-            except Exception as e:
-                return f'Invalid archive after downloading it {link}, error when unpacking {type(e).__name__}: {e}'
-            
-            current_total_size -= zip_file.size
-            
-            await log_message(ctx,f'Checking if subzip {zip_file} from {link} is valid')
-            try:
-                zip_info = await get_archive_info(here_the_zip)
-            except Exception as e:
-                return f'Invalid archive after downloading it {link}, error when unpacking {type(e).__name__}: {e}'
-            
-            current_total_size += zip_info.total_uncompressed_size
-            if current_total_size > FILE_SIZE_TOTAL_LIMIT:
-                return f'The decompressed {link} is too big ({pretty_bytes(current_total_size)}), the max is {pretty_bytes(FILE_SIZE_TOTAL_LIMIT)}'
-
-            try:
-                ps4_saves_2,found_zips_2 = get_only_ps4_saves_from_zip(zip_info)
-            except InvalidBinFile as e:
-                return str(e)
-            
-            ps4_saves += [(bin_file,(white_file,real_zip_path,zip_file.path)) for bin_file,white_file in ps4_saves_2]
-            
->>>>>>> dfffc37b
-
-        if not ps4_saves:
-<<<<<<< HEAD
-            return f'*Oops, I couldnt find anything in your link* <:Cry:1272144629373997106>\n {link}\n*Please make sure your* **CUSAxxxxx** *folder only has your* **Two** *Savefiles inside it!*\n*If there is multiple folders/savefiles inside your folder, I will not find your desired savefile!*'
-=======
-            nested_archives_middle_text = ' we also only support one level of nested archives.' if found_zips_2 else ''
-            return f'Could not find any saves in {link}, maybe you forgot to pack the whole CUSAxxxxx folder?{nested_archives_middle_text} your save has 2 files, a file and another file with same name but with `.bin` extension, also it needs to be in a folder with its name being a title id, eg CUSA12345. Otherwise I won\'t be able to find it!'
->>>>>>> dfffc37b
-        
-        try:
-            ctx.ezwizard3_special_ctx_attr_special_save_files_thing
-        except AttributeError:
-            pass
-        else:
-            if ctx.ezwizard3_special_ctx_attr_special_save_files_thing == SpecialSaveFiles.ONLY_ALLOW_ONE_SAVE_FILES_CAUSE_IMPORT:#
-                if len(ps4_saves) != 1:
-                    return f'*The archive* {link} *has more then one save, we can only do 1 save at once for encrypt and import commands, please delete the other saves in this. If you want to upload the same decrypted save to mutiple encrypted saves (which you probably dont) set allow_mulit_enc to Yes*'
-        
-        if len(ps4_saves) > MAX_RESIGNS_PER_ONCE:
-            return f'*The archive* {link} *has too many saves* {len(ps4_saves)}, *the max is* {MAX_RESIGNS_PER_ONCE} *remove* {len(ps4_saves) - MAX_RESIGNS_PER_ONCE} *saves and try again*'
-        
-        for bin_file,white_file in ps4_saves:
-            if isinstance(white_file,tuple):
-                white_file,current_white_file_archive_path,pretty_zip_file_path = white_file
-                
-                pretty_dir_name = make_folder_name_safe(pretty_zip_file_path / bin_file.parent)
-            else:
-                pretty_zip_file_path = ''
-                current_white_file_archive_path = archive_name
-                pretty_dir_name = make_folder_name_safe(bin_file.parent)
-            
-            new_path = Path(output_folder,pretty_dir_name,make_ps4_path(account_id,bin_file.parent.name))
-            new_path.mkdir(exist_ok=True,parents=True) # TODO look into parents=True
-<<<<<<< HEAD
-            await log_message(ctx,f'*Mc Booooming!!* {white_file} {link}')
-=======
-            await log_message(ctx,f'Extracting {white_file} from {link} + {pretty_zip_file_path}')
->>>>>>> dfffc37b
-            try:
-                await extract_single_file(current_white_file_archive_path,white_file,new_path)
-                await extract_single_file(current_white_file_archive_path,bin_file,new_path)
-            except Exception as e:
-                return f'*Oops.. Invalid archive after downloading it* {link}, *error when unpacking* {type(e).__name__}: {e}'
-        return ''
-
-
-async def get_direct_dl_link_from_mediafire_link(url: str) -> str:
-    url_origin = url
-    async with aiohttp.ClientSession() as session:
-        for _ in range(10): # give it ten tries
-            async with session.get(url) as response:
-                if 'Content-Disposition' in response.headers:
-                    # This is the file
-                    break
-                for line in (await response.text()).splitlines():
-                    m = re.search(r'href="((http|https)://download[^"]+)', line)
-                    if m:
-                        url = m.groups()[0]
-                        break
-                else: # no break
-                    raise Exception(f'Permission denied: {url_origin}. Maybe you need to change permission over Anyone with the link')
-        else: # no break
-            raise Exception(f'Too many tries on {url_origin} to get download link')
-        return url
-
-
-class ZapritFishKnownLinkError(str):
-    def __new__(cls, value: object):
-        obj = str.__new__(cls, value)
-        return obj
-
-
-async def download_direct_link(ctx: interactions.SlashContext,link: str, donwload_location: Path, validation: Callable[[str], str] = None, max_size: int = FILE_SIZE_TOTAL_LIMIT) -> Path | str | ZapritFishKnownLinkError:
-    if not validation:
-        validation = lambda x: ''
-
-    new_link = extract_drive_file_id(link)
-    if new_link:
-        await log_message(ctx,f'*Working Magic gathering the file metadata from* {link}')
-        try:
-            zip_file = await get_file_info_from_id(new_link)
-        except Exception as e:
-            return f'**THIS LINK IS NOT PUBLIC** <a:pespepenotfunnyt:1272150300114944062>\n {link}\n*Please click share on your link* & **Give access to anybody with this link** <:Nice:1272144601033211924>'
-        if validation_result := validation(zip_file.file_name_as_path):
-            return f'{link} failed validation reason: {validation_result}'
-        
-        if zip_file.size > max_size:
-            return f'The file {link} is too big ({pretty_bytes(zip_file.size)}), we only accept {pretty_bytes(max_size)}, if you think this is wrong please report it'
-        if zip_file.size < 1:
-            return f'The file {link} is too small lmao wyd'
-
-        archive_name = Path(donwload_location,zip_file.file_name_as_path.name)
-        try:
-            await log_message(ctx,f'*Working Magic with your* {zip_file.file_name_as_path.name} *from* {link}')
-            await download_file(zip_file.file_id,archive_name)
-        except Exception:
-            return f'blud thinks hes funny'
-        return archive_name
-
-    if extract_drive_folder_id(link):
-        return f'For this option we do not take in folder urls {link}'
-    
-    link = link.replace('media.discordapp.net','cdn.discordapp.com')
-    
-    if 'mediafire.com' in link:
-        await log_message(ctx,f'Getting direct download link from mediafire url {link}')
-        try:
-            link = await get_direct_dl_link_from_mediafire_link(link)
-        except Exception as e:
-            return f'Bad mediafire link {type(e).__name__}: {e} (we dont accept folders, if you passed in a folder)'
-    # session_timeout = None
-    # if link.startswith('https://zaprit.fish/dl_archive/'):
-        # session_timeout = aiohttp.ClientTimeout(total=None,sock_connect=60*10,sock_read=60*10)
-    # timeout=session_timeout in the aiohttp.ClientSession()
-    async with aiohttp.ClientSession() as session:
-        try:
-            for try_attempt in range(6):
-                async with session.get(link) as response:
-                    if response.status == 200:
-                        try:
-                            filename = response.content_disposition.filename
-                        except AttributeError:
-                            filename = link.split('/')[-1].split('?')[0]
-                        if not filename:
-                            filename = link.split('/')[-1].split('?')[0]
-                        if validation_result := validation(filename):
-<<<<<<< HEAD
-                            return f'{link} *failed validation reason:* {validation_result}'
-                        file_size = response.headers.get('*Content-Length*')
-                        if link.startswith('https://zaprit.fish/dl_archive/') or link.startswith('https://zaprit.fish/icon/'):
-                            file_size = 3
-                        if file_size is None:
-                            return '*There was no Content-Length header*'
-                        try:
-                            file_size = int(file_size)
-                        except ValueError:
-                            return f'*Content-Length* {file_size!r} *was not a valid number*'
-                        if file_size > max_size:
-                            return f'*The file* {link} *is too big, I only accept* {pretty_bytes(max_size)}'
-                        if file_size < 2:
-                            return f'*The file {link} is too small man whats the fuck even is this lol*'
-=======
-                            return f'{link} failed validation reason: {validation_result}'
-                        file_size: int | None | str = response.headers.get('Content-Length')
-                        if file_size is None:
-                            file_size = '? Bytes'
-                        else:
-                            try:
-                                file_size = int(file_size)
-                            except ValueError:
-                                return f'Content-Length {file_size!r} was not a valid number'
-                            if file_size > max_size:
-                                return f'The file {link} is too big ({pretty_bytes(file_size)}), we only accept {pretty_bytes(max_size)}, if you think this is wrong please report it'
-                            if file_size < 2:
-                                return f'The file {link} is too small lmao'
-                            file_size = pretty_bytes(file_size)
->>>>>>> dfffc37b
-                        downloaded_size = 0
-                        chunks_done = 0
-                        direct_zip = Path(donwload_location,filename)
-                        with open(direct_zip, 'wb') as f:
-                            while True:
-                                if not(chunks_done % AMNT_OF_CHUNKS_TILL_DOWNLOAD_BAR_UPDATE):
-<<<<<<< HEAD
-                                    await log_message(ctx,f'*Ive downloaded* {link} {pretty_bytes(downloaded_size)}')
-=======
-                                    await log_message(ctx,f'Downloading {link} {pretty_bytes(downloaded_size)}/{file_size}')
->>>>>>> dfffc37b
-                                chunk = await response.content.read(DOWNLOAD_CHUNK_SIZE)
-                                if not chunk:
-                                    break
-                                f.write(chunk)
-                                downloaded_size += len(chunk)
-                                chunks_done += 1
-                                if downloaded_size > max_size:
-<<<<<<< HEAD
-                                    return f'*Oops* {link} *is too big,* *I only accept* {pretty_bytes(max_size)}'
-                        await log_message(ctx,f'*Ive downloaded* {link} {pretty_bytes(downloaded_size)}')
-=======
-                                    return f'YOU LIED! {link} is too big ({pretty_bytes(downloaded_size)}), we only accept {pretty_bytes(max_size)}, if you think this is wrong please report it'
-                        await log_message(ctx,f'Downloaded {link} {pretty_bytes(downloaded_size)}')
->>>>>>> dfffc37b
-                        break
-                    elif (response.status == 524) and link.startswith('https://zaprit.fish/dl_archive/'):
-                        await log_message(ctx,f'*Slot ID* {link} *has never been downloaded before, so waiting 2 minutes to try downloading it again*')
-                        await asyncio.sleep(2*60)
-                        continue
-                    else:
-                        if link.startswith('https://zaprit.fish/dl_archive/') and (b"Level not found" in (await response.content.read(10_000_000))):
-                            return ZapritFishKnownLinkError(f'The slot id {link} doesn\'t exist')
-                        return f'*Oops, Failed to download* {link}. **Status code:** {response.status}'
-            else: # no break, or return in this case
-                return ZapritFishKnownLinkError(f'*Took too many tries to download* {link},\n*Retry the command*')
-        except Exception as e:
-            return make_error_message_if_verbose_or_not(ctx.author_id,f'*Invalid url* {link}','*maybe you copied the wrong link?*')
-    return direct_zip
-
-
-
-async def download_decrypted_savedata0_folder(ctx: interactions.SlashContext,link: str, output_folder: Path, allow_any_folder: bool, unpack_first_root_folder: bool) -> str:
-    """
-    For now at least, we are only gonna allow one encryption at a time
-    """
-    new_link = extract_drive_folder_id(link)
-    if new_link:
-        #ctx.ezwizard3_special_ctx_attr_noticemsg_google_drive_folders_not_needed_anymore_savedata0 = '**Since eZwizard3, you no longer have to upload decrypted saves as google drive folders, we support archives (zips, rars etc) contaning the savedata0 folder from any download link, (like discord file links) or use /file2url command**'
-        await log_message(ctx,f'*Grabbing files metadata from folder* {link}')
-        try:
-            raw_files = await list_files_in_gdrive_folder(new_link,await gdrive_folder_link_to_name(new_link),False)
-        except Exception as e:
-            return f'**THIS LINK IS NOT PUBLIC**<a:pespepenotfunnyt:1272150300114944062>\n {link}\n*Please click share on your link* & **Give access to anybody with this link**<:Nice:1272144601033211924>'
-        if not allow_any_folder:
-            await log_message(ctx,f'*Looking for your savedata0 folder in* {link}')
-            seen_savedata0_folders: set[GDriveFile] = {
-                p
-                for p in raw_files.values()
-                if (not p.is_file) and (p.file_name_as_path.parts.count('savedata0') == 1) and ('__MACOSX' not in p.file_name_as_path.parts) and (not p.file_name_as_path.name.startswith('._'))
-            }
-
-            if not seen_savedata0_folders:
-                return f'*Could not find any decrypted saves in* {link}, *make sure to put the decrypted save contents in a savedata0 folder and upload that, or use the /raw_encrypt_folder_type_2 command*'
-
-            if len(seen_savedata0_folders) > 1:
-                return f'*Too many decrypted saves in* {link},\n**Please note:**\n*Please make sure you have a* **Zipped CUSAXXXX & SaveData Folder** *If encrypting multiple files!\nOtherwise I only support encrypting* **1 ** *Save per command boss!*'
-            for savedata0_folder in seen_savedata0_folders:
-                pass
-        else:
-            savedata0_folder = await get_folder_info_from_id(new_link)
-        await log_message(ctx,f'*Checking if* {link} *savedata0 folder is too big or not*')
-        try:
-            test = await get_gdrive_folder_size(savedata0_folder.file_id)
-        except Exception:
-            return 'blud thinks hes funny'
-        if test[0] > FILE_SIZE_TOTAL_LIMIT:
-<<<<<<< HEAD
-            return f'*The decrypted save* {link} *is too big*\n*Maybe you uploaded a wrong file? max is* {pretty_bytes(FILE_SIZE_TOTAL_LIMIT)}'
-=======
-            return f'The decrypted save {link} is too big ({pretty_bytes(test[0])}), maybe you uploaded a wrong file to it? max is {pretty_bytes(FILE_SIZE_TOTAL_LIMIT)}'
->>>>>>> dfffc37b
-        if test[1] > ZIP_LOOSE_FILES_MAX_AMT:
-            return f'*The decrypted save* {link} *has too many loose files* ({test[1]}), *max is* {ZIP_LOOSE_FILES_MAX_AMT} *loose files*'
-
-        await log_message(ctx,f'*ItzGhosty420\'s Savebot working magic!*\n{link}')
-        Path(output_folder,'savedata0').mkdir(parents=True,exist_ok=True)# TODO maybe i dont gotta do this, but i am
-        new_savedata0_folder_made = Path(output_folder,'savedata0')
-        try:
-            await download_folder(savedata0_folder.file_id,new_savedata0_folder_made)
-        except Exception:
-            return 'blud thinks hes funny'
-        if unpack_first_root_folder:
-            await log_message(ctx,f'*Doing magic with the file management in your save* {link}')
-            checker = AsyncPath(new_savedata0_folder_made)
-            thing_count = 0
-            async for thing in checker.iterdir():
-                thing_count += 1
-            if thing_count != 1:
-                return ''
-
-            if await thing.is_file(): # This is incase a user sends a folder with a single file
-                return ''
-
-            async for file_name in thing.iterdir():
-                await shutil.move(file_name,new_savedata0_folder_made)
-            
-        return ''
-    
-    async with TemporaryDirectory() as tp:
-        direct_zip = await download_direct_link(ctx,link,tp,filename_valid_extension)
-        if isinstance(direct_zip,str):
-            return direct_zip
-        return await extract_savedata0_decrypted_save(ctx,link,output_folder,direct_zip,allow_any_folder,unpack_first_root_folder)
-
-
-
-async def extract_savedata0_decrypted_save(ctx: interactions.SlashContext,link: str, output_folder: Path, archive_name: Path, allow_any_folder: bool, unpack_first_root_folder: bool) -> str:
-    await log_message(ctx,f'*Checking* {link} *if valid archive*')
-    try:
-        a = await get_archive_info(archive_name)
-    except Exception as e:
-        return f'*Invalid archive after downloading it* {link}, *error when unpacking* {type(e).__name__}: {e}'
-
-    if a.total_uncompressed_size > FILE_SIZE_TOTAL_LIMIT:
-<<<<<<< HEAD
-        return f'*The decompressed* {link} *is too big, the max is* {pretty_bytes(FILE_SIZE_TOTAL_LIMIT)}'
-=======
-        return f'The decompressed {link} is too big ({pretty_bytes(a.total_uncompressed_size)}), the max is {pretty_bytes(FILE_SIZE_TOTAL_LIMIT)}'
->>>>>>> dfffc37b
-
-    if len(a.files) > ZIP_LOOSE_FILES_MAX_AMT:
-        return f'*The decompressed* {link} *has too many loose files* ({len(a.files)}),\n **max is** {ZIP_LOOSE_FILES_MAX_AMT} **loose files**'
-    if not allow_any_folder:
-        await log_message(ctx,f'*Scanning for decrypted saves in* {link}')
-        seen_savedata0_folders: set[SevenZipFile] = {
-            p
-            for p in a.files.values()
-            if (not p.is_file) and (p.path.parts.count('savedata0') == 1) and ('__MACOSX' not in p.path.parts) and (not p.path.name.startswith('._'))
-        }
-        if not seen_savedata0_folders:
-            return f'*Could not find any decrypted saves in* {link}, *make sure to put the decrypted save contents in a savedata0 folder and archive that, or use the /raw_encrypt_folder_type_2 command*'
-
-        if len(seen_savedata0_folders) > 1:
-            return f'*Too many decrypted saves in* {link}, *we only support encrypting one save per command*'
-
-        for savedata0_folder in seen_savedata0_folders:
-            pass
-        
-        await log_message(ctx,f'*Nearly done, Extracting savedata0* {link}')
-        try:
-            await extract_single_file(archive_name,savedata0_folder.path,output_folder,'x')
-        except Exception as e:
-            return f'*Invalid archive after downloading* {link}, **error** {type(e).__name__}: {e}'
-        if not savedata0_folder.path == Path('savedata0'):
-            await log_message(ctx,f'*Doing some file management with* {link}')
-            await shutil.move(Path(output_folder, savedata0_folder.path),output_folder)
-            if savedata0_folder.path.parts[0] != Path('savedata0'):
-                await shutil.rmtree(Path(output_folder,savedata0_folder.path.parts[0]))
-
-        return ''
-    else:
-        await log_message(ctx,f'*Extracting decrypted save from* {link}')
-        new_savedata0_folder_made = Path(output_folder,'savedata0')
-        new_savedata0_folder_made.mkdir(parents=True, exist_ok=True)
-        await extract_full_archive(archive_name,new_savedata0_folder_made,'x')
-        if unpack_first_root_folder:
-            await log_message(ctx,f'*Doing some file management with* {link}')
-            checker = AsyncPath(new_savedata0_folder_made)
-            thing_count = 0
-            async for thing in checker.iterdir():
-                thing_count += 1
-            if thing_count != 1:
-                return ''
-            
-            if await thing.is_file(): # This is incase a user sends a zip with a single file
-                return ''
-            
-            async for file_name in thing.iterdir():
-                await shutil.move(file_name,new_savedata0_folder_made)
-        
-async def download_ps4_saves(ctx: interactions.SlashContext,link: str, output_folder: Path, account_id: PS4AccountID) -> str:
-    """\
-    function to download ps4 encrypted saves from a user given link, if anything goes wrong then a string error is returned, otherwise empty string (falsely).
-    the output_folder will contain the ps4 encrypted saves, itll be in a nice format that is ready for sending
-    """
-    new_link = extract_drive_folder_id(link)
-    if new_link:
-        #ctx.ezwizard3_special_ctx_attr_noticemsg_google_drive_folders_not_needed_anymore_encsaves = '**Since eZwizard3, you no longer have to upload saves as google drive folders, we support archives (zips, rars etc) contaning the CUSAxxxxx folder from any download link, (like discord file links) or use /file2url command**'
-        
-        await log_message(ctx,f'*Getting files metadata from folder*\n {link}')
-        try:
-            raw_files = await list_files_in_gdrive_folder(new_link,await gdrive_folder_link_to_name(new_link))
-        except Exception as e:
-            return f'**THIS LINK IS NOT PUBLIC**<a:pespepenotfunnyt:1272150300114944062>\n {link}\n*Please click share on your link* & **Give access to anybody with this link**<:Nice:1272144601033211924>'
-        await log_message(ctx,f'*Looking for saves in the folder* {link}')
-        ps4_saves = get_valid_saves_out_names_only(raw_files.values())
-        
-        if not ps4_saves:
-            return f'*I couldnt find anything in your link* <:Cry:1272144629373997106>\n {link}\n*Please make sure your* **CUSAxxxxx** *folder only has your* **Two** *Savefiles inside it!*\n*If there is multiple folders/savefiles inside your folder, I will not find your desired savefile!*'
-        total_ps4_saves_size = sum(x.bin_file.size + x.white_file.size for x in ps4_saves)
-
-        try:
-            ctx.ezwizard3_special_ctx_attr_special_save_files_thing
-        except AttributeError:
-            pass
-        else:
-            if ctx.ezwizard3_special_ctx_attr_special_save_files_thing == SpecialSaveFiles.ONLY_ALLOW_ONE_SAVE_FILES_CAUSE_IMPORT:#
-                if len(ps4_saves) != 1:
-                    return f'*The folder* {link} *has more then one save, we can only do 1 save at once for encrypt and import commands, if you want to upload the same decrypted save to mutiple encrypted saves set allow_mulit_enc to Yes*'
-
-        if len(ps4_saves) > MAX_RESIGNS_PER_ONCE:
-            return f'*The folder* {link} *has too many saves* {len(ps4_saves)}, *the max is* {MAX_RESIGNS_PER_ONCE} *remove* {len(ps4_saves) - MAX_RESIGNS_PER_ONCE} *saves and try again*'
-
-        if total_ps4_saves_size > FILE_SIZE_TOTAL_LIMIT:
-            return f'*The total number of saves in* {link} *is too big, the max size of saves is* {pretty_bytes(FILE_SIZE_TOTAL_LIMIT)}, {pretty_bytes(total_ps4_saves_size)} *is too big*'
-
-        for bin_file,white_file in ps4_saves:
-            if bin_file.size != 96:
-                return f'*Invalid bin file* {bin_file.file_name_as_path} *found in* {link}'
-            
-            new_white_path = Path(output_folder, make_folder_name_safe(white_file.file_name_as_path.parent), make_ps4_path(account_id,white_file.file_name_as_path.parent.name),white_file.file_name_as_path.name)
-            new_bin_path = Path(output_folder, make_folder_name_safe(bin_file.file_name_as_path.parent), make_ps4_path(account_id,bin_file.file_name_as_path.parent.name),bin_file.file_name_as_path.name)
-
-            await log_message(ctx,f'*ItzGhosty420\'s Savebot working magic!* {white_file.file_name_as_path} *from* {link}')
-            try:
-                await download_file(white_file.file_id,new_white_path)
-                await download_file(bin_file.file_id,new_bin_path)
-            except Exception:
-                return 'blud thinks hes funny'
-        return ''
-
-
-    async with TemporaryDirectory() as tp:
-        direct_zip = await download_direct_link(ctx,link,tp,filename_valid_extension)
-        if isinstance(direct_zip,str):
-            if 'failed validation reason:' in direct_zip: # TODO this method means if i change the error msg in download_direct_link and not this, then this if statement never happens
-                return f'{direct_zip} \n**(do not put decrypted saves into the save_files option)**'
-            return direct_zip
-        return await extract_ps4_encrypted_saves_archive(ctx,link,output_folder,account_id,direct_zip)
-
-async def _upload_encrypted_to_ps4(bin_file: Path, white_file: Path, ftp_bin: str, ftp_white: str):
-    async with aioftp.Client.context(CONFIG['ps4_ip'],2121) as ftp:
-        # await log_message(ctx,f'Pwd to {SAVE_FOLDER_ENCRYPTED}')
-        await ftp.change_directory(SAVE_FOLDER_ENCRYPTED)
-        # await log_message(ctx,f'Uploading {pretty_save_dir} to PS4')
-        await ftp.upload(bin_file,ftp_bin,write_into=True)
-        await ftp.upload(white_file,ftp_white,write_into=True)
-async def upload_encrypted_to_ps4(ctx: interactions.SlashContext, bin_file: Path, white_file: Path,parent_dir: Path, save_dir_ftp: str):
-    ftp_bin = f'{save_dir_ftp}.bin'
-    ftp_white = f'sdimg_{save_dir_ftp}'
-    pretty_save_dir = white_file.relative_to(parent_dir)
-    # await log_message(ctx,'Ensuring base save exists on PS4 before uploading')
-    # async with MountSave(ps4,mem,int(CONFIG['user_id'],16),BASE_TITLE_ID,save_dir_ftp) as mp:
-        # pass
-    tick_tock_task = asyncio.create_task(log_message_tick_tock(ctx,'*Please Wait*'))
-    async with mounted_saves_at_once:
-        tick_tock_task.cancel()
-        await log_message(ctx,f'*Uploading* {pretty_save_dir} *to Jailbroken 9.00 console & Working magic!* - *Please Wait*')
-        custon_decss = lambda: asyncio.run(_upload_encrypted_to_ps4(bin_file, white_file, ftp_bin, ftp_white))
-        await asyncio.get_running_loop().run_in_executor(None,custon_decss)
-
-
-async def _download_encrypted_from_ps4(bin_file_out: Path, white_file_out: Path, ftp_bin: str, ftp_white: str):
-    async with aioftp.Client.context(CONFIG['ps4_ip'],2121) as ftp:
-        # await log_message(ctx,f'Pwd to {SAVE_FOLDER_ENCRYPTED}')
-        await ftp.change_directory(SAVE_FOLDER_ENCRYPTED)
-        # await log_message(ctx,f'Downloading {pretty_save_dir} from PS4')
-        await ftp.download(ftp_bin,bin_file_out,write_into=True)
-        await ftp.download(ftp_white,white_file_out,write_into=True)
-async def download_encrypted_from_ps4(ctx: interactions.SlashContext, bin_file_out: Path, white_file_out: Path,parent_dir: Path, save_dir_ftp: str):
-    ftp_bin = f'{save_dir_ftp}.bin'
-    ftp_white = f'sdimg_{save_dir_ftp}'
-    pretty_save_dir = white_file_out.relative_to(parent_dir)
-    tick_tock_task = asyncio.create_task(log_message_tick_tock(ctx,'*Please Wait*'))
-    async with mounted_saves_at_once:
-        tick_tock_task.cancel()
-        await log_message(ctx,f'*ItzGhosty420\'s Savebot working magic!* {pretty_save_dir}')
-        custon_decss = lambda: asyncio.run(_download_encrypted_from_ps4(bin_file_out, white_file_out, ftp_bin, ftp_white))
-        await asyncio.get_running_loop().run_in_executor(None,custon_decss)
-
-
-async def resign_mounted_save(ctx: interactions.SlashContext | None, ftp: aioftp.Client,new_mount_dir:str, account_id: PS4AccountID) -> PS4AccountID:
-    old_account_id = PS4AccountID('0000000000000000')
-    try:
-        await ftp.change_directory(Path(new_mount_dir,'sce_sys').as_posix())
-        async with TemporaryDirectory() as tp:
-            tp_param_sfo = Path(tp,'TEMPPPPPPPPPPparam_sfo')
-            await ftp.download('param.sfo',tp_param_sfo,write_into=True)
-            with open(tp_param_sfo,'rb+') as f:
-                f.seek(0x15c)
-                old_account_id = PS4AccountID.from_bytes(f.read(8))
-                f.seek(0x15c)
-                if account_id: # you're welcome @b.a.t.a.n.g (569531198490279957)
-                    f.write(bytes(account_id))
-            await ftp.upload(tp_param_sfo,'param.sfo',write_into=True)
-    except Exception as e:
-        if ctx:
-            await log_message(ctx,f'*Something went wrong when resigning the save,* {type(e).__name__}: {e}, ignoring!')
-    finally:
-        return old_account_id
-
-
-async def clean_base_mc_save(title_id: str, dir_name: str, blocks: int):
-    ps4 = PS4Debug(CONFIG['ps4_ip'])
-    async with MountSave(ps4,mem,int(CONFIG['user_id'],16),title_id,dir_name,blocks=blocks) as mp:
-        if not mp:
-            raise ValueError(f'bad {title_id}/{dir_name} reason: {mp.error_code} ({ERROR_CODE_LONG_NAMES.get(mp.error_code,"Missing Long Name")})')
-
-async def delete_base_save_just_ftp(title_id: str, dir_name: str):
-    async with aioftp.Client.context(CONFIG['ps4_ip'],2121) as ftp:
-        await ftp.change_directory(f'{BASE_SAVEDATA_FOLDER}/{title_id}')
-        await ftp.remove(f'sdimg_{dir_name}')
-        await ftp.remove(f'{dir_name}.bin')
-        
-async def _apply_cheats_on_ps4(account_id: PS4AccountID, bin_file: Path, white_file: Path, parent_dir: Path, cheats: Sequence[CheatFunc], save_dir_ftp: str | tuple[str,str], pretty_save_dir: Path, mount_save_title_id: str, ctx_author_id: str, special_thing: SpecialSaveFiles | None) -> str | tuple[list | PS4AccountID | str] | tuple[ExpectedError,str]:
-    ps4 = PS4Debug(CONFIG['ps4_ip'])
-    try:
-        async with MountSave(ps4,mem,int(CONFIG['user_id'],16),mount_save_title_id,save_dir_ftp) as mp:
-            savedatax = mp.savedatax
-            new_mount_dir = (MOUNTED_POINT / savedatax).as_posix()
-            if not mp:
-                return f'*Nope.. I couldn\'t mount your save*\n {pretty_save_dir} \n Because: {mp.error_code} ({ERROR_CODE_LONG_NAMES.get(mp.error_code,"Missing Long Name")}) (base save {mount_save_title_id}/{save_dir_ftp}),\n*I see* ``SCE_SAVE_DATA_ERROR_BROKEN`` *Maybe, retry the command, if I give this you issue again, the save is fucked, Please find a new save!*'
-            # input(f'{mp}\n {new_mount_dir}')
-            # We need to get real filename as the white_file.name can be differnt (such as a ` (1)` subfixed to it)
-            async with aioftp.Client.context(CONFIG['ps4_ip'],2121) as ftp:
-                try:
-                    await ftp.change_directory(Path(new_mount_dir,'sce_sys').as_posix())
-                    async with TemporaryDirectory() as tp:
-                        tp_param_sfo = Path(tp,'TEMPPPPPPPPPPparam_sfo')
-                        await ftp.download('param.sfo',tp_param_sfo,write_into=True)
-                        with open(tp_param_sfo,'rb') as f:
-                            f.seek(0x9F8)
-                            real_name = b''.join(iter(lambda: f.read(1),b'\x00')).decode('ascii')
-                except Exception:
-                    return f'Bad save {pretty_save_dir} missing param.sfo or broken param.sfo'
-            
-            results = []
-            for index, chet in enumerate(cheats):
-                try:
-                    # await log_message(ctx,'Connecting to PS4 ftp to do some cheats')
-                    async with aioftp.Client.context(CONFIG['ps4_ip'],2121) as ftp:
-                        await ftp.change_directory(new_mount_dir)
-                        
-                        # await log_message(ctx,f'Applying cheat {chet.pretty()} {index + 1}/{len(cheats)} for {pretty_save_dir}')
-                        result = await chet.func(ftp,new_mount_dir,real_name,**chet.kwargs)
-                    results.append(result) if result else None
-                except Exception as e:
-                    if isinstance(e,ExpectedError):
-                        show_error_type = '' if type(e) == ExpectedError else f'{type(e).__name__}: ' 
-                        return HasExpectedError(f'{show_error_type}{e}',pretty_save_dir)
-                    return make_error_message_if_verbose_or_not(ctx_author_id,f'Could not apply cheat {chet.pretty()}to {pretty_save_dir}','')
-            # await log_message(ctx,'Connecting to PS4 ftp to do resign')
-            async with aioftp.Client.context(CONFIG['ps4_ip'],2121) as ftp:
-                await ftp.change_directory(new_mount_dir) 
-                # await log_message(ctx,f'Resigning {pretty_save_dir} to {account_id.account_id}')
-                account_id_old = await resign_mounted_save(None,ftp,new_mount_dir,account_id)
-            
-            return_payload = results,account_id_old,real_name
-            
-            async with setting_global_image_lock:
-                try:
-                    extra_opt = ChangeSaveIconOption(int((Path(__file__).parent / 'DO_NOT_DELETE_OR_EDIT_global_image_watermark_option.txt').read_text()))
-                except FileNotFoundError:
-                    return return_payload
-                
-                img_path = (Path(__file__).parent / 'DO_NOT_DELETE_global_image_watermark.png')
-                
-                if not img_path.is_file():
-                    return return_payload
-                
-                async with aioftp.Client.context(CONFIG['ps4_ip'],2121) as ftp:
-                    await ftp.change_directory(new_mount_dir) 
-                    try:
-                        await change_save_icon(ftp,new_mount_dir,real_name,dl_link_image_overlay=img_path,option=extra_opt)
-                    except Exception:
-                        return make_error_message_if_verbose_or_not(ctx_author_id,f'Could not apply global watermark to {pretty_save_dir}','')
-            return return_payload
-    finally:
-        if savedatax:
-            async with aioftp.Client.context(CONFIG['ps4_ip'],2121) as ftp:
-                try:
-                    await ftp.change_directory(new_mount_dir) # check if we are still mounted
-                except Exception:
-                    pass#print(f'{type(e).__name__}: {e}')
-                else:
-                    await ftp.change_directory('/')
-                    await ftp.change_directory(MOUNTED_POINT.as_posix())
-                    try:
-                        await ftp.remove(savedatax)
-                    except Exception:
-                        pass
-                    await ftp.change_directory(savedatax)
-                    await ftp.upload(Path(__file__).parent / 'savemount_py/backup_dec_save/sce_sys')
-                    umount_p = await unmount_save(ps4,mem,mp)
-                    if umount_p:
-                        try:
-                            await ftp.change_directory('/')
-                            await ftp.change_directory(new_mount_dir) # check if we are still mounted
-                        except Exception: pass
-                        else:
-                            # await log_user_error(ctx,WARNING_COULD_NOT_UNMOUNT_MSG)
-                            # breakpoint()
-                            return WARNING_COULD_NOT_UNMOUNT_MSG
-                    return f'Could not unmount {pretty_save_dir} likley corrupted param.sfo or something went wrong with the bot, best to report it with the save you provided. If you did mcworld2ps4 try setting mc_encrypted_save_size higher'
-async def apply_cheats_on_ps4(ctx: interactions.SlashContext,account_id: PS4AccountID, bin_file: Path, white_file: Path, parent_dir: Path, cheats: Sequence[CheatFunc], save_dir_ftp: str | tuple[str,str], special_thing: SpecialSaveFiles | str | None) -> str | tuple[list | PS4AccountID] | ExpectedError:
-    if isinstance(special_thing,str):
-        special_thing = None
-    pretty_save_dir = white_file.relative_to(parent_dir)
-    mount_save_title_id = BASE_TITLE_ID if isinstance(save_dir_ftp,str) else save_dir_ftp[1]
-    
-    if special_thing == SpecialSaveFiles.MINECRAFT_CUSTOM_SIZE_MCWORLD:
-        for chet in cheats:
-            if chet.kwargs.get('decrypted_save_folder'):
-                await log_message(ctx,f'*ItzGhosty420\'s Savebot working magic!*')
-                savedata0hehe = chet.kwargs.get('decrypted_save_folder') / 'savedata0'
-
-                if not (savedata0hehe / 'level.dat').is_file():
-                    return 'The mcworld file you sent, is not a valid mcworld file (missing level.dat file) perhaps you sent a folder or zip containg a mcworld, send the mcworld directly'
-                
-                if (savedata0hehe / 'sce_sys').is_dir():
-                    await shutil.rmtree(savedata0hehe / 'sce_sys')
-                (savedata0hehe / 'sce_sys').unlink(missing_ok=True)
-                
-                await shutil.copytree(Path(__file__).parent / 'savemount_py/backup_dec_save/sce_sys', savedata0hehe / 'sce_sys')
-                
-                da_blocks = chet.kwargs.pop('mc_encrypted_save_size')
-                desc_before_find = b'BedrockWorldben@P5456\x00\x00\x00\x00\x00\x00\x00\x00\x00\x00\x00\x00\x00\x00\x00'
-                with open(savedata0hehe / 'sce_sys/param.sfo','rb+') as f:
-                    data = f.read()
-                    desc_before_find_index = data.index(desc_before_find)
-                    f.seek(desc_before_find_index - 8)
-                    f.write(struct.pack('<q',da_blocks))
-                    
-                world_icon_jpeg_file = None
-                
-                if (savedata0hehe / 'world_icon.jpeg').is_file():
-                    world_icon_jpeg_file = savedata0hehe / 'world_icon.jpeg'
-                if (savedata0hehe / 'world_icon.jpg').is_file():
-                    world_icon_jpeg_file = savedata0hehe / 'world_icon.jpg'
-                if (savedata0hehe / 'world_icon.png').is_file():
-                    world_icon_jpeg_file = savedata0hehe / 'world_icon.png'
-                
-                if world_icon_jpeg_file:
-                    try:
-                        with Image.open(world_icon_jpeg_file) as img:
-                            pass
-                    except Exception:
-                        pass
-                    else:
-                        with Image.open(world_icon_jpeg_file) as img:
-                            width, height = img.size
-                            new_img = img.resize((int((width / height) * PS4_ICON0_DIMENSIONS[1]),PS4_ICON0_DIMENSIONS[1]),Image.Resampling.NEAREST)
-                            new_img.save(savedata0hehe/'sce_sys/icon0.png')
-                        
-                new_name = None
-                try:
-                    with open(savedata0hehe / 'levelname.txt','r') as f:
-                        new_name = f.read(0x80-1)
-                except Exception:
-                    pass
-                
-                if new_name:
-                    pretty_save_dir = new_name
-                    # desc_before_find = white_file.name.encode('ascii').ljust(0x24, b'\x00')
-                    desc_before_find = b'BedrockWorldben@P5456\x00\x00\x00\x00\x00\x00\x00\x00\x00\x00\x00\x00\x00\x00\x00'
-                    with open(savedata0hehe / 'sce_sys/param.sfo','rb+') as f:
-                        data = f.read()
-                        desc_before_find_index = data.index(desc_before_find)
-                        f.seek(desc_before_find_index + len(desc_before_find))
-                        f.write(new_name.encode('utf-8'))
-                        
-                        f.seek(desc_before_find_index)
-                        f.write(white_file.name.encode('ascii').ljust(0x24, b'\x00'))
-                
-                await log_message(ctx,f'Checking for any resource/behaviour packs not added to json files')
-                
-                async def fix_packs(packs_json: str, packs_folder: str, pretty_thing: str):
-                    try:
-                        with open(savedata0hehe / packs_json,'r') as f:
-                            resource_packs_json_list = json.loads(f.read())
-                    except Exception:
-                        await log_message(ctx,f'Could not load {packs_json} file, ignoring {pretty_thing} packs')
-                    else:
-                        if not (savedata0hehe / packs_folder).is_dir():
-                            return await log_message(ctx,f'{packs_folder} doesnt exist')
-                        for resource_folder in (savedata0hehe / packs_folder).iterdir():
-                            try:
-                                with open(resource_folder / 'manifest.json','r') as f:
-                                    manifest = json.loads(f.read())
-                            except Exception:
-                                await log_message(ctx,f'Could not load manifest.json file for {resource_folder.name}, ignoring it')
-                                continue
-                            
-                            try:
-                                manifest_uuid = manifest['header']['uuid']
-                            except Exception:
-                                await log_message(ctx,f'Could not get uuid from manifest.json file for {resource_folder.name}, perhaps older or newer mcworld?')
-                                continue
-                            
-                            try:
-                                manifest_version = manifest['header']['version']
-                            except Exception:
-                                await log_message(ctx,f'Could not get version from manifest.json file for {resource_folder.name}, perhaps older or newer mcworld?')
-                                continue
-                            
-                            for item in resource_packs_json_list:
-                                if manifest_uuid == item['pack_id']:
-                                    break
-                            else: # no break
-                                resource_packs_json_list.append({"pack_id":manifest_uuid,"version":manifest_version})
-                                await log_message(ctx,f'Added {resource_folder.name} to {packs_json}')
-                        try:
-                            os.chmod(savedata0hehe / packs_json, S_IWRITE) # 7-Zip for some reason making extracted files read only, here we make it read and write for pack_json
-                        except Exception:
-                            pass
-                        with open(savedata0hehe / packs_json,'w') as f:
-                            f.write(json.dumps(resource_packs_json_list))
-                
-                await fix_packs('world_behavior_packs.json','behavior_packs','behaviour')
-                await fix_packs('world_resource_packs.json','resource_packs','resource')
-                cheats.append(CheatFunc(re_region,{'gameid':chet.kwargs.pop('gameid')}))
-
-    await log_message(ctx,f'*ItzGhosty420\'s Savebot working magic!*\n{"".join(chet.pretty() for chet in cheats)} *to* {pretty_save_dir}')
-    custon_decss = lambda: asyncio.run(_apply_cheats_on_ps4(account_id,bin_file,white_file,parent_dir,cheats,save_dir_ftp,pretty_save_dir,mount_save_title_id,ctx.author_id,special_thing))
-    res = await asyncio.get_running_loop().run_in_executor(None,custon_decss)
-    return res
-
-
-async def _decrypt_saves_on_ps4(bin_file: Path, white_file: Path, parent_dir: Path,decrypted_save_ouput: Path, save_dir_ftp: str,decrypt_fun: DecFunc | None, pretty_save_dir: Path, ctx_author_id: str) -> str | None:
-    ps4 = PS4Debug(CONFIG['ps4_ip'])
-    try:
-        async with MountSave(ps4,mem,int(CONFIG['user_id'],16),BASE_TITLE_ID,save_dir_ftp) as mp:
-            savedatax = mp.savedatax
-            new_mount_dir = (MOUNTED_POINT / savedatax).as_posix()
-            if not mp:
-                return f'Could not mount {pretty_save_dir}, reason: {mp.error_code} ({ERROR_CODE_LONG_NAMES.get(mp.error_code,"Missing Long Name")}) (base save {BASE_TITLE_ID}/{save_dir_ftp}), if you get SCE_SAVE_DATA_ERROR_BROKEN please try the command again, this is a known issue to sometimes happen, if happens consistently, then the save may really is broken'
-            if decrypt_fun:
-                # await log_message(ctx,f'Doing custom decryption {decrypt_fun.pretty()} for {pretty_save_dir}')
-                async with aioftp.Client.context(CONFIG['ps4_ip'],2121) as ftp:
-                    await ftp.change_directory(new_mount_dir)
-                    try:
-                        await decrypt_fun.func(ftp,new_mount_dir,white_file.name,decrypted_save_ouput,**decrypt_fun.kwargs)
-                    except Exception:
-                        return make_error_message_if_verbose_or_not(ctx_author_id,f'*I couldn\'t custom decrypt your save* {pretty_save_dir}.','')
-            else:
-                # await log_message(ctx,f'Downloading savedata0 folder from decrypted {pretty_save_dir}')
-                async with aioftp.Client.context(CONFIG['ps4_ip'],2121) as ftp:
-                    await ftp.change_directory(MOUNTED_POINT.as_posix())
-                    await ftp.download(savedatax,decrypted_save_ouput / 'savedata0',write_into=True)
-    finally:
-        if savedatax:
-            async with aioftp.Client.context(CONFIG['ps4_ip'],2121) as ftp:
-                try:
-                    await ftp.change_directory(new_mount_dir) # check if we are still mounted
-                except Exception:
-                    pass#print(f'{type(e).__name__}: {e}')
-                else:
-                    await ftp.change_directory('/')
-                    await ftp.change_directory(MOUNTED_POINT.as_posix())
-                    try:
-                        await ftp.remove(savedatax)
-                    except Exception:
-                        pass
-                    await ftp.change_directory(savedatax)
-                    await ftp.upload(Path(__file__).parent / 'savemount_py/backup_dec_save/sce_sys')
-                    umount_p = await unmount_save(ps4,mem,mp)
-                    if umount_p:
-                        try:
-                            await ftp.change_directory('/')
-                            await ftp.change_directory(new_mount_dir) # check if we are still mounted
-                        except Exception: pass
-                        else:
-                            # await log_user_error(ctx,WARNING_COULD_NOT_UNMOUNT_MSG)
-                            # breakpoint()
-                            return WARNING_COULD_NOT_UNMOUNT_MSG
-                    return f'Could not unmount {pretty_save_dir} likley corrupted param.sfo or something went wrong with the bot, best to report it with the save you provided. If you did mcworld2ps4 try setting mc_encrypted_save_size higher'
-async def decrypt_saves_on_ps4(ctx: interactions.SlashContext, bin_file: Path, white_file: Path, parent_dir: Path,decrypted_save_ouput: Path, save_dir_ftp: str,decrypt_fun: DecFunc | None = None) -> str | None:
-    pretty_save_dir = white_file.relative_to(parent_dir)
-
-    # await log_message(ctx,f'Attempting to mount {pretty_save_dir}')
-    if decrypt_fun:
-        await log_message(ctx,f'*Adding custom decryption* {decrypt_fun.pretty()} *for* {pretty_save_dir}')
-    else:
-        await log_message(ctx,f'*ItzGhosty420\'s Savebot working magic!* {pretty_save_dir}')
-    custon_decss = lambda: asyncio.run(_decrypt_saves_on_ps4(bin_file, white_file, parent_dir, decrypted_save_ouput, save_dir_ftp, decrypt_fun, pretty_save_dir,ctx.author_id))
-    res = await asyncio.get_running_loop().run_in_executor(None,custon_decss)
-    return res
-
-def _zipping_time(ctx: interactions.SlashContext,link_for_pretty: str,results: Path, parent_dir: Path, new_zip_name: Path, custom_msg):
-    with zipfile.ZipFile(new_zip_name,'w') as zp:
-        for file in results.rglob('*'):
-            zp.write(file,file.relative_to(parent_dir))
-
-
-async def send_result_as_zip(ctx: interactions.SlashContext,link_for_pretty: str,results: Path, parent_dir: Path, new_zip_name: Path, custom_msg: str):
-    global amnt_used_this_session
-    await log_message(ctx,f'*Big mf files that takes extra steps lol, Nearly done, Please wait* **(2 more steps left)**\n {link_for_pretty}')
-    await asyncio.to_thread(_zipping_time,ctx,link_for_pretty,results,parent_dir,new_zip_name,custom_msg)
-    
-    real_file_size = new_zip_name.stat().st_size
-    if real_file_size > ATTACHMENT_MAX_FILE_SIZE:
-        await log_message(ctx,f'*Finally on the* **(last step!)**\n*This mf savefile is..* ({pretty_bytes(real_file_size)} file)')
-        try:
-            google_drive_uploaded_user_zip_download_link = await google_drive_upload_file(new_zip_name,UPLOAD_SAVES_FOLDER_ID)
-        except Exception as e:
-            if 'storageQuotaExceeded' in str(e):
-                pingers = ' '.join(f'<@{id}>' for id in CONFIG['bot_admins'])
-                await log_message(ctx,f'oh no the bots owner gdrive is full, im giving you 2 minutes to ask {pingers} to clear some space')
-                await asyncio.sleep(2*60)
-                await log_message(ctx,f'*Finally on the* **(last step!)**\n*This mf savefile is.. lol* ({pretty_bytes(real_file_size)} file)')
-                try:
-                    google_drive_uploaded_user_zip_download_link = await google_drive_upload_file(new_zip_name,UPLOAD_SAVES_FOLDER_ID)
-                except Exception as e2:
-                    if 'storageQuotaExceeded' in str(e2):
-                        await log_user_error(ctx,f'You were too late, owners gdrive is full! ask {pingers} to clear some space')
-                        return
-                    else:
-                        raise
-            else:
-                raise
-        await log_user_success(ctx,f'<:j_:1272151363530522655>*Hope you have Fun!!*<:Nice:1272144601033211924>\n<:labs_down:1272152021398454366>**Here is your resigned save!**<:labs_down:1272152021398454366>\n{google_drive_uploaded_user_zip_download_link}\n*Big ass savefile was* **({pretty_bytes(real_file_size)})**<:j_:1272151363530522655>')
-    else:
-        # await shutil.move(new_zip_name,new_zip_name.name)
-        await log_message(ctx,f'*Finally uploading to Discord, Please wait!* **(last step!)**\n*This mf savefile is.. lol* ({pretty_bytes(real_file_size)} file)')
-        await log_user_success(ctx,f'<:75271arrowcat3:1272162166203617353>*Hope you have Fun!!*<:Nice:1272144601033211924>\n<:labs_down:1272152021398454366>**Here is your resigned save!**<:labs_down:1272152021398454366>',file=str(new_zip_name))
-        # os.remove(new_zip_name.name)
-    amnt_used_this_session += 1
-    if not is_in_test_mode():
-        add_1_total_amnt_used()
-
-############################00 Real commands stuff
-def save_files_folder_structure_opt(func):
-    return interactions.slash_option(
-    name="folder_structure",
-    description="How do you want the saves to be laid out in the finished zip?",
-    required=True,
-    opt_type=interactions.OptionType.INTEGER,
-    choices=[ 
-        interactions.SlashCommandChoice(name="Just the one PS4 folder, put duplicate saves in a other_saves folder (recommend option)", value=1),
-        interactions.SlashCommandChoice(name="Put each save in its own folder (usefull for save sets) (old behaviour)", value=0),
-    ]
-    )(func)
-def dec_enc_save_files(func):
-    return interactions.slash_option(
-    name="save_files",
-    description="a google drive folder link containing your encrypted saves to be decrypted",
-    required=True,
-    opt_type=interactions.OptionType.STRING
-    )(func)
-def account_id_opt(func):
-    return interactions.slash_option(
-    name="account_id",
-    description="The account id to resign the saves to, put in 0 for account id in database and 1 for no resign",
-    required=True,
-    max_length=16,
-    min_length=1,
-    opt_type=interactions.OptionType.STRING
-    )(func)
-def filename_p_opt(func):
-    return interactions.slash_option(name='filename_p',description='If multiple files are found, it will look for a file with this name, put path if in folder',opt_type=interactions.OptionType.STRING,required=False)(func)# (like man4/mysave.sav)')
-def verify_checksum_opt(func):
-    return interactions.slash_option(name='verify_checksum',description='If set to true, then the command will fail if save has bad checksum (corrupted), default is True',required=False,opt_type=interactions.OptionType.BOOLEAN)(func)
-def allow_mulit_enc_opt(func):
-    return interactions.slash_option(
-    name="allow_mulit_enc",
-    description="Upload the same decrypted save to multiple encrypted saves? This is likely not what you want.",
-    required=False,
-    opt_type=interactions.OptionType.INTEGER,
-    choices=[ 
-        interactions.SlashCommandChoice(name="Yes i do, i know what im doing", value=True),
-        interactions.SlashCommandChoice(name="No", value=False),
-    ]
-    )(func)
-
-
-def get_enc_save_if_desc(save_files: str,/) -> str:
-    for url,desc in CONFIG['built_in_save_links']:
-        if save_files == desc:
-            return url
-    return save_files
-
-def get_dl_link_if_desc(dl_link_thing: str,/) -> str:
-    for url,desc in CONFIG['built_in_dl_links']:
-        if dl_link_thing == desc:
-            return url
-    return dl_link_thing
-
-async def pre_process_cheat_args(ctx: interactions.SlashContext,cheat_chain: Sequence[CheatFunc | DecFunc],chet_files_custom: Path, savedata0_folder:Path) -> bool:
-    await log_message(ctx,f'Looking for any `dl_link`s or `savedata0`s to download')
-    for cheat in cheat_chain:
-        for arg_name,link in cheat.kwargs.items():
-            if arg_name.startswith('dl_link'):
-                if is_str_int(link) and int(link) > 1:
-                    try:
-                        link = get_saved_url(ctx.author_id,int(link))
-                    except KeyError:
-                        await log_user_error(ctx,f'You dont have any url saved for {link}, try running the file2url command again!')
-                        return False
-                link = get_dl_link_if_desc(link)
-                await log_message(ctx,f'*ItzGhosty420\'s Savebot working magic!* {link} {arg_name}')
-                result = await download_direct_link(ctx,link,chet_files_custom,max_size=DL_FILE_TOTAL_LIMIT,validation=filename_is_not_an_archive)
-                if isinstance(result,str):
-                    await log_user_error(ctx,result)
-                    return False
-                cheat.kwargs[arg_name] = result
-            if isinstance(link,interactions.Attachment):
-                await log_message(ctx,f'*ItzGhosty420\'s Savebot working magic!* {arg_name}')
-                result = await download_direct_link(ctx,link.url,chet_files_custom,max_size=DL_FILE_TOTAL_LIMIT)
-                if isinstance(result,str):
-                    await log_user_error(ctx,result)
-                    return False
-                cheat.kwargs[arg_name] = result
-            if arg_name in ('decrypted_save_file','decrypted_save_folder'):
-                if isinstance(link,Path):
-                    continue
-                if is_str_int(link) and int(link) > 1:
-                    try:
-                        link = get_saved_url(ctx.author_id,int(link))
-                    except KeyError:
-                        await log_user_error(ctx,f'*You dont have any url saved for* {link}, *try running the file2url command again!*')
-                        return False
-                link = get_dl_link_if_desc(link)
-                await log_message(ctx,f'*ItzGhosty420\'s Savebot working magic!* {link} *savedata0 folder*')
-                result = await download_decrypted_savedata0_folder(ctx,link,savedata0_folder,arg_name=='decrypted_save_folder',cheat.kwargs['unpack_first_root_folder'])
-                if result:
-                    await log_user_error(ctx,result)
-                    return False
-                cheat.kwargs[arg_name] = savedata0_folder
-            if arg_name == 'gameid' and (not is_ps4_title_id(link)):
-                await log_user_error(ctx,f'*Invalid gameid* {link}')
-                return False
-            if arg_name.startswith('psstring'):
-                link = link.encode('utf-8')
-                for specparemcodelol in PARAM_SFO_SPECIAL_STRINGS:
-                    link = link.replace(specparemcodelol.encode('ascii'),bytes.fromhex(specparemcodelol))
-                    link = link.replace(specparemcodelol.encode('ascii').lower(),bytes.fromhex(specparemcodelol))
-                if arg_name in ('psstring_new_name','psstring_new_desc') and len(link) >= 0x80:
-                    await log_user_error(ctx,f'your string {link} is too long, max is 127 characters')
-                    return False
-                    
-                cheat.kwargs[arg_name] = link
-            if arg_name.endswith('_p'):
-                cheat.kwargs[arg_name] = link.replace('\\','/')
-    return True
-
-async def base_do_dec(ctx: interactions.SlashContext,save_files: str, decrypt_fun: DecFunc | None = None):
-    ctx = await set_up_ctx(ctx)
-    await ps4_life_check(ctx)
-    
-    save_files = get_enc_save_if_desc(save_files)
-        
-    if is_in_test_mode() and not is_user_bot_admin(ctx.author_id):
-        await log_user_error(ctx,CANT_USE_BOT_IN_TEST_MODE)
-        return
-    if (not CONFIG['allow_bot_usage_in_dms']) and (not ctx.channel):
-        await log_user_error(ctx,CANT_USE_BOT_IN_DMS)
-        return
-    
-    if is_str_int(save_files) and int(save_files) > 1:
-        try:
-            save_files = get_saved_url(ctx.author_id,int(save_files))
-        except KeyError:
-            await log_user_error(ctx,f'*You dont have any url saved for* {save_files}, *try running the file2url command again!*')
-            return
-    
-    try:
-        save_dir_ftp = await get_save_str()
-    except SaveMountPointResourceError:
-        await log_user_error(ctx,'*Ghosty\'s Bot is Coooooking!!!*, \n**please wait for a spot to free up**')
-        return
-    try:
-        my_token = await get_time_as_string_token()
-        async with TemporaryDirectory() as tp:
-            enc_tp = Path(tp, 'enc_tp')
-            enc_tp.mkdir()
-            dec_tp = Path(tp, 'dec_tp')
-            dec_tp.mkdir()
-
-            if decrypt_fun:
-                chet_files_custom = Path(tp, 'chet_files_custom')
-                chet_files_custom.mkdir()
-                savedata0_folder = Path(tp,'savedata0_folder')
-                savedata0_folder.mkdir()
-                if not await pre_process_cheat_args(ctx,(decrypt_fun,),chet_files_custom,savedata0_folder):
-                    return
-
-            download_ps4_saves_result = await download_ps4_saves(ctx,save_files,enc_tp,PS4AccountID('0000000000000000'))
-            if download_ps4_saves_result:
-                await log_user_error(ctx,download_ps4_saves_result)
-                return
-            for bin_file, white_file in list_ps4_saves(enc_tp):
-                await upload_encrypted_to_ps4(ctx,bin_file,white_file,enc_tp,save_dir_ftp)
-                pretty_folder_thing = white_file.relative_to(enc_tp).parts[0] + white_file.name
-                new_dec = (dec_tp / pretty_folder_thing)
-                new_dec.mkdir()
-                tick_tock_task = asyncio.create_task(log_message_tick_tock(ctx,f'*Getting ready to mount* {pretty_folder_thing} /n'))
-                async with mounted_saves_at_once:
-                    tick_tock_task.cancel()
-                    a = await decrypt_saves_on_ps4(ctx,bin_file,white_file,enc_tp,new_dec,save_dir_ftp,decrypt_fun)
-                if a:
-                    await log_user_error(ctx,a)
-                    if a == WARNING_COULD_NOT_UNMOUNT_MSG:
-                        breakpoint()
-                    return
-            your_saves_msg = '*savedata0 decrypted save*\n**(Please use /advanced_mode_export command instead)**'
-            if decrypt_fun:
-               your_saves_msg = (decrypt_fun.func.__doc__ or f'ItzGhosty420 ({decrypt_fun.func.__name__})').strip()
-            await send_result_as_zip(ctx,save_files,dec_tp,dec_tp,Path(tp,my_token + '.zip'),your_saves_msg)
-            return
-    finally:
-        await free_save_str(save_dir_ftp)
-
-
-async def base_do_cheats(ctx: interactions.SlashContext, save_files: str,folder_structure: int,account_id: str, cheat: CheatFunc):
-    ctx = await set_up_ctx(ctx)
-    await ps4_life_check(ctx)
-    
-    save_files = get_enc_save_if_desc(save_files)
-
-    if is_in_test_mode() and not is_user_bot_admin(ctx.author_id):
-        await log_user_error(ctx,CANT_USE_BOT_IN_TEST_MODE)
-        return
-    if (not CONFIG['allow_bot_usage_in_dms']) and (not ctx.channel):
-        await log_user_error(ctx,CANT_USE_BOT_IN_DMS)
-        return
-
-    if is_str_int(save_files) and int(save_files) > 1:
-        try:
-            save_files = get_saved_url(ctx.author_id,int(save_files))
-        except KeyError:
-            await log_user_error(ctx,f'*You dont have any url saved for* {save_files}, *try running the file2url command again!*')
-            return
-
-    account_id: str | PS4AccountID = account_id_from_str(account_id,ctx.author_id,ctx)
-    if isinstance(account_id,str):
-        await log_user_error(ctx,account_id)
-        return
-
-    if save_files == '0':
-        add_cheat_chain(ctx.author_id,cheat)
-        await log_user_success(ctx,f'*Added the cheat* {cheat.pretty()} *to your chain!*')
-        return
-        
-    try:
-        save_dir_ftp = await get_save_str()
-    except SaveMountPointResourceError:
-        await log_user_error(ctx,'*Ghosty\'s Bot is Cooooking*, **please wait for a spot to free up**')
-        return
-    try:
-        my_token = await get_time_as_string_token()
-        if save_files == SpecialSaveFiles.MINECRAFT_CUSTOM_SIZE_MCWORLD:
-            mc_filename = f'BedrockWorld{my_token.replace("_","")}@P547'
-            mc_base_title_id = 'CUSA00265'
-            real_save_dir_ftp = mc_filename
-            tick_tock_task = asyncio.create_task(log_message_tick_tock(ctx,f'*Getting ready to make base mc world* {real_save_dir_ftp}'))
-            async with mounted_saves_at_once:
-                tick_tock_task.cancel()
-                await log_message(ctx,f'**Making base mc world** {real_save_dir_ftp}')
-                owner_of_blocks_blocks = cheat.kwargs.get('mc_encrypted_save_size',None)
-                assert isinstance(owner_of_blocks_blocks,int)
-                custon_decss1 = lambda: asyncio.run(clean_base_mc_save(BASE_TITLE_ID,real_save_dir_ftp,blocks=owner_of_blocks_blocks))
-                await asyncio.get_running_loop().run_in_executor(None,custon_decss1)
-        elif isinstance(save_files,Lbp3BackupThing):
-            mc_filename = save_files.start_of_file_name + my_token.replace("_","")
-            mc_base_title_id = save_files.title_id
-            real_save_dir_ftp = mc_filename
-            tick_tock_task = asyncio.create_task(log_message_tick_tock(ctx,f'*Getting ready to make base lbp3 level backup* {real_save_dir_ftp} '))
-            async with mounted_saves_at_once:
-                tick_tock_task.cancel()
-                await log_message(ctx,f'*Making base lbp3 level backup* {real_save_dir_ftp}')
-                custon_decss1 = lambda: asyncio.run(clean_base_mc_save(BASE_TITLE_ID,real_save_dir_ftp,blocks=save_files.new_blocks_size))
-                await asyncio.get_running_loop().run_in_executor(None,custon_decss1)
-            await log_message(ctx,f'*Setting level filename to* {mc_filename}')
-            temp_savedata0 = cheat.kwargs['decrypted_save_file']
-            with open(temp_savedata0 / 'savedata0/sce_sys/param.sfo','rb+') as f:
-                desc_before_find = b'BedrockWorldben@P5456\x00\x00\x00\x00\x00\x00\x00\x00\x00\x00\x00\x00\x00\x00\x00'
-                data = f.read()
-                desc_before_find_index = data.index(desc_before_find)
-                f.seek(desc_before_find_index)
-                f.write(mc_filename.encode('ascii'))
-                
-        else:
-            real_save_dir_ftp = save_dir_ftp
-        async with TemporaryDirectory() as tp:
-            chet_files_custom = Path(tp, 'chet_files_custom')
-            chet_files_custom.mkdir()
-            enc_tp = Path(tp, 'enc_tp')
-            enc_tp.mkdir()
-            savedata0_folder = Path(tp,'savedata0_folder')
-            savedata0_folder.mkdir()
-            my_cheats_chain = get_cheat_chain(ctx.author_id) + [cheat]
-            
-            if not await pre_process_cheat_args(ctx,my_cheats_chain,chet_files_custom,savedata0_folder):
-                return
-            
-
-            if save_files == SpecialSaveFiles.MINECRAFT_CUSTOM_SIZE_MCWORLD or isinstance(save_files,Lbp3BackupThing):
-                mc_new_white_path = Path(enc_tp, make_ps4_path(account_id,mc_base_title_id),mc_filename)
-                mc_new_bin_path = Path(enc_tp , make_ps4_path(account_id,mc_base_title_id),mc_filename+'.bin')
-                
-                mc_new_white_path.parent.mkdir(parents=True)
-
-                mc_new_white_path.write_bytes(b'\xFF')
-                mc_new_bin_path.write_bytes(b'\xFF')
-            else:
-                download_ps4_saves_result = await download_ps4_saves(ctx,save_files,enc_tp,account_id)
-                if download_ps4_saves_result:
-                    await log_user_error(ctx,download_ps4_saves_result)
-                    return
-            real_names = []
-            results_big = []
-            got_expected_errors = False
-            for bin_file, white_file in (done_ps4_saves := list(list_ps4_saves(enc_tp))):
-                if save_files == SpecialSaveFiles.MINECRAFT_CUSTOM_SIZE_MCWORLD:
-                    pass
-                elif isinstance(save_files,Lbp3BackupThing):
-                    pass
-                else:
-<<<<<<< HEAD
-                    download_ps4_saves_result = await download_ps4_saves(ctx,save_files,enc_tp,account_id)
-                    if download_ps4_saves_result:
-                        await log_user_error(ctx,download_ps4_saves_result)
-                        return
-                real_names = []
-                results_big = []
-                for bin_file, white_file in (done_ps4_saves := list(list_ps4_saves(enc_tp))):
-                    if save_files == SpecialSaveFiles.MINECRAFT_CUSTOM_SIZE_MCWORLD:
-                        pass
-                    elif isinstance(save_files,Lbp3BackupThing):
-                        pass
-                    else:
-                        await upload_encrypted_to_ps4(ctx,bin_file,white_file,enc_tp,real_save_dir_ftp)
-                    pretty_folder_thing = white_file.relative_to(enc_tp).parts[0] + white_file.name
-                    tick_tock_task = asyncio.create_task(log_message_tick_tock(ctx,f'*Getting ready to mount* {pretty_folder_thing}'))
-                    async with mounted_saves_at_once:
-                        tick_tock_task.cancel()
-                        a: tuple[list[CheatFuncResult],PS4AccountID] = await apply_cheats_on_ps4(ctx,account_id,bin_file,white_file,enc_tp,my_cheats_chain,real_save_dir_ftp,save_files)
-                    if isinstance(a,str):
-                        await log_user_error(ctx,a)
-                        if a == WARNING_COULD_NOT_UNMOUNT_MSG:
-                            breakpoint()
-                        return
-                    results_small,old_account_id,real_name = a
-                    await download_encrypted_from_ps4(ctx,bin_file,white_file,enc_tp,real_save_dir_ftp)
-                    real_names.append(real_name)
-                    results_big.append(results_small)
-            
-            await log_message(ctx,f'*Making sure file names in* {save_files} *are all correct*')
-=======
-                    await upload_encrypted_to_ps4(ctx,bin_file,white_file,enc_tp,real_save_dir_ftp)
-                pretty_folder_thing = white_file.relative_to(enc_tp).parts[0] + white_file.name
-                tick_tock_task = asyncio.create_task(log_message_tick_tock(ctx,f'Getting ready to mount {pretty_folder_thing} (this may take a while if mutiple slots are in use)'))
-                async with mounted_saves_at_once:
-                    tick_tock_task.cancel()
-                    a: tuple[list[CheatFuncResult],PS4AccountID] = await apply_cheats_on_ps4(ctx,account_id,bin_file,white_file,enc_tp,my_cheats_chain,real_save_dir_ftp,save_files)
-                if a == WARNING_COULD_NOT_UNMOUNT_MSG:
-                    breakpoint()
-                
-                if isinstance(a,HasExpectedError):
-                    got_expected_errors = True
-                    results_big.append(a)
-                    continue
-                    
-                if isinstance(a,str):
-                    await log_user_error(ctx,a)
-                    return
-                results_small,old_account_id,real_name = a
-                await download_encrypted_from_ps4(ctx,bin_file,white_file,enc_tp,real_save_dir_ftp)
-                real_names.append(real_name)
-                results_big.append(results_small)
-            
-            if got_expected_errors:
-                save_msgs = ''.join(f'{x[1]}:\n```{x[0]}```\n' for x in results_big)
-                await log_user_success(ctx,f'Got your messages\n\n{save_msgs}')
-                return
-                
-            await log_message(ctx,f'Making sure file names in {save_files} are all correct')
->>>>>>> dfffc37b
-            found_fakes = False
-            for real_name, (bin_file, white_file) in zip(real_names, done_ps4_saves, strict=True):
-                if white_file.name != real_name:
-                    await log_message(ctx,f'*Renaming* **{white_file.name}**\n *To* **{real_name}**')
-                    try:
-                        white_file.rename(white_file.parent / real_name)
-                    except FileExistsError:
-                        ben_white: Path = white_file.parent / real_name
-                        ben_bin: Path = bin_file.parent / (real_name + '.bin')
-                        
-                        if not ben_white.is_file():
-                            raise AssertionError(f'{white_file} -> {ben_white}')
-                        if not ben_bin.is_file():
-                            raise AssertionError(f'{bin_file} -> {ben_bin}')
-                        
-                        folder_above_ps4 = white_file.parent.parent.parent.parent.parent
-                        for _ in range(20):
-                            cooler_folder_above_ps4 = folder_above_ps4.parent / (f'RENAMED_SAVE_NUM{os.urandom(4).hex()}_{folder_above_ps4.name}')
-                            if cooler_folder_above_ps4.is_file():
-                                raise AssertionError(f'{cooler_folder_above_ps4 = } should not be a file at this moment')
-                            if not cooler_folder_above_ps4.is_dir():
-                                break
-                        else: # no break
-                            raise AssertionError('wtf extremely bad luck')
-
-
-                        (cooler_folder_above_ps4 / white_file.parent.relative_to(folder_above_ps4)).mkdir(parents=True)
-
-                        white_file = white_file.rename(cooler_folder_above_ps4 / white_file.relative_to(folder_above_ps4))
-                        bin_file = bin_file.rename(cooler_folder_above_ps4 / bin_file.relative_to(folder_above_ps4))
-                        
-                        white_file.rename(white_file.parent / real_name)
-
-                    bin_file.rename(bin_file.parent / (real_name + '.bin'))
-                    found_fakes = True
-            
-            if found_fakes:
-                await log_message(ctx,f'Refreshing {save_files} internal list 1/2')
-                done_ps4_saves = list(list_ps4_saves(enc_tp))
-                
-            await log_message(ctx,f'*looking through results to do some renaming for* {save_files}')
-            for results, (bin_file, white_file) in zip(results_big, done_ps4_saves, strict=True):
-                for savename, gameid in results:
-                    if savename:
-                        try:
-                            white_file = white_file.rename(white_file.parent / savename)
-                        except FileExistsError:
-                            ben_white: Path = white_file.parent / savename
-                            ben_bin: Path = bin_file.parent / (savename + '.bin')
-                            
-                            if not ben_white.is_file():
-                                raise AssertionError(f'{white_file} -> {ben_white}')
-                            if not ben_bin.is_file():
-                                raise AssertionError(f'{bin_file} -> {ben_bin}')
-                            
-                            folder_above_ps4 = white_file.parent.parent.parent.parent.parent
-                            for _ in range(20):
-                                cooler_folder_above_ps4 = folder_above_ps4.parent / (f'RE_REGIONED_SAVE_NUM{os.urandom(4).hex()}_{folder_above_ps4.name}')
-                                if cooler_folder_above_ps4.is_file():
-                                    raise AssertionError(f'{cooler_folder_above_ps4 = } should not be a file at this moment')
-                                if not cooler_folder_above_ps4.is_dir():
-                                    break
-                            else: # no break
-                                raise AssertionError('wtf extremely bad luck')
-
-
-                            (cooler_folder_above_ps4 / white_file.parent.relative_to(folder_above_ps4)).mkdir(parents=True)
-
-                            white_file = white_file.rename(cooler_folder_above_ps4 / white_file.relative_to(folder_above_ps4))
-                            bin_file = bin_file.rename(cooler_folder_above_ps4 / bin_file.relative_to(folder_above_ps4))
-                            
-                            white_file = white_file.rename(white_file.parent / savename)
-
-                        bin_file = bin_file.rename(bin_file.parent / (savename + '.bin'))
-                        print(f'{white_file = }')
-                    if gameid:
-                        new_gameid_folder = white_file.parent.parent / gameid
-                        new_gameid_folder.mkdir(exist_ok=True)
-                        
-                        white_file = white_file.rename(new_gameid_folder / white_file.name)
-                        bin_file = bin_file.rename(new_gameid_folder / bin_file.name)
-            
-            if not account_id:
-                have_not_done_at_least_1_account_id_change = False
-                await log_message(ctx,f'*Refreshing* {save_files} internal list 2/2')
-                done_ps4_saves = list(list_ps4_saves(enc_tp))
-                for bin_file, white_file in done_ps4_saves:
-                    try:
-                        white_file.parent.parent.rename(white_file.parent.parent.parent / old_account_id.account_id)
-                    except FileNotFoundError:
-                        if not have_not_done_at_least_1_account_id_change:
-                            raise
-                    have_not_done_at_least_1_account_id_change = True
-<<<<<<< HEAD
-            if False:
-                await log_message(ctx,'*cleaning up the things you did*')
-                await log_user_error(ctx,'*unimplemented*')
-                return
-=======
->>>>>>> dfffc37b
-            
-            if folder_structure == 1:
-                await log_message(ctx,f'Putting all saves in one PS4 folder in {save_files}')
-                def long_lambda():
-                    enc_tp_other_saves = (enc_tp / 'other_saves')
-                    enc_tp_other_saves.mkdir()
-                    for x in enc_tp.iterdir():
-                        if x.name == 'other_saves':
-                            continue
-                        x.rename(Path(x.parent,'other_saves',x.name))
-                    
-                    new_ps4_path = Path(enc_tp,'PS4/SAVEDATA',account_id.account_id)
-                    new_ps4_path.mkdir(exist_ok=True,parents=True)
-                    
-                    for x in enc_tp_other_saves.rglob('*'):
-                        if not x.is_file():
-                            continue
-                        assert is_ps4_title_id(x.parent.name)
-                        
-                        (new_ps4_path / x.parent.name).mkdir(exist_ok=True)
-                        new_save_file_path = new_ps4_path / x.parent.name / x.name
-                        if new_save_file_path.is_file():
-                            continue
-                        x.rename(new_save_file_path)
-                
-                await asyncio.get_running_loop().run_in_executor(None,long_lambda)
-                
-            await log_message(ctx,f'Deleting empty folders in {save_files}')
-            await asyncio.get_running_loop().run_in_executor(None,lambda: delete_empty_folders(enc_tp))
-
-            await send_result_as_zip(ctx,save_files,enc_tp,enc_tp,Path(tp,my_token + '.zip'),(cheat.func.__doc__ or f'ItzGhosty420 ({cheat.func.__name__})').strip())
-            return
-    finally:
-        await free_save_str(save_dir_ftp)
-        delete_chain(ctx.author_id)
-        if save_files == SpecialSaveFiles.MINECRAFT_CUSTOM_SIZE_MCWORLD or isinstance(save_files,Lbp3BackupThing):
-            custon_decss1 = lambda: asyncio.run(delete_base_save_just_ftp(BASE_TITLE_ID,real_save_dir_ftp))
-            await asyncio.get_running_loop().run_in_executor(None,custon_decss1)  # TODO could be dangerous we are not using the mounted_saves_at_once sempahore
-
-############################01 Custom decryptions
-@interactions.slash_command(name="raw_decrypt_folder",description=f"use /advanced_mode_export instead (max {MAX_RESIGNS_PER_ONCE} save per command)")
-@dec_enc_save_files
-async def do_raw_decrypt_folder(ctx: interactions.SlashContext,save_files: str):
-    await base_do_dec(ctx,save_files)
-
-# @interactions.slash_command(name="ps4saves_to_mcworlds",description=f"use /advanced_mode_export instead (max {MAX_RESIGNS_PER_ONCE} save per command)")
-# @dec_enc_save_files
-# async def do_raw_decrypt_folder(ctx: interactions.SlashContext,save_files: str):
-    # await base_do_dec(ctx,save_files)
-# ctx.ezwizard3_special_ctx_attr_special_save_files_thing
-
-async def export_dl2_save(ftp: aioftp.Client, mount_dir: str, save_name_for_dec_func: str, decrypted_save_ouput: Path,/,*,filename_p: str | None = None):
-    """
-    Exported dl2 file
-    """
-    await ftp.change_directory(mount_dir)
-    files = [(path,info) for path, info in (await ftp.list(recursive=True)) if info['type'] == 'file' and path.parts[0] != 'sce_sys']
-    try:
-        ftp_save, = files
-    except ValueError:
-        if filename_p is None:
-            raise ValueError(f'we found \n{chr(10).join(str(e[0]) for e in files)}\n\ntry putting one of these in the filename_p option') from None
-        
-        for path,info in files:
-            if str(path).replace('\\','/').casefold() == filename_p.casefold():
-                ftp_save = (path,info)
-                break
-        else: # nobreak
-            raise ValueError(f'we could not find the {filename_p} file, we found \n{chr(10).join(str(e[0]) for e in files)}\n\ntry putting one of these in the filename_p option') from None
-    
-    await ftp.download(ftp_save[0],decrypted_save_ouput)
-    
-    downloaded_ftp_save: Path = decrypted_save_ouput / ftp_save[0]
-    
-    with gzip.open(downloaded_ftp_save, 'rb') as f_in:
-        with open(downloaded_ftp_save.with_suffix('.gz'), 'wb') as f_out: # its not a gz file but i dont care i just want it to work
-            await shutil.copyfileobj(f_in, f_out)
-    os.replace(downloaded_ftp_save.with_suffix('.gz'),downloaded_ftp_save)
-
-
-async def export_xenoverse_2_sdata000_dat_file(ftp: aioftp.Client, mount_dir: str, save_name_for_dec_func: str, decrypted_save_ouput: Path,/,*,filename_p: str | None = None,verify_checksum: bool = True):
-    """
-    Exported xenoverse 2 SDATAXXX.DAT file
-    """
-    await ftp.change_directory(mount_dir)
-    files = [(path,info) for path, info in (await ftp.list(recursive=True)) if info['type'] == 'file' and path.parts[0] != 'sce_sys']
-    try:
-        ftp_save, = files
-    except ValueError:
-        if filename_p is None:
-            raise ValueError(f'we found \n{chr(10).join(str(e[0]) for e in files)}\n\ntry putting one of these in the filename_p option') from None
-        
-        for path,info in files:
-            if str(path).replace('\\','/').casefold() == filename_p.casefold():
-                ftp_save = (path,info)
-                break
-        else: # nobreak
-            raise ValueError(f'we could not find the {filename_p} file, we found \n{chr(10).join(str(e[0]) for e in files)}\n\ntry putting one of these in the filename_p option') from None
-    
-    await ftp.download(ftp_save[0],decrypted_save_ouput)
-    
-    downloaded_ftp_save: Path = decrypted_save_ouput / ftp_save[0]
-
-    with open(downloaded_ftp_save, 'rb') as f_in:
-        with open(downloaded_ftp_save.with_suffix('.bin'), 'wb') as f_out: # its not a gz file but i dont care i just want it to work
-            decrypt_xenoverse2_ps4(f_in,f_out,check_hash=verify_checksum)
-    os.replace(downloaded_ftp_save.with_suffix('.bin'),downloaded_ftp_save)
-# @interactions.slash_option(name='verify_checksum',description='If set to true, then the command will fail if save has bad checksum (corrupted), default is True',required=False,opt_type=interactions.OptionType.BOOLEAN)
-
-
-async def export_red_dead_redemption_2_or_gta_v_file(ftp: aioftp.Client, mount_dir: str, save_name_for_dec_func: str, decrypted_save_ouput: Path,/,*,filename_p: str | None = None):
-    """
-    Exported Red Dead Redemption 2 or Grand Theft Auto V savedata
-    """
-    await ftp.change_directory(mount_dir)
-    files = [(path,info) for path, info in (await ftp.list(recursive=True)) if info['type'] == 'file' and path.parts[0] != 'sce_sys']
-    try:
-        ftp_save, = files
-    except ValueError:
-        if filename_p is None:
-            raise ValueError(f'we found \n{chr(10).join(str(e[0]) for e in files)}\n\ntry putting one of these in the filename_p option') from None
-        
-        for path,info in files:
-            if str(path).replace('\\','/').casefold() == filename_p.casefold():
-                ftp_save = (path,info)
-                break
-        else: # nobreak
-            raise ValueError(f'we could not find the {filename_p} file, we found \n{chr(10).join(str(e[0]) for e in files)}\n\ntry putting one of these in the filename_p option') from None
-    
-    await ftp.download(ftp_save[0],decrypted_save_ouput)
-    
-    downloaded_ftp_save: Path = decrypted_save_ouput / ftp_save[0]
-    
-    with open(downloaded_ftp_save,'rb') as f:
-        decrypted_rdr2_data = auto_encrypt_decrypt(f)
-    with open(downloaded_ftp_save,'wb') as f:
-        f.write(decrypted_rdr2_data)
-
-
-async def export_single_file_any_game(ftp: aioftp.Client, mount_dir: str, save_name_for_dec_func: str, decrypted_save_ouput: Path,/,*,filename_p: str | None = None):
-    """
-    Exported file (if it dont work please report to Zhaxxy what game it is)
-    """
-    await ftp.change_directory(mount_dir)
-    files = [(path,info) for path, info in (await ftp.list(recursive=True)) if info['type'] == 'file' and path.parts[0] != 'sce_sys']
-    try:
-        ftp_save, = files
-    except ValueError:
-        if filename_p is None:
-            raise ValueError(f'we found \n{chr(10).join(str(e[0]) for e in files)}\n\ntry putting one of these in the filename_p option') from None
-        
-        for path,info in files:
-            if str(path).replace('\\','/').casefold() == filename_p.casefold():
-                ftp_save = (path,info)
-                break
-        else: # nobreak
-            raise ValueError(f'we could not find the {filename_p} file, we found \n{chr(10).join(str(e[0]) for e in files)}\n\ntry putting one of these in the filename_p option') from None
-    
-    await ftp.download(ftp_save[0],decrypted_save_ouput)
-
-
-game_dec_functions = { # Relying on the dict ordering here, "Game not here (might not work)" should be at bottom
-    'Dying Light 2 Stay Human': export_dl2_save,
-    'Grand Theft Auto V': export_red_dead_redemption_2_or_gta_v_file,
-    'Red Dead Redemption 2': export_red_dead_redemption_2_or_gta_v_file,
-    'DRAGON BALL XENOVERSE 2': export_xenoverse_2_sdata000_dat_file,
-    'Game not here (might not work)': export_single_file_any_game,
-}
-
-
-@interactions.slash_command(name='advanced_mode_export',description="This is Save Wizard Advanced Mode! Easily Export/decrypt your save!")
-@dec_enc_save_files
-@interactions.slash_option(name='game',
-    description='The game you want to export/decrypt saves of',
-    opt_type=interactions.OptionType.STRING,
-    required=True,
-    choices=[
-        interactions.SlashCommandChoice(name=gamenamey, value=gamenamey) for gamenamey in game_dec_functions.keys()
-    ])
-@filename_p_opt
-async def do_multi_export(ctx: interactions.SlashContext,save_files: str,**kwargs): # TODO allow custom args for differnt dec functions, like verify_checksum
-    export_func = game_dec_functions[kwargs.pop('game')]
-    await base_do_dec(ctx,save_files,DecFunc(export_func,kwargs))
-###########################0 Custom cheats
-cheats_base_command = interactions.SlashCommand(name="cheats", description="Commands for custom cheats for some games")
-
-async def do_nothing(ftp: aioftp.Client, mount_dir: str, save_name: str): """Resigned Saves"""
-DUMMY_CHEAT_FUNC = CheatFunc(do_nothing,{})
-@interactions.slash_command(name="resign", description=f"Resign any PS4 save to your account!")
-@interactions.slash_option('save_files','The save files to resign too',interactions.OptionType.STRING,True)
-@save_files_folder_structure_opt
-@account_id_opt
-async def do_resign(ctx: interactions.SlashContext,save_files: str,folder_structure: int,account_id: str):
-    await base_do_cheats(ctx,save_files,folder_structure,account_id,DUMMY_CHEAT_FUNC)
-
-async def install_mods_for_lbp3_ps4(ftp: aioftp.Client, mount_dir: str, save_name: str,/,*,ignore_plans = False, **mod_files: Path):
-    """
-    LittleBigPlanet .mod files encrypted
-    """
-    await ftp.change_directory(mount_dir)
-    files = [(path,info) for path, info in (await ftp.list(recursive=True)) if info['type'] == 'file' and path.parts[0] != 'sce_sys']
-    try:
-        ftp_save, = files
-    except ValueError:
-        raise ValueError('Too many files in the save, likley not a lbp3 big save or level backup') from None
-    
-    if ftp_save[0].name.startswith('bigfart'):
-        is_l0 = False
-    elif ftp_save[0].name == ('L0'):
-        is_l0 = True
-    else:
-        raise ValueError(f'Invalid bigfart or level backup file {ftp_save[0].name}')
-        
-    async with TemporaryDirectory() as tp:
-        sa = Path(tp,'bigfart_or_l0_level_backup')
-        await ftp.download(ftp_save[0],sa,write_into=True)
-        
-        def _do_the_install_lbp3_ps4_mods_lcoal(): install_mods_to_bigfart(sa,mod_files.values(),install_plans = not ignore_plans, is_ps4_level_backup = is_l0)
-        await asyncio.get_running_loop().run_in_executor(None, _do_the_install_lbp3_ps4_mods_lcoal)
-        await ftp.upload(sa,ftp_save[0],write_into=True)
-
-
-littlebigplanet_3 = cheats_base_command.group(name="littlebigplanet_3", description="Cheats for LittleBigPlanet 3")
-@littlebigplanet_3.subcommand(sub_cmd_name="install_mods", sub_cmd_description="Install .mod files to a level backup or LBPxSAVE (bigfart)")
-@interactions.slash_option('save_files','The level backup or profile backup to install the mods too',interactions.OptionType.STRING,True)
-@save_files_folder_structure_opt
-@account_id_opt
-@interactions.slash_option(
-    name = 'ignore_plans',
-    description='Do you want to ignore .plan files in the mods? default is False',
-    required=False,
-    opt_type=interactions.OptionType.BOOLEAN
-)
-@interactions.slash_option(
-    name = 'dl_link_mod_file1',
-    description='A mod file to install to a level backup or LBPxSAVE (bigfart), from toolkit/workbench',
-    required=False,
-    opt_type=interactions.OptionType.STRING
-)
-@interactions.slash_option(
-    name = 'dl_link_mod_file2',
-    description='A mod file to install to a level backup or LBPxSAVE (bigfart), from toolkit/workbench',
-    required=False,
-    opt_type=interactions.OptionType.STRING
-)
-@interactions.slash_option(
-    name = 'dl_link_mod_file3',
-    description='A mod file to install to a level backup or LBPxSAVE (bigfart), from toolkit/workbench',
-    required=False,
-    opt_type=interactions.OptionType.STRING
-)
-@interactions.slash_option(
-    name = 'dl_link_mod_file4',
-    description='A mod file to install to a level backup or LBPxSAVE (bigfart), from toolkit/workbench',
-    required=False,
-    opt_type=interactions.OptionType.STRING
-)
-@interactions.slash_option(
-    name = 'dl_link_mod_file5',
-    description='A mod file to install to a level backup or LBPxSAVE (bigfart), from toolkit/workbench',
-    required=False,
-    opt_type=interactions.OptionType.STRING
-)
-@interactions.slash_option(
-    name = 'dl_link_mod_file6',
-    description='A mod file to install to a level backup or LBPxSAVE (bigfart), from toolkit/workbench',
-    required=False,
-    opt_type=interactions.OptionType.STRING
-)
-@interactions.slash_option(
-    name = 'dl_link_mod_file7',
-    description='A mod file to install to a level backup or LBPxSAVE (bigfart), from toolkit/workbench',
-    required=False,
-    opt_type=interactions.OptionType.STRING
-)
-@interactions.slash_option(
-    name = 'dl_link_mod_file8',
-    description='A mod file to install to a level backup or LBPxSAVE (bigfart), from toolkit/workbench',
-    required=False,
-    opt_type=interactions.OptionType.STRING
-)
-@interactions.slash_option(
-    name = 'dl_link_mod_file9',
-    description='A mod file to install to a level backup or LBPxSAVE (bigfart), from toolkit/workbench',
-    required=False,
-    opt_type=interactions.OptionType.STRING
-)
-@interactions.slash_option(
-    name = 'dl_link_mod_file10',
-    description='A mod file to install to a level backup or LBPxSAVE (bigfart), from toolkit/workbench',
-    required=False,
-    opt_type=interactions.OptionType.STRING
-)
-async def do_lbp3_install_mods(ctx: interactions.SlashContext,save_files: str,folder_structure: int,account_id: str, **kwargs):
-    if not any(key.startswith('dl_link_mod_file') for key in kwargs.keys()):
-        ctx = await set_up_ctx(ctx)
-        return await log_user_error(ctx,'Please give at least 1 dl_link_mod_file')
-    await base_do_cheats(ctx,save_files,folder_structure,account_id,CheatFunc(install_mods_for_lbp3_ps4,kwargs))
-
-async def strider_change_difficulty(ftp: aioftp.Client, mount_dir: str, save_name: str,/,*,difficulty: str):
-    """
-    strider saves with difficulty changed
-    """
-    assert difficulty in ('0','1','2'), f'invalid difficulty {difficulty}, should be a choice in bot so idk wyd'
-    await ftp.change_directory(mount_dir)
-    async with TemporaryDirectory() as tp:
-        sa = Path(tp,'SaveData')
-        await ftp.download('SaveData',sa,write_into=True)
-        with open(sa,'rb+') as f:
-            where = f.read().index(b'GameDifficulty="')
-            f.seek(where + len(b'GameDifficulty="'))
-            f.write(difficulty.encode('ascii'))
-            
-            f.seek(4)
-            new_hash1 = struct.pack('<I',crc32(f.read(0x7800 - 4))) # 4 away for the hash
-            f.seek(0)
-            f.write(new_hash1)
-            
-            f.seek(0x7800 + 4)
-            new_hash2 = struct.pack('<I',crc32(f.read()))
-            f.seek(0x7800)
-            f.write(new_hash2)
-            
-        await ftp.upload(sa,'SaveData',write_into=True)
-
-
-strider = cheats_base_command.group(name="strider", description="Cheats for Strider")
-@strider.subcommand(sub_cmd_name="change_difficulty", sub_cmd_description="Change the games difficulty! (i never played this game in my life)")
-@interactions.slash_option('save_files','The save files to change difficulty of',interactions.OptionType.STRING,True)
-@save_files_folder_structure_opt
-@account_id_opt
-@interactions.slash_option('difficulty','The difficulty ya want',interactions.OptionType.STRING,True,choices=[
-        interactions.SlashCommandChoice(name="Easy mode", value='0'),
-        interactions.SlashCommandChoice(name="Normal mode", value='1'),
-        interactions.SlashCommandChoice(name="Hard mode", value='2')
-    ])
-async def do_strider_change_difficulty(ctx: interactions.SlashContext,save_files: str,folder_structure: int,account_id: str, **kwargs):
-    await base_do_cheats(ctx,save_files,folder_structure,account_id,CheatFunc(strider_change_difficulty,kwargs))
-
-def make_cheat_func(base_cheat_applier, the_real_cheat, /, kwargs) -> CheatFunc:
-    async def some_cheaty(ftp: aioftp.Client, mount_dir: str, save_name: str, /, **kwargs):
-        kwargs.setdefault('verify_checksum', True)
-        kwargs.setdefault('filename_p', None)
-        kwargs['the_real_cheat'] = the_real_cheat
-        await base_cheat_applier(ftp, mount_dir, save_name, **kwargs)
-    
-    some_cheaty.__name__ = f'do_the_{the_real_cheat.__name__}'
-    some_cheaty.__doc__ = the_real_cheat.__doc__
-    return CheatFunc(some_cheaty, kwargs)
-
-async def _base_xenoverse2_cheats(ftp: aioftp.Client, mount_dir: str, save_name: str,/,**kwargs):
-    the_real_cheat = kwargs.pop('the_real_cheat')
-    verify_checksum = kwargs.pop('verify_checksum')
-    filename_p = kwargs.pop('filename_p')
-    await ftp.change_directory(mount_dir)
-    files = [(path,info) for path, info in (await ftp.list(recursive=True)) if info['type'] == 'file' and path.parts[0] != 'sce_sys']
-    try:
-        ftp_save, = files
-    except ValueError:
-        if filename_p is None:
-            raise ValueError(f'we found \n{chr(10).join(str(e[0]) for e in files)}\n\ntry putting one of these in the filename_p option') from None
-        
-        for path,info in files:
-            if str(path).replace('\\','/').casefold() == filename_p.casefold():
-                ftp_save = (path,info)
-                break
-        else: # nobreak
-            raise ValueError(f'we could not find the {filename_p} file, we found \n{chr(10).join(str(e[0]) for e in files)}\n\ntry putting one of these in the filename_p option') from None
-    
-    async with TemporaryDirectory() as tp:
-        xeno_save = Path(tp,ftp_save[0])
-        await ftp.download(ftp_save[0],xeno_save,write_into=True)
-        
-        with open(xeno_save, 'rb') as f_in:
-            with open(xeno_save.with_suffix('.dec'), 'wb') as f_out:
-                decrypt_xenoverse2_ps4(f_in,f_out,check_hash=verify_checksum)
-        
-        await the_real_cheat(xeno_save.with_suffix('.dec'),**kwargs)
-        
-        with open(xeno_save.with_suffix('.dec'),'rb') as f, open(xeno_save,'wb') as f_out:
-            encrypt_xenoverse2_ps4(f,f_out)
-        
-        await ftp.upload(xeno_save,ftp_save[0],write_into=True)
-
-
-def make_xenoverse2_cheat_func(the_real_cheat, /, kwargs) -> CheatFunc:
-    return make_cheat_func(_base_xenoverse2_cheats, the_real_cheat, kwargs)
-    
-    
-async def xenoverse2_change_tp_medals(dec_save: Path,/,*,tp_medals: int):
-    """
-    DRAGON BALL XENOVERSE 2 save with changed TP medals
-    """
-    with open(dec_save,'rb+') as f:
-        f.seek(0x158) # Lucky the offset is not a mutiple of 0x20
-        f.write(struct.pack('<i',tp_medals))
-
-dragonball_xenoverse_2 = cheats_base_command.group(name="dragonball_xenoverse_2", description="Cheats for DRAGON BALL XENOVERSE 2")
-@dragonball_xenoverse_2.subcommand(sub_cmd_name="change_tp_medals", sub_cmd_description="Change the TP medals of your save")
-@interactions.slash_option('save_files','The save files to change TP medals of',interactions.OptionType.STRING,True)
-@save_files_folder_structure_opt
-@account_id_opt
-@interactions.slash_option('tp_medals','The amount of TP medals you want',interactions.OptionType.INTEGER,True,**INT32_MAX_MIN_VALUES)
-@filename_p_opt
-@verify_checksum_opt
-async def do_xenoverse2_change_tp_medals(ctx: interactions.SlashContext,save_files: str,folder_structure: int,account_id: str, **kwargs):
-    await base_do_cheats(ctx,save_files,folder_structure,account_id,make_xenoverse2_cheat_func(xenoverse2_change_tp_medals,kwargs))
-
-async def _base_rayman_legend_cheats(ftp: aioftp.Client, mount_dir: str, save_name: str,/,**kwargs):
-    the_real_cheat = kwargs.pop('the_real_cheat')
-    verify_checksum = kwargs.pop('verify_checksum')
-    filename_p = kwargs.pop('filename_p')
-    await ftp.change_directory(mount_dir)
-    files = [(path,info) for path, info in (await ftp.list(recursive=True)) if info['type'] == 'file' and path.parts[0] != 'sce_sys']
-    try:
-        ftp_save, = files
-    except ValueError:
-        if filename_p is None:
-            raise ValueError(f'we found \n{chr(10).join(str(e[0]) for e in files)}\n\ntry putting one of these in the filename_p option') from None
-        
-        for path,info in files:
-            if str(path).replace('\\','/').casefold() == filename_p.casefold():
-                ftp_save = (path,info)
-                break
-        else: # nobreak
-            raise ValueError(f'we could not find the {filename_p} file, we found \n{chr(10).join(str(e[0]) for e in files)}\n\ntry putting one of these in the filename_p option') from None
-    
-    async with TemporaryDirectory() as tp:
-        savefile_rayman_legends = Path(tp,ftp_save[0])
-        await ftp.download(ftp_save[0],savefile_rayman_legends,write_into=True)
-
-        if verify_checksum:
-            with open(savefile_rayman_legends, 'rb+') as f:
-                # Read from end up untill we reach as FF FF FF FF block
-                f.seek(0,2)
-                end_of_file_offset = f.tell()
-                if end_of_file_offset > 10_000_000:
-                    raise ValueError('save too big, is likley not a Rayman Legends save')
-                f.seek(0)
-                data = f.read()
-                last_fffff_block_index = data.rfind(b'\xFF\xFF\xFF\xFF')
-                if last_fffff_block_index == -1:
-                    raise ValueError('can not find last ff block')
-                last_fffff_block_index += 4
-                checksum_offset = last_fffff_block_index + 0x10
-                main_data_blob_size = last_fffff_block_index + (0x10 - 4) # 4 bytes before checksum
-                f.seek(0)
-                
-                new_checksum = struct.pack('<I',custom_crc(f.read(main_data_blob_size)))
-                f.seek(checksum_offset)
-                old_cheksum = f.read(4)
-                if not old_cheksum == new_checksum:
-                    old_cheksum = old_cheksum.hex()
-                    new_checksum = new_checksum.hex()
-                    raise ValueError(f'Checksum missmatch {old_cheksum = } != {new_checksum = }')
-
-
-        await the_real_cheat(savefile_rayman_legends,**kwargs)
-
-        with open(savefile_rayman_legends, 'rb+') as f:
-            # Read from end up untill we reach as FF FF FF FF block
-            f.seek(0,2)
-            end_of_file_offset = f.tell()
-            if end_of_file_offset > 10_000_000:
-                raise ValueError('save too big, is likley not a Rayman Legends save')
-            f.seek(0)
-            data = f.read()
-            last_fffff_block_index = data.rfind(b'\xFF\xFF\xFF\xFF')
-            if last_fffff_block_index == -1:
-                raise ValueError('can not find last ff block')
-            last_fffff_block_index += 4
-            checksum_offset = last_fffff_block_index + 0x10
-            main_data_blob_size = last_fffff_block_index + (0x10 - 4) # 4 bytes before checksum
-            f.seek(0)
-            
-            new_checksum = struct.pack('<I',custom_crc(f.read(main_data_blob_size)))
-            f.seek(checksum_offset)
-            f.write(new_checksum)
-
-
-        await ftp.upload(savefile_rayman_legends,ftp_save[0],write_into=True)
-
-
-def make_rayman_legend_cheat_func(the_real_cheat, /, kwargs) -> CheatFunc:
-    return make_cheat_func(_base_rayman_legend_cheats, the_real_cheat, kwargs)
-    
-    
-async def rayman_legends_change_lums(dec_save: Path,/,*,lums: int):
-    """
-    Rayman Legends with changed Lums
-    """
-    with open(dec_save,'rb+') as f:
-        start_struct = bytes.fromhex('FB 5A 99 A7')
-        struct_i_think_offset = f.read().index(start_struct) + len(start_struct)
-        f.seek(struct_i_think_offset + 0x54)
-        
-        prev_user_of_save = b''.join(iter(lambda: f.read(1),b'\x00')).decode('ascii')
-        
-        if not is_psn_name(prev_user_of_save):
-            raise ValueError(f'Expected to find a psn username at {struct_i_think_offset + 0x54}')
-        
-        f.seek(struct_i_think_offset + 0x34)
-        f.write(struct.pack('>I',lums))
-
-rayman_legends = cheats_base_command.group(name="rayman_legends", description="Cheats for Rayman Legends")
-@rayman_legends.subcommand(sub_cmd_name="change_lums", sub_cmd_description="Change the Lums of your save")
-@interactions.slash_option('save_files','The save files to change Lums of',interactions.OptionType.STRING,True)
-@save_files_folder_structure_opt
-@account_id_opt
-@interactions.slash_option('lums','The amount of Lums you want',interactions.OptionType.INTEGER,True,**UINT32_MAX_MIN_VALUES)
-@filename_p_opt
-@verify_checksum_opt
-async def do_rayman_legends_change_lums(ctx: interactions.SlashContext,save_files: str,folder_structure: int,account_id: str, **kwargs):
-    await base_do_cheats(ctx,save_files,folder_structure,account_id,make_rayman_legend_cheat_func(rayman_legends_change_lums,kwargs))
-
-async def rayman_legends_change_jump_count(dec_save: Path,/,*,jump_count: int):
-    """
-    Rayman Legends with changed jump count
-    """
-    with open(dec_save,'rb+') as f:
-        start_struct = bytes.fromhex('00 00 00 2A 00 00 00 00 00 00 00 00 00 00 00 00')
-        struct_i_think_offset = f.read().index(start_struct) + len(start_struct)
-
-        f.seek(struct_i_think_offset + 0x64)
-        f.write(struct.pack('>f',jump_count))
-
-
-@rayman_legends.subcommand(sub_cmd_name="change_jump_count", sub_cmd_description="Change the jump count of your save")
-@interactions.slash_option('save_files','The save files to change jump count of',interactions.OptionType.STRING,True)
-@save_files_folder_structure_opt
-@account_id_opt
-@interactions.slash_option('jump_count','The jump count you want',interactions.OptionType.INTEGER,True)
-@filename_p_opt
-@verify_checksum_opt
-async def do_rayman_legends_change_jump_count(ctx: interactions.SlashContext,save_files: str,folder_structure: int,account_id: str, **kwargs):
-    await base_do_cheats(ctx,save_files,folder_structure,account_id,make_rayman_legend_cheat_func(rayman_legends_change_jump_count,kwargs))
-###########################0 some base folder things idk
-async def upload_savedata0_folder(ftp: aioftp.Client, mount_dir: str, save_name: str,/,*,clean_encrypted_file: CleanEncryptedSaveOption, decrypted_save_file: Path = None, decrypted_save_folder: Path = None, unpack_first_root_folder: bool = False):
-    """
-    Encrypted save (use /advanced_mode_import instead)
-    """
-    if decrypted_save_file and decrypted_save_folder:
-        raise TypeError('cannot have both decrypted_save_file and decrypted_save_folder')
-    if decrypted_save_folder:
-        decrypted_save_file = decrypted_save_folder
-    parent_mount, mount_last_name = Path(mount_dir).parent.as_posix(), Path(mount_dir).name
-    
-    if clean_encrypted_file.value:
-        await ftp.change_directory(mount_dir)
-        for path,info in (await ftp.list(recursive=True)):
-            if path.parts[0] == 'sce_sys' and clean_encrypted_file == CleanEncryptedSaveOption.DELETE_ALL_BUT_KEEP_SCE_SYS:
-                continue
-            await ftp.remove(path)
-    
-
-    await ftp.change_directory(parent_mount)
-    print('cato!')
-    await ftp.upload(decrypted_save_file / 'savedata0',mount_last_name,write_into=True)
-@interactions.slash_command(name="raw_encrypt_folder", description=f"use /advanced_mode_import instead (max 1 save per command) only jb PS4 decrypted save")
-@interactions.slash_option('save_files','The save file orginally decrypted',interactions.OptionType.STRING,True)
-@save_files_folder_structure_opt
-@account_id_opt
-@interactions.slash_option('decrypted_save_file','A link to a folder or zip of your decrypted savedata0 folder',interactions.OptionType.STRING,True)
-@interactions.slash_option(
-    name="clean_encrypted_file",
-    description="Delete all in encrypted file; only use when decrypted folder has all files",
-    required=False,
-    opt_type=interactions.OptionType.INTEGER,
-    choices=[ # TODO make theese choices stick out from each other more
-        interactions.SlashCommandChoice(name="Delete all in encrypted file but *keep sce_sys folder*; only use when decrypted folder has all files", value=1),
-        interactions.SlashCommandChoice(name="Delete all in encrypted file **INCLUDING sce_sys folder**; only use if decrypted folder has al files", value=2),
-    ]
-    )
-@allow_mulit_enc_opt
-async def do_encrypt(ctx: interactions.SlashContext,save_files: str,folder_structure: int,account_id: str, **kwargs):
-    if not kwargs.pop('allow_mulit_enc',None):
-        ctx.ezwizard3_special_ctx_attr_special_save_files_thing = SpecialSaveFiles.ONLY_ALLOW_ONE_SAVE_FILES_CAUSE_IMPORT
-
-    kwargs['clean_encrypted_file'] = CleanEncryptedSaveOption(kwargs.get('clean_encrypted_file',0))
-    kwargs['unpack_first_root_folder'] = False
-    await base_do_cheats(ctx,save_files,folder_structure,account_id,CheatFunc(upload_savedata0_folder,kwargs))
-
-@interactions.slash_command(name="raw_encrypt_folder_type_2", description=f"use /advanced_mode_import instead (max 1 save per command) only jb PS4 decrypted save")
-@interactions.slash_option('save_files','The save file orginally decrypted',interactions.OptionType.STRING,True)
-@save_files_folder_structure_opt
-@account_id_opt
-@interactions.slash_option('decrypted_save_folder','A link to a folder or zip containing your decrypted',interactions.OptionType.STRING,True)
-@interactions.slash_option(
-    name="unpack_first_root_folder",
-    description="If Yes, then it move contents of top most folder to root, otherwise it wont, default is Yes",
-    required=False,
-    opt_type=interactions.OptionType.INTEGER,
-    choices=[
-        interactions.SlashCommandChoice(name="Yes", value=True),
-        interactions.SlashCommandChoice(name="No", value=False),
-    ]
-    )
-@interactions.slash_option(
-    name="clean_encrypted_file",
-    description="Delete all in encrypted file; only use when decrypted folder has all files",
-    required=False,
-    opt_type=interactions.OptionType.INTEGER,
-    choices=[ # TODO make theese choices stick out from each other more
-        interactions.SlashCommandChoice(name="Delete all in encrypted file but *keep sce_sys folder*; only use when decrypted folder has all files", value=1),
-        interactions.SlashCommandChoice(name="Delete all in encrypted file **INCLUDING sce_sys folder**; only use if decrypted folder has al files", value=2),
-    ]
-    )
-@allow_mulit_enc_opt
-async def do_raw_encrypt_folder_type_2(ctx: interactions.SlashContext,save_files: str,folder_structure: int,account_id: str, **kwargs):
-    if not kwargs.pop('allow_mulit_enc',None):
-        ctx.ezwizard3_special_ctx_attr_special_save_files_thing = SpecialSaveFiles.ONLY_ALLOW_ONE_SAVE_FILES_CAUSE_IMPORT
-
-    kwargs['clean_encrypted_file'] = CleanEncryptedSaveOption(kwargs.get('clean_encrypted_file',0))
-    kwargs['unpack_first_root_folder'] = kwargs.get('unpack_first_root_folder',True)
-    await base_do_cheats(ctx,save_files,folder_structure,account_id,CheatFunc(upload_savedata0_folder,kwargs))
-
-@interactions.slash_command(name="mcworld2ps4", description=f".mcworld file to a PS4 encrypted minecraft save")
-@account_id_opt
-@interactions.slash_option('mcworld_file','A link to your mcworld file, NOT a folder!',interactions.OptionType.STRING,True)
-@interactions.slash_option(
-    name="mc_encrypted_save_size",
-    description="The size of the result encrypted save, if issue happens use a larger mc_encrypted_save_size",
-    required=True,
-    opt_type=interactions.OptionType.INTEGER,
-    choices=[
-        interactions.SlashCommandChoice(name="1GB (Safest)", value=32768),
-        interactions.SlashCommandChoice(name="512mb (can fail at apply cheats step)", value=32768//2),
-        interactions.SlashCommandChoice(name="256mb (can fail at apply cheats step)", value=(32768//2)//2),
-        interactions.SlashCommandChoice(name="128mb (can fail at apply cheats step)", value=((32768//2)//2)//2),
-        interactions.SlashCommandChoice(name="64mb (can fail at apply cheats step)", value=(((32768//2)//2)//2)//2),
-        interactions.SlashCommandChoice(name="32mb (can fail at apply cheats step)", value=((((32768//2)//2)//2)//2)//2),
-        interactions.SlashCommandChoice(name="25mb (can fail at apply cheats step)", value=26_214_400//32768),
-    ]
-    )
-@interactions.slash_option(
-    name="gameid",
-    description="The region you want of the save",
-    required=True,
-    opt_type=interactions.OptionType.STRING,
-    choices=[
-        interactions.SlashCommandChoice(name="CUSA00265 (EU)", value='CUSA00265'),
-        interactions.SlashCommandChoice(name="CUSA00744 (US)", value='CUSA00744'),
-        interactions.SlashCommandChoice(name="CUSA00283 (JP)", value='CUSA00283'),
-        interactions.SlashCommandChoice(name="CUSA44267 (US Preview)", value='CUSA44267'),
-    ]
-    )
-async def do_mcworld2ps4(ctx: interactions.SlashContext, account_id: str, **kwargs):
-    if account_id == '1':
-        return await log_user_error(ctx,'Cannot get original account id of save, perhaps you didnt mean to put 1 in account_id')
-    kwargs['clean_encrypted_file'] = CleanEncryptedSaveOption.DELETE_ALL_INCLUDING_SCE_SYS
-    kwargs['unpack_first_root_folder'] = True
-    kwargs['decrypted_save_folder'] = kwargs.pop('mcworld_file')
-    await base_do_cheats(ctx,SpecialSaveFiles.MINECRAFT_CUSTOM_SIZE_MCWORLD,0,account_id,CheatFunc(upload_savedata0_folder,kwargs))
-
-
-@interactions.slash_command(name="lbp_level_archive2ps4", description=f"Gets the level from the lbp archive backup (dry.db) and turns it into a ps4 levelbackup")
-@account_id_opt
-@interactions.slash_option('slotid_from_drydb','The slot id from dry.db of the level you want, you can search for it on https://maticzpl.xyz/lbpfind',interactions.OptionType.INTEGER,True,min_value=56,max_value=100515565)
-@interactions.slash_option(
-    name="gameid",
-    description="The region you want of the save",
-    required=True,
-    opt_type=interactions.OptionType.STRING,
-    choices=[
-        interactions.SlashCommandChoice(name="CUSA00063 (EU)", value='CUSA00063'),
-        interactions.SlashCommandChoice(name="CUSA00473 (US)", value='CUSA00473'),
-        interactions.SlashCommandChoice(name="CUSA00693 (AS asia)", value='CUSA00693'),
-        interactions.SlashCommandChoice(name="CUSA00762 (GB UK)", value='CUSA00762'),
-        interactions.SlashCommandChoice(name="CUSA00810 (US LATAM)", value='CUSA00810'),
-    ]
-    )
-async def do_lbp_level_archive2ps4(ctx: interactions.SlashContext, account_id: str, **kwargs):
-    ctx = await set_up_ctx(ctx)
-    if account_id == '1':
-        return await log_user_error(ctx,'Cannot get original account id of save, perhaps you didnt mean to put 1 in account_id')
-    if not ZAPRIT_FISH_IS_UP:
-        return await log_user_error(ctx,'Sorry, but zaprit.fish is down')
-    slotid_from_drydb = kwargs.pop('slotid_from_drydb')
-    gameid = kwargs.pop('gameid')
-    async with TemporaryDirectory() as tp:
-        tp = Path(tp)
-        await log_message(ctx,f'*ItzGhosty420\'s Savebot working magic!* `{slotid_from_drydb}`')
-        result = await download_direct_link(ctx,f'https://zaprit.fish/dl_archive/{slotid_from_drydb}',tp)
-        if isinstance(result,str):
-            if not isinstance(result,ZapritFishKnownLinkError):
-                await log_user_error(ctx,result + ' This could be because the level failed to load on official servers or a dynamic thermometer level (this is an issue with https://zaprit.fish itself)')
-                return 
-            await log_user_error(ctx,result)
-            return 
-        await extract_full_archive(result,tp,'x')
-        for level_backup_folder in tp.iterdir():
-            if level_backup_folder.is_dir():
-                break
-        else: # no break
-            return await log_user_error(ctx,'the zip the zaprit fish gave had no level backup (this should never happen, defo report this)')
-        
-        savedata0_folder = tp / 'savedata0_folder' / 'savedata0'
-        savedata0_folder.mkdir(parents=True)
-        
-        await log_message(ctx,f'Converting slot `{slotid_from_drydb}` to L0 file')
-        with open(savedata0_folder / 'L0','wb') as f:
-            level_name, level_desc,is_adventure,icon0_path = await asyncio.get_event_loop().run_in_executor(None, ps3_level_backup_to_l0_ps4,level_backup_folder,f)
-            l0_size = f.tell()
-        
-        if l0_size > LBP3_PS4_L0_FILE_MAX_SIZE:
-            await log_user_error(ctx,f'The slot `{slotid_from_drydb}` is too big ({pretty_bytes(l0_size)}), the max lbp3 ps4 level backup can only be {pretty_bytes(LBP3_PS4_L0_FILE_MAX_SIZE)}')
-            return 
-        
-        await log_message(ctx,f'Doing some file management for slot `{slotid_from_drydb}` ')
-        await shutil.copytree(Path(__file__).parent / 'savemount_py/backup_dec_save/sce_sys', savedata0_folder / 'sce_sys')
-        
-        lbp3_keystone = b'keystone\x02\x00\x01\x00\x00\x00\x00\x00\x00\x00\x00\x00\x00\x00\x00\x00\x00\x00\x00\x00\x00\x00\x00\x00\xb7/\xad\xc3\xf9\xc7\xfc\xfaAR\xca\x82{\xcfo\xac\xcf\xd2m\x1f\x8f\x80!%[MK\xbc\x02\xb7\x04_\x91L\x99\xfc\xb3\xde^\x87\xc0\x9c\xdb\x90\xaf\xdb\xba\xde\xf3\x80L\xee\xa9\x11w9E\x9a\xa7y[O\xc9\xaa'
-        
-        await AsyncPath(savedata0_folder / 'sce_sys/keystone').write_bytes(lbp3_keystone)
-        if isinstance(icon0_path,Path):
-            await shutil.move(icon0_path,savedata0_folder / 'sce_sys/icon0.png')
-        elif isinstance(icon0_path,str):
-            result = await download_direct_link(ctx,f'https://zaprit.fish/icon/{icon0_path}',tp)
-            if isinstance(result,str):
-                await log_user_error(ctx,result)
-                return 
-            await shutil.move(result,savedata0_folder / 'sce_sys/icon0.png')
-            
-        base_name = f'{gameid}x00ADV' if is_adventure else f'{gameid}x00LEVEL'
-        seeks = (0x61C,0x62C,0xA9C)
-        tp_param_sfo = savedata0_folder / 'sce_sys/param.sfo'
-        with open(tp_param_sfo,'rb+') as f:
-            for seek in seeks:
-                f.seek(seek)
-                f.write(gameid.encode('ascii'))
-        psstring_new_name = f'lbp3PS4: {level_name}'.encode('utf-8')[:0x79]
-        with open(tp_param_sfo,'rb+') as f:
-            data = f.read()
-            obs_index = data.index(b'obs\x00')
-            f.seek(obs_index + len(b'obs\x00'))
-            assert f.read(1) != b'\x00', 'found a null byte, no existing save name?'
-            f.seek(-1, 1)
-            assert len(psstring_new_name) < 0x80, f'{psstring_new_name} is too long!'
-            f.write(psstring_new_name)
-        psstring_new_desc = f'{level_desc}'.encode('utf-8')[:0x79]
-        desc_before_find = b'BedrockWorldben@P5456\x00\x00\x00\x00\x00\x00\x00\x00\x00\x00\x00\x00\x00\x00\x00'
-        with open(tp_param_sfo,'rb+') as f:
-            data = f.read()
-            desc_before_find_index = data.index(desc_before_find)
-            f.seek(desc_before_find_index + len(desc_before_find))
-            # assert f.read(1) != b'\x00', 'found a null byte, no existing save name?'
-            # f.seek(-1, 1)
-            assert len(psstring_new_desc) < 0x80, f'{psstring_new_desc} is too long!'
-            f.write(psstring_new_desc)
-        
-        
-        await log_message(ctx,f'Getting decrypted save size for slot `{slotid_from_drydb}`')
-        
-        # new_blocks_size = sum((x.stat()).st_size for x in savedata0_folder.rglob('*'))
-        async_savedata0_folder = AsyncPath(savedata0_folder)
-        new_blocks_size = 0
-        async for x in async_savedata0_folder.rglob('*'):
-            new_blocks_size += (await x.stat()).st_size
-
-
-        new_blocks_size = (new_blocks_size//32768) + (3_145_728//32768) # min save is 3mb
-        with open(tp_param_sfo,'rb+') as f:
-            f.seek(0x9F8-8)
-            f.write(struct.pack('<q',new_blocks_size))
-        await base_do_cheats(ctx,Lbp3BackupThing(gameid,base_name,level_name,level_desc,is_adventure,new_blocks_size),0,account_id,CheatFunc(upload_savedata0_folder,{'decrypted_save_file':savedata0_folder.parent,'clean_encrypted_file':CleanEncryptedSaveOption.DELETE_ALL_INCLUDING_SCE_SYS}))
-
-async def get_keystone_key_from_save(ftp: aioftp.Client, mount_dir: str, save_name: str,/) -> NoReturn:
-    await ftp.change_directory(Path(mount_dir,'sce_sys').as_posix())
-    async with TemporaryDirectory() as tp:
-        tp_param_sfo = Path(tp,'TEMPPPPPPPPPPparam_sfo')
-        tp_keystone = Path(tp,'a')
-        
-        await ftp.download('param.sfo',tp_param_sfo,write_into=True)
-        found_game_ids = []
-        with open(tp_param_sfo,'rb+') as f:
-            for seek in (0x61C,0x62C,0xA9C):
-                f.seek(seek)
-                found_game_ids.append(f.read(9).decode('ascii'))
-        if found_game_ids.count(found_game_ids[0]) != len(found_game_ids):
-            raise ValueError('Missmatching title ids in save')
-        
-        await ftp.download('keystone',tp_keystone,write_into=True)
-        if tp_keystone.stat().st_size != 96:
-            raise ValueError('Invalid keystone found in save')
-
-
-        raise ExpectedError(f'{found_game_ids[0]!r}: {non_format_susceptible_byte_repr(tp_keystone.read_bytes())}')
-@interactions.slash_command(name="get_keystones", description=f"Print the keystones of your saves! (max {MAX_RESIGNS_PER_ONCE} saves per command)")
-@interactions.slash_option('save_files','The save files you want the keystones of',interactions.OptionType.STRING,True)
-async def do_get_keystone_key_from_save(ctx: interactions.SlashContext,save_files: str):
-    await base_do_cheats(ctx,save_files,0,'1',CheatFunc(get_keystone_key_from_save,{}))
-
-async def re_region(ftp: aioftp.Client, mount_dir: str, save_name: str,/,*,gameid: str) -> CheatFuncResult:
-    """
-    re regioned save
-    """
-    # is_xenoverse = gameid in XENOVERSE_TITLE_IDS
-   
-    # if is_xenoverse:
-        # seeks = (0x61C,0xA9C,0x9F8)
-    # else:
-    found_titleids = tuple(m.start() + 0x9F8 for m in CUSA_TITLE_ID.finditer(save_name))
-    seeks = (0x61C,0x62C,0xA9C) + found_titleids
-    
-    await ftp.change_directory(Path(mount_dir,'sce_sys').as_posix())
-    async with TemporaryDirectory() as tp:
-        tp_param_sfo = Path(tp,'TEMPPPPPPPPPPparam_sfo')
-        await ftp.download('param.sfo',tp_param_sfo,write_into=True)
-        with open(tp_param_sfo,'rb+') as f:
-            for seek in seeks:
-                f.seek(seek)
-                f.write(gameid.encode('ascii'))
-        await ftp.upload(tp_param_sfo,'param.sfo',write_into=True)
-
-        if new_param := PS4_SAVE_KEYSTONES.get(gameid):
-            tp_keystone = Path(tp,'keystone')
-            tp_keystone.write_bytes(new_param)
-            await ftp.upload(tp_keystone,'keystone',write_into=True)
-    # if is_xenoverse:
-        # savename = gameid + save_name[9:]
-    # else:
-    savename = None
-    for x in found_titleids:
-        x -= 0x9F8
-        savename = save_name.replace(save_name[x:x+9],gameid)
-        save_name = savename
-    return CheatFuncResult(savename,gameid)
-@interactions.slash_command(name="re_region", description=f"Re region your save files!")
-@interactions.slash_option('save_files','The save files to be re regioned',interactions.OptionType.STRING,True)
-@save_files_folder_structure_opt
-@account_id_opt
-@interactions.slash_option('gameid','The gameid of the region you want, in format CUSAxxxxx',interactions.OptionType.STRING,True,max_length=9,min_length=9)
-async def do_re_region(ctx: interactions.SlashContext,save_files: str,folder_structure: int,account_id: str, gameid: str):
-    await base_do_cheats(ctx,save_files,folder_structure,account_id,CheatFunc(re_region,{'gameid':gameid.upper()}))
-
-async def change_save_icon(ftp: aioftp.Client, mount_dir: str, save_name: str,/,*,dl_link_image_overlay: Path, option: ChangeSaveIconOption):
-    """
-    Changed save icon
-    """
-    await ftp.change_directory(Path(mount_dir,'sce_sys').as_posix())
-    async with TemporaryDirectory() as tp:
-        og_icon0_path = Path(tp,'icon0.png')
-        await ftp.download('icon0.png',og_icon0_path,write_into=True)
-        with Image.open(dl_link_image_overlay).convert("RGBA") as icon_overlay:
-            width, height = icon_overlay.size
-            if option == ChangeSaveIconOption.KEEP_ASPECT_NEAREST_NEIGHBOUR:
-                icon_overlay = icon_overlay.resize((int((width / height) * PS4_ICON0_DIMENSIONS[1]),PS4_ICON0_DIMENSIONS[1]),Image.Resampling.NEAREST)
-            elif option == ChangeSaveIconOption.IGNORE_ASPECT_NEAREST_NEIGHBOUR:
-                icon_overlay = icon_overlay.resize(PS4_ICON0_DIMENSIONS,Image.Resampling.NEAREST)
-            elif option == ChangeSaveIconOption.KEEP_ASPECT_BILINEAR:
-                icon_overlay = icon_overlay.resize((int((width / height) * PS4_ICON0_DIMENSIONS[1]),PS4_ICON0_DIMENSIONS[1]))
-            elif option == ChangeSaveIconOption.IGNORE_ASPECT_BILINEAR:
-                icon_overlay = icon_overlay.resize(PS4_ICON0_DIMENSIONS)
-            else:
-                raise TypeError(f'Unrecongised option {option}')
-            with Image.open(og_icon0_path) as im:
-                im.paste(icon_overlay,(0,0),icon_overlay)
-                im.save(og_icon0_path)
-        await ftp.upload(og_icon0_path,'icon0.png',write_into=True)
-@interactions.slash_command(name="change_icon",description=f"Add a picture to customise your modded save!")
-@interactions.slash_option('save_files','The save files to change the icon of',interactions.OptionType.STRING,True)
-@save_files_folder_structure_opt
-@account_id_opt
-@interactions.slash_option('dl_link_image_overlay','The link to an image overlay you want, check out file2url!',interactions.OptionType.STRING,True)
-@interactions.slash_option(
-    name="option",
-    description="Some options you might want",
-    required=True,
-    opt_type=interactions.OptionType.INTEGER,
-    choices=[
-        interactions.SlashCommandChoice(name="Keep aspect ratio and use nearest neighbour for resizing", value=1),
-        interactions.SlashCommandChoice(name="Ignore aspect ratio and use nearest neighbour for resizing", value=2),
-        interactions.SlashCommandChoice(name="Keep aspect ratio and use bilnear for resizing", value=3),
-        interactions.SlashCommandChoice(name="Ignore aspect ratio and use bilnear for resizing", value=4),
-    ]
-    )
-async def do_change_save_icon(ctx: interactions.SlashContext,save_files: str,folder_structure: int,account_id: str, **kwargs):
-    kwargs['option'] = ChangeSaveIconOption(kwargs['option'])
-    await base_do_cheats(ctx,save_files,folder_structure,account_id,CheatFunc(change_save_icon,kwargs))
-
-async def change_save_name(ftp: aioftp.Client, mount_dir: str, save_name: str,/,*,psstring_new_name: bytes) -> None:
-    """
-    save with new name in menu
-    """
-    await ftp.change_directory(Path(mount_dir,'sce_sys').as_posix())
-    async with TemporaryDirectory() as tp:
-        tp_param_sfo = Path(tp,'TEMPPPPPPPPPPparam_sfo')
-        await ftp.download('param.sfo',tp_param_sfo,write_into=True)
-        with open(tp_param_sfo,'rb+') as f:
-            data = f.read()
-            obs_index = data.index(b'obs\x00')
-            f.seek(obs_index + len(b'obs\x00'))
-            assert f.read(1) != b'\x00', 'found a null byte, no existing save name?'
-            f.seek(-1, 1)
-            assert len(psstring_new_name) < 0x80, f'{psstring_new_name} is too long!'
-            f.write(psstring_new_name)
-        await ftp.upload(tp_param_sfo,'param.sfo',write_into=True)
-
-
-@interactions.slash_command(name="change_save_name", description=f"Customise the title of your modded save")
-@interactions.slash_option('save_files','The save files to change the name of',interactions.OptionType.STRING,True)
-@save_files_folder_structure_opt
-@account_id_opt
-@interactions.slash_option('psstring_new_name','the name you want, put hex code for symbols (eg this is a checkmark -> EFA1BE)',interactions.OptionType.STRING,True,min_length=1,max_length=0x80*3)
-async def do_change_save_name(ctx: interactions.SlashContext,save_files: str,folder_structure: int,account_id: str, **kwargs):
-    await base_do_cheats(ctx,save_files,folder_structure,account_id,CheatFunc(change_save_name,kwargs))
-
-
-async def change_save_desc(ftp: aioftp.Client, mount_dir: str, save_name: str,/,*,psstring_new_desc: bytes) -> None:
-    """
-    save with new name in menu
-    """
-    desc_before_find = save_name.encode('ascii').ljust(0x24, b'\x00')
-    await ftp.change_directory(Path(mount_dir,'sce_sys').as_posix())
-    async with TemporaryDirectory() as tp:
-        tp_param_sfo = Path(tp,'TEMPPPPPPPPPPparam_sfo')
-        await ftp.download('param.sfo',tp_param_sfo,write_into=True)
-        with open(tp_param_sfo,'rb+') as f:
-            data = f.read()
-            desc_before_find_index = data.index(desc_before_find)
-            f.seek(desc_before_find_index + len(desc_before_find))
-            # assert f.read(1) != b'\x00', 'found a null byte, no existing save name?'
-            # f.seek(-1, 1)
-            assert len(psstring_new_desc) < 0x80, f'{psstring_new_desc} is too long!'
-            f.write(psstring_new_desc)
-        await ftp.upload(tp_param_sfo,'param.sfo',write_into=True)
-
-
-@interactions.slash_command(name="change_save_desc", description=f"Customise the description of your modded save")
-@interactions.slash_option('save_files','The save files to change the description of',interactions.OptionType.STRING,True)
-@save_files_folder_structure_opt
-@account_id_opt
-@interactions.slash_option('psstring_new_desc','the description you want, put hex code for symbols (eg this is a TV -> EFA1B1)',interactions.OptionType.STRING,True,min_length=1,max_length=0x79*6)
-async def do_change_save_desc(ctx: interactions.SlashContext,save_files: str,folder_structure: int,account_id: str, **kwargs):
-    await base_do_cheats(ctx,save_files,folder_structure,account_id,CheatFunc(change_save_desc,kwargs))
-############################03 Custom imports
-
-async def rayman_legends_upload_fix_checksum(ftp: aioftp.Client, mount_dir: str, save_name: str,/,*,dl_link_single: Path, filename_p: str | None = None):
-    """
-    Rayman Legends with fixed checksum
-    """
-    await ftp.change_directory(mount_dir)
-    files = [(path,info) for path, info in (await ftp.list(recursive=True)) if info['type'] == 'file' and path.parts[0] != 'sce_sys']
-    try:
-        ftp_save, = files
-    except ValueError:
-        if filename_p is None:
-            raise ValueError(f'we found \n{chr(10).join(str(e[0]) for e in files)}\n\ntry putting one of these in the filename_p option') from None
-        
-        for path,info in files:
-            if str(path).replace('\\','/').casefold() == filename_p.casefold():
-                ftp_save = (path,info)
-                break
-        else: # nobreak
-            raise ValueError(f'we could not find the {filename_p} file, we found \n{chr(10).join(str(e[0]) for e in files)}\n\ntry putting one of these in the filename_p option') from None
-    
-    with open(dl_link_single, 'rb+') as f:
-        # Read from end up untill we reach as FF FF FF FF block
-        f.seek(0,2)
-        end_of_file_offset = f.tell()
-        if end_of_file_offset > 10_000_000:
-            raise ValueError('save too big, is likley not a Rayman Legends save')
-        f.seek(0)
-        data = f.read()
-        last_fffff_block_index = data.rfind(b'\xFF\xFF\xFF\xFF')
-        if last_fffff_block_index == -1:
-            raise ValueError('can not find last ff block')
-        last_fffff_block_index += 4
-        checksum_offset = last_fffff_block_index + 0x10
-        main_data_blob_size = last_fffff_block_index + (0x10 - 4) # 4 bytes before checksum
-        f.seek(0)
-        
-        new_checksum = struct.pack('<I',custom_crc(f.read(main_data_blob_size)))
-        f.seek(checksum_offset)
-        f.write(new_checksum)
-        
-    await ftp.upload(dl_link_single,ftp_save[0],write_into=True)
-
-
-async def upload_dl2_sav_gz_decompressed(ftp: aioftp.Client, mount_dir: str, save_name: str,/,*,dl_link_single: Path, filename_p: str | None = None):
-    """
-    Encrypted dying light 2 save
-    """
-    await ftp.change_directory(mount_dir)
-    files = [(path,info) for path, info in (await ftp.list(recursive=True)) if info['type'] == 'file' and path.parts[0] != 'sce_sys']
-    try:
-        ftp_save, = files
-    except ValueError:
-        if filename_p is None:
-            raise ValueError(f'we found \n{chr(10).join(str(e[0]) for e in files)}\n\ntry putting one of these in the filename_p option') from None
-        
-        for path,info in files:
-            if str(path).replace('\\','/').casefold() == filename_p.casefold():
-                ftp_save = (path,info)
-                break
-        else: # nobreak
-            raise ValueError(f'we could not find the {filename_p} file, we found \n{chr(10).join(str(e[0]) for e in files)}\n\ntry putting one of these in the filename_p option') from None
-    
-    with open(dl_link_single, 'rb') as f_in:
-        with gzip.open(dl_link_single.with_suffix('.gz'), 'wb') as f_out: # its not a gz file but i dont care i just want it to work
-            await shutil.copyfileobj(f_in, f_out)
-    os.replace(dl_link_single.with_suffix('.gz'),dl_link_single)
-    
-    await ftp.upload(dl_link_single,ftp_save[0],write_into=True)
-
-
-async def upload_xenoverse_2_save(ftp: aioftp.Client, mount_dir: str, save_name: str,/,*,dl_link_single: Path, filename_p: str | None = None):
-    """
-    Xenoverse 2 encrypted save
-    """
-    await ftp.change_directory(mount_dir)
-    files = [(path,info) for path, info in (await ftp.list(recursive=True)) if info['type'] == 'file' and path.parts[0] != 'sce_sys']
-    try:
-        ftp_save, = files
-    except ValueError:
-        if filename_p is None:
-            raise ValueError(f'we found \n{chr(10).join(str(e[0]) for e in files)}\n\ntry putting one of these in the filename_p option') from None
-        
-        for path,info in files:
-            if str(path).replace('\\','/').casefold() == filename_p.casefold():
-                ftp_save = (path,info)
-                break
-        else: # nobreak
-            raise ValueError(f'we could not find the {filename_p} file, we found \n{chr(10).join(str(e[0]) for e in files)}\n\ntry putting one of these in the filename_p option') from None
-
-    with open(dl_link_single,'rb') as f, open(dl_link_single.with_suffix('.enc'),'wb') as f_out:
-        encrypt_xenoverse2_ps4(f,f_out)
-    await ftp.upload(dl_link_single.with_suffix('.enc'),ftp_save[0],write_into=True)
-
-
-async def upload_red_dead_redemption_2_or_gta_v_save(ftp: aioftp.Client, mount_dir: str, save_name: str,/,*,dl_link_single: Path, filename_p: str | None = None):
-    """
-    Red Dead Redemption 2 or Grand Theft Auto V encrypted save
-    """
-    await ftp.change_directory(mount_dir)
-    files = [(path,info) for path, info in (await ftp.list(recursive=True)) if info['type'] == 'file' and path.parts[0] != 'sce_sys']
-    try:
-        ftp_save, = files
-    except ValueError:
-        if filename_p is None:
-            raise ValueError(f'we found \n{chr(10).join(str(e[0]) for e in files)}\n\ntry putting one of these in the filename_p option') from None
-        
-        for path,info in files:
-            if str(path).replace('\\','/').casefold() == filename_p.casefold():
-                ftp_save = (path,info)
-                break
-        else: # nobreak
-            raise ValueError(f'we could not find the {filename_p} file, we found \n{chr(10).join(str(e[0]) for e in files)}\n\ntry putting one of these in the filename_p option') from None
-
-    with open(dl_link_single,'rb+') as f:
-        encrypted_rdr2_data = auto_encrypt_decrypt(f)
-    
-    with open(dl_link_single,'wb') as f:
-        f.write(encrypted_rdr2_data)
-    
-    await ftp.upload(dl_link_single,ftp_save[0],write_into=True)
-
-
-async def import_bigfart(ftp: aioftp.Client, mount_dir: str, save_name: str,/,*,dl_link_single: Path):
-    """
-    Encrypted bigfart
-    """
-    await ftp.change_directory(mount_dir)
-    files = [(path,info) for path, info in (await ftp.list(recursive=True)) if info['type'] == 'file' and path.parts[0] != 'sce_sys']
-    try:
-        ftp_save, = files
-    except ValueError:
-        raise ValueError('Too many files in the save, likley not a lbp3 big save, did you upload the 500mb+ one?') from None
-
-    if not ftp_save[0].name.startswith('bigfart'):
-        raise ValueError(f'Invalid bigfart {ftp_save[0].name}, not a lbp3 big save, did you upload the 500mb+ one?')
-
-    with open(dl_link_single,'rb+') as f:
-        savkey = far4_tools.SaveKey(f)
-        savkey.is_ps4_endian = True
-        savkey.write_to_far4(f)
-    
-    await ftp.upload(dl_link_single,ftp_save[0],write_into=True)
-
-
-async def upload_single_file_any_game(ftp: aioftp.Client, mount_dir: str, save_name: str,/,*,dl_link_single: Path, filename_p: str | None = None):
-    """
-    Imported save (if it dont work please report to Zhaxxy what game it is)
-    """
-    await ftp.change_directory(mount_dir)
-    files = [(path,info) for path, info in (await ftp.list(recursive=True)) if info['type'] == 'file' and path.parts[0] != 'sce_sys']
-    try:
-        ftp_save, = files
-    except ValueError:
-        if filename_p is None:
-            raise ValueError(f'we found \n{chr(10).join(str(e[0]) for e in files)}\n\ntry putting one of these in the filename_p option') from None
-        
-        for path,info in files:
-            if str(path).replace('\\','/').casefold() == filename_p.casefold():
-                ftp_save = (path,info)
-                break
-        else: # nobreak
-            raise ValueError(f'we could not find the {filename_p} file, we found \n{chr(10).join(str(e[0]) for e in files)}\n\ntry putting one of these in the filename_p option') from None
-    
-    await ftp.upload(dl_link_single,ftp_save[0],write_into=True)
-
-game_enc_functions = { # Relying on the dict ordering here, "Game not here (might not work)" should be at bottom
-    'Dying Light 2 Stay Human': upload_dl2_sav_gz_decompressed,
-    'Grand Theft Auto V': upload_red_dead_redemption_2_or_gta_v_save,
-    'Red Dead Redemption 2': upload_red_dead_redemption_2_or_gta_v_save,
-    'DRAGON BALL XENOVERSE 2': upload_xenoverse_2_save,
-    'Rayman Legends': rayman_legends_upload_fix_checksum,
-    'LittleBigPlanet bigfart (just not from Vita)': import_bigfart,
-    'Game not here (might not work)': upload_single_file_any_game,
-}
-
-
-@interactions.slash_command(name="advanced_mode_import",description=f"This is Save Wizard Advanced Mode! Easily Import/encrypt your exported/decrypted save!")
-@interactions.slash_option('save_files','The save file to import the decrypted save to',interactions.OptionType.STRING,True)
-@save_files_folder_structure_opt
-@account_id_opt
-@interactions.slash_option('dl_link_single','The file link you wanna import YOU SHOULD GET THIS FROM SAVEWIZARD OR advanced_mode_export',interactions.OptionType.STRING,True)
-@interactions.slash_option(name='game',
-    description='The game you want to import/encrypt saves of',
-    opt_type=interactions.OptionType.STRING,
-    required=True,
-    choices=[
-        interactions.SlashCommandChoice(name=gamenamey, value=gamenamey) for gamenamey in game_enc_functions.keys()
-    ])
-@filename_p_opt
-@allow_mulit_enc_opt
-async def do_upload_single_file_any_game(ctx: interactions.SlashContext,save_files: str,folder_structure: int,account_id: str, **kwargs): # TODO allow custom args for differnt enc functions
-    if not kwargs.pop('allow_mulit_enc',None):
-        ctx.ezwizard3_special_ctx_attr_special_save_files_thing = SpecialSaveFiles.ONLY_ALLOW_ONE_SAVE_FILES_CAUSE_IMPORT
-
-    import_func = game_enc_functions[kwargs.pop('game')]
-    await base_do_cheats(ctx,save_files,folder_structure,account_id,CheatFunc(import_func,kwargs))
-############################04 Cool bot features
-_did_first_boot = True
-@interactions.listen()
-async def ready():
-    global _did_first_boot
-    global total_runtime
-    total_runtime = get_total_runtime()
-    ps4 = PS4Debug(CONFIG['ps4_ip'])
-    await update_status()
-    _update_status.start()
-    await ps4.notify('eZwizard3-bot connected motherfucka!')
-    print('Ohh Shit.. Here we go again with eZwizard3-bot!')
-    if _did_first_boot:
-        print(f'took {time.perf_counter() - _boot_start:.1f} seconds to boot')
-    _did_first_boot = False
-
-update_status_start = time.perf_counter()
-amnt_used_this_session = 0
-old_amnt_of_free = 0
-BOT_STATUS_GETTING = asyncio.Lock()
-
-async def get_bot_status(*,trunacte_status_text: bool = True) -> tuple[str,interactions.Status]:
-    global old_amnt_of_free
-    global update_status_start
-    global total_runtime
-    global _did_first_boot
-    async with BOT_STATUS_GETTING:
-        amnt_of_free = await get_amnt_free_save_strs()
-        
-        leader = 'IN TEST MODE, NO ONE CAN USE BOT! ' if is_in_test_mode() else ''
-        
-           
-        if amnt_of_free != old_amnt_of_free:
-            update_status_start = time.perf_counter()
-        new_time = pretty_time(time.perf_counter() - update_status_start)
-        
-        cumulative_up_time = pretty_seconds_words(total_runtime,shorter_text=trunacte_status_text)
-        
-        if not amnt_of_free:
-            status = interactions.Status.DO_NOT_DISTURB
-            msg = f'𝐅𝐢𝐫𝐞 𝐢𝐧 𝐭𝐡𝐞 𝐛𝐨𝐨𝐭𝐡♫'
-        elif amnt_of_free == len(SAVE_DIRS):
-            status = interactions.Status.IDLE
-            msg = f'𝐅𝐢𝐫𝐞 𝐢𝐧 𝐭𝐡𝐞 𝐛𝐨𝐨𝐭𝐡♫'
-        else:
-            status = interactions.Status.ONLINE
-            msg = f'𝐅𝐢𝐫𝐞 𝐢𝐧 𝐭𝐡𝐞 𝐛𝐨𝐨𝐭𝐡♫'
-        
-        bot_status_text = leader+msg
-        
-        if trunacte_status_text and len(bot_status_text) > DISCORD_BOT_STATUS_MAX_LENGTH:
-            bot_status_text = bot_status_text[:DISCORD_BOT_STATUS_MAX_LENGTH] + '...'
-        
-        old_amnt_of_free = amnt_of_free
-    
-        return bot_status_text,status
-
-
-@interactions.Task.create(interactions.IntervalTrigger(seconds=30)) # TODO do not hardcode the 30
-async def _update_status():
-    global total_runtime
-    if (not is_in_test_mode()) and (not _did_first_boot):
-        total_runtime += 30 # TODO do not hardcode the 30
-        set_total_runtime(total_runtime)
-    await update_status()
-async def update_status():
-    bot_status_text,status = await get_bot_status()
-    await bot.change_presence(activity=interactions.Activity.create(
-                                name=bot_status_text),
-                                status=status)
-
-@interactions.slash_command(name="get_bot_status",description="Gets some info about the bot")
-async def do_get_bot_status(ctx: interactions.SlashContext):
-    await ctx.defer()
-    bot_status_text,_ = await get_bot_status(trunacte_status_text=False)
-    await ps4_life_check(ctx)
-    await ctx.send(f'bot latency is {ctx.bot.latency * 1000:.2f}ms\n' + bot_status_text)
-    await ctx.send(await ezwizard3_info())
-    
-@interactions.slash_command(name="my_account_id",description="Enter your PSN Username to recieve your HEX Save ID")
-@interactions.slash_option(
-    name="psn_name",
-    description='your psn name',
-    required=True,
-    opt_type=interactions.OptionType.STRING,
-    max_length=16,
-    min_length=3
-    )
-async def my_account_id(ctx: interactions.SlashContext,psn_name: str):
-
-    ctx = await set_up_ctx(ctx)
-
-    if is_in_test_mode() and not is_user_bot_admin(ctx.author_id):
-        await log_user_error(ctx,CANT_USE_BOT_IN_TEST_MODE)
-        return
-    if (not CONFIG['allow_bot_usage_in_dms']) and (not ctx.channel):
-        await log_user_error(ctx,CANT_USE_BOT_IN_DMS)
-        return
-    
-    if not is_psn_name(psn_name):
-        await log_user_error(ctx,f'*Not a valid* **{psn_name}** *check it again!*')
-        return
-        
-    await log_message(ctx,f'*Looking for* **{psn_name}**')
-    try:
-        user = psnawp.user(online_id=psn_name)
-    except PSNAWPNotFound:
-        await log_user_error(ctx,f'*Are you sure you spelled your PSN Username Correctly boss?*\n**{psn_name}** *is not a valid PSN username*<:whatthe:1272145776344305757>')
-        return
-    account_id_hex = PS4AccountID.from_account_id_number(user.account_id).account_id
-    
-    start_msg = '*Your account id for* **{0}** *is* **{1},**<:j_:1272151363530522655>\n*Put **0** in the account_id option to use this account id!*<:Plant:1272144642753953844>'
-    my_database_account_id: str = ''
-    try:
-        my_database_account_id = get_user_account_id(ctx.author_id)
-    except KeyError:
-        pass
-    
-    if my_database_account_id != account_id_hex:
-        add_user_account_id(ctx.author_id,account_id_hex)
-    else:
-        start_msg = '*We\'ve already saved your account id for* **{0}**, *it\'s* **{1},**<:j_:1272151363530522655>\n*Put* **0** *in the account_id option to use this account id!*<:Plant:1272144642753953844>'
-    await log_user_success(ctx,start_msg.format(user.online_id,account_id_hex))
-
-
-@interactions.slash_command(name="delete_cheat_chain",description="Deletes your cheat chain")
-async def delete_cheat_chain(ctx: interactions.SlashContext):
-    ctx = await set_up_ctx(ctx)
-
-    if is_in_test_mode() and not is_user_bot_admin(ctx.author_id):
-        await log_user_error(ctx,CANT_USE_BOT_IN_TEST_MODE)
-        return
-    if (not CONFIG['allow_bot_usage_in_dms']) and (not ctx.channel):
-        await log_user_error(ctx,CANT_USE_BOT_IN_DMS)
-        return
-    
-    delete_chain(ctx.author_id)
-    await log_user_success(ctx,'Removed all the cheats from your cheat chain!')
-
-
-@interactions.slash_command(name="see_cheat_chain",description="See the cheats currently your cheat chain!")
-async def see_cheat_chain(ctx: interactions.SlashContext):
-    ctx = await set_up_ctx(ctx)
-    
-    
-    chets = ''.join(chet.pretty() for chet in get_cheat_chain(ctx.author_id))
-    await log_user_success(ctx,f'Cheats in your chain are currently...{chets}')
-
-@interactions.slash_command(name="ping",description="Ping ItzGhosty420's bot to check online status")
-async def ping_test(ctx: interactions.SlashContext):
-    await ctx.defer()
-    await ps4_life_check(ctx)
-    cool_ping_msg =  f'<@{ctx.author_id}> <a:pepesayshi:1272147595426271305>\n<:j_:1272151363530522655>*Online & Activee!*<:j_:1272151363530522655>\n📢 *Bot latency is* **{ctx.bot.latency * 1000:.2f}ms** <:Plant:1272144642753953844>\n'
-    
-    if (not CONFIG['allow_bot_usage_in_dms']) and (not ctx.channel):
-        cool_ping_msg = f'{cool_ping_msg} but {CANT_USE_BOT_IN_DMS}'
-    if is_in_test_mode():
-        if is_user_bot_admin(ctx.author_id):
-            cool_ping_msg = f'{cool_ping_msg} but {CANT_USE_BOT_IN_TEST_MODE} but you can as you\'re a bot admin!'
-        else:
-            cool_ping_msg = f'{cool_ping_msg} but {CANT_USE_BOT_IN_TEST_MODE}'
-        
-    await ctx.send(cool_ping_msg,ephemeral=False)
-    if CONFIG['should_ping_command_show_git_stuff']:
-        await ctx.send(await ezwizard3_info())
-
-@interactions.slash_command(name='link_creator',description="Upload your files for quicker option than using Google Drive links")
-@interactions.slash_option(
-    name="my_file",
-    description='The file you want as a url',
-    required=True,
-    opt_type=interactions.OptionType.ATTACHMENT
-    )
-@interactions.slash_option(
-    name="my_file_id",
-    description='The ID you put in to access this url',
-    required=False,
-    opt_type=interactions.OptionType.INTEGER,
-    min_value=2
-    )
-async def file2url(ctx: interactions.SlashContext, my_file: interactions.Attachment, my_file_id: int | None = None):
-    ctx = await set_up_ctx(ctx)
-
-    if is_in_test_mode() and not is_user_bot_admin(ctx.author_id):
-        await log_user_error(ctx,CANT_USE_BOT_IN_TEST_MODE)
-        return
-    if (not CONFIG['allow_bot_usage_in_dms']) and (not ctx.channel):
-        await log_user_error(ctx,CANT_USE_BOT_IN_DMS)
-        return
-
-    await log_message(ctx,'Getting url')
-    if my_file_id is None:
-        my_saved_urls = get_all_saved_urls(ctx.author_id)
-        if not my_saved_urls:
-            my_file_id = 2
-        else:
-            my_file_id = max(int(i) for i in my_saved_urls) + 1
-    save_url(ctx.author_id,my_file.url,my_file_id)
-    await log_user_success(ctx,f'the url is {my_file.url}, or use {my_file_id} in a field that needs a url, like save_files or dl_link')
-
-import sqlite3
-import atexit
-import interactions  
-
-
-conn = sqlite3.connect('bot_usage.db')
-c = conn.cursor()
-
-
-c.execute('''
-    CREATE TABLE IF NOT EXISTS command_usage (
-        user_id TEXT PRIMARY KEY,
-        usage_count INTEGER DEFAULT 0
-    )
-''')
-conn.commit()
-
-
-@atexit.register
-def close_connection():
-    conn.close()
-
-
-async def track_command_usage(user_id: str):
-   
-    c.execute('SELECT usage_count FROM command_usage WHERE user_id = ?', (user_id,))
-    result = c.fetchone()
-    
-    if result:
-        
-        c.execute('UPDATE command_usage SET usage_count = usage_count + 1 WHERE user_id = ?', (user_id,))
-    else:
-       
-        c.execute('INSERT INTO command_usage (user_id, usage_count) VALUES (?, 1)', (user_id,))
-    
-    conn.commit()
-
-
-async def set_up_ctx(ctx: interactions.SlashContext, *, mode=0) -> interactions.SlashContext:
-    
-    await track_command_usage(str(ctx.author.id))
-    
-    
-    nth_time = 1
-    try:
-        ctx.ezwizard_setup_done += 1
-        nth_time = ctx.ezwizard_setup_done
-    except AttributeError:
-        await ctx.defer()
-    ctx.ezwizard_mode = mode
-    await log_message(ctx, f'*Pleast wait, ItzGhosty420\'s Bot is currently in use!\nPlease retry the command in a few moments*\n*Your* **{nth_time}st** *time trying a command, Please do not try multiple times!*', _do_print=False)
-    ctx.ezwizard_setup_done = 1
-    
-    return ctx
-
-@interactions.slash_command(
-    name="leaderboard",
-    description="Displays the top users who have used the bot the most.",
-)
-async def leaderboard(ctx: interactions.SlashContext):
-
-    c.execute('SELECT user_id, usage_count FROM command_usage ORDER BY usage_count DESC LIMIT 10')
-    top_users = c.fetchall()
-
-    if not top_users:
-        await ctx.send("📉 No command usage data available at the moment.")
-        return
-
-    leaderboard_embed = interactions.Embed(
-        title="🏆 **Top Users by Command Usage** 🏆",
-        description="Keep using the bot to climb the leaderboard!",
-        color=0x0083ff  
-    )
-
-    leaderboard_content = ""
-
-    for idx, (user_id, usage_count) in enumerate(top_users, start=1):
-        try:
-
-            user = await ctx.bot.fetch_user(int(user_id))
-            username = user.username
-        except Exception:
-
-            username = "Unknown User"
-        
-
-        leaderboard_content += f"**{idx}.** {username} - **{usage_count}** commands used\n"
-
-
-    leaderboard_embed.add_field(
-        name="Top Command Users",
-        value=leaderboard_content,
-        inline=False
-    )
-
-
-    leaderboard_embed.set_footer(
-        text="Last Updated at 📈",
-        icon_url=ctx.bot.user.avatar_url
-    )
-
-
-    leaderboard_embed.timestamp = datetime.utcnow()
-
-
-    await ctx.send(embed=leaderboard_embed)
-
-
-import interactions
-
-
-ADMIN_IDS = [1171410680054812683]  
-
-
-def is_admin(user_id):
-    return user_id in ADMIN_IDS
-
-
-
-@interactions.slash_command(
-    name='admin_server_list', 
-    description="Displays a list of all servers the bot is in. Admin only."
-)
-async def admin_server_list(ctx: interactions.SlashContext):
-    if not is_admin(ctx.author.id):
-        await ctx.send(f"**Yo!**<a:pepesayshi:1272147595426271305>\n*You don't need to know this information..*", ephemeral=False)
-        return
-
-    guilds = ctx.bot.guilds
-    guild_list = [f"• {guild.name} (ID: {guild.id})" for guild in guilds]
-    guild_count = len(guilds)
-
-    embed = interactions.Embed(
-        title="📡 Server List",
-        description=(
-            f"• **Number of Servers:** `{guild_count}`\n"
-            + "\n".join(guild_list) + "\n\n"
-            f"To remove a server, use `/remove_server <guild_id>`."
-        ),
-        color=0x0083ff  
-    )
-
-    await ctx.send(embed=embed, ephemeral=False)
-
-
-
-@interactions.slash_command(
-    name='remove_server', 
-    description="Removes the bot from the specified server. Admin only."
-)
-@interactions.slash_option("guild_id", description="The ID of the server to remove", opt_type=interactions.OptionType.STRING, required=True)
-async def remove_server(ctx: interactions.SlashContext, guild_id: str):
-    if not is_admin(ctx.author.id):
-        await ctx.send("You do not have permission to use this command.", ephemeral=False)
-        return
-
-    guild = ctx.bot.get_guild(int(guild_id))
-    if guild:
-        await guild.leave()
-        await ctx.send(f"Successfully removed the bot from **{guild.name}** (ID: {guild_id}).", ephemeral=False)
-    else:
-        await ctx.send(f"Could not find a server with ID: {guild_id}.", ephemeral=False)
-
-@interactions.slash_command(
-    name='bot_information', 
-    description="Displays detailed information about the bot!"
-)
-async def bot_information(ctx: interactions.SlashContext):
-    
-    guilds = ctx.bot.guilds
-    guild_count = len(guilds)
-    total_members = sum([guild.member_count for guild in guilds])
-    largest_guild = max(guilds, key=lambda g: g.member_count)
-    smallest_guild = min(guilds, key=lambda g: g.member_count)
-
-    
-    memory_usage = "XX MB"  
-    cpu_usage = "YY%"       
-    total_runtime = 123456  
-    amnt_used_this_session = 100  
-    total_amnt_used = 5000  
-    unique_users_session = 50  
-    unique_users_total = 1000  
-    
-    embed = interactions.Embed(
-        title="🤖 Bot Information 🤖",
-        color=0x0083ff  
-    )
-
-    
-    embed.add_field(
-        name="📡 Server Information 📡",
-        value=(
-            f"• **Number of Servers:** `{guild_count}`\n"
-            f"• **Total Members:** `{total_members}`\n"
-            f"• **Largest Server:** `{largest_guild.name}` with `{largest_guild.member_count}` members\n"
-            f"• **Smallest Server:** `{smallest_guild.name}` with `{smallest_guild.member_count}` members\n"
-            f"• **Average Members per Server:** `{total_members // guild_count}`"
-        ),
-        inline=False
-    )
-
-   
-    embed.add_field(
-        name="🔍 Bot Overview 🔍",
-        value=(
-            f"• **Bot Latency:** `{ctx.bot.latency * 1000:.2f}ms`\n"
-            f"• **Current Version:** `{await get_commit_count()}`\n"
-            f"• **Latest Version Available:** `{await get_remote_count()}`\n"
-            f"• **Uptime:** `{pretty_seconds_words(total_runtime)}`\n"
-            f"• **Created On:** `{ctx.bot.user.created_at.strftime('%Y-%m-%d')}`\n"
-            f"• **Hoster:** `ItzGhosty420`\n"
-            f"• **Total Channels:** `{sum(len(guild.channels) for guild in guilds)}`\n"
-            f"• **Total Roles:** `{sum(len(guild.roles) for guild in guilds)}`"
-        ),
-        inline=False
-    )
-
-    
-    embed.add_field(
-        name="📊 Usage Statistics 📊",
-        value=(
-            f"• **Commands Used (Session):** `{amnt_used_this_session}`\n"
-            f"• **Commands Used (Total):** `{total_amnt_used}`\n"
-            f"• **Most Used Command:** `/Resign`\n"
-            f"• **Unique Users (Session):** `{unique_users_session}`\n"
-            f"• **Unique Users (Total):** `{unique_users_total}`"
-        ),
-        inline=False
-    )
-
-    
-    embed.add_field(
-        name="🖥️ System Information 🖥️",
-        value=(
-            f"• **Memory Usage:** `{memory_usage}`\n"
-            f"• **CPU Usage:** `{cpu_usage}`\n"
-            f"• **Running On:** `{ctx.bot.user}`"
-        ),
-        inline=False
-    )
-
-    
-    embed.add_field(
-        name="📚 Additional Information 📚",
-        value=(
-            f"• **Bot Prefix:** `/`\n"
-            f"• **Support Server:** [ItzGhosty420's Server](https://discord.gg/itzghosty420)\n"
-            f"• **GitHub Repository:** [View on GitHub](https://github.com/ItzGhosty420?tab=repositories)"
-        ),
-        inline=False
-    )
-
-    
-    embed.set_footer(text="Enjoy our FREE savebots! Happy Modding :)")
-
-    await ctx.send(embed=embed)
-
-from interactions import SlashCommand, SlashContext, Embed, Button, ButtonStyle, component_callback, slash_command, Intents, Client
-
-
-image_url = "https://media.discordapp.net/attachments/1252945555940708433/1278262164515459124/ezgif-5-5a0c085339.gif?ex=66d029e8&is=66ced868&hm=12b84c82431418aa04ecf4b2c7164bbc5803a53b087c988128a1150893cf8a74&=&width=120&height=120"
-discord_link = "https://discord.gg/itzghosty420"
-
-
-@slash_command(
-    name="help",
-    description="Get detailed help on how to use our PS SaveBots!"
-)
-async def help(ctx: SlashContext):
-   
-    embed = Embed(
-        title="📖 How to Use Our eZwizard3 SaveBots 📖",
-        description="A step-by-step guide to help you get the most out of our SaveBots for PS4/PS5. Whether you're resigning save files, re-regioning, or decrypting your saves, this guide has you covered.",
-        color=0x0083ff
-    )
-
-    embed.set_thumbnail(url=image_url)
-
-    embed.add_field(
-        name="🔍 Retrieve PS Account ID from PSN Name",
-        value=(
-            "Easily retrieve your PlayStation account ID using your PSN username.\n\n"
-            "**Steps**:\n"
-            "1. **Run Command**: `/My_Account_ID`\n"
-            "2. **Input**: `PSN Username`\n"
-            "3. **Submit**: Execute the command\n"
-            "4. **Output**: Your PSN Account ID will be displayed.\n\n"
-            "📌 **Tip**: Double-check the PSN username for accuracy."
-        ),
-        inline=False
-    )
-
-    embed.set_footer(text="Enjoy our FREE SaveBots! Happy Modding :)")
-
-    next_button = Button(style=ButtonStyle.PRIMARY, label="Next ➡️", emoji="➡️", custom_id="next_page_1")
-
-    await ctx.send(embeds=[embed], components=[[next_button]])
-
-
-@component_callback("next_page_1")
-async def next_page_1(ctx: SlashContext):
-    await ctx.defer(edit_origin=True)
-
-    embed = Embed(
-        title="🆔 Resign Save Data Files to Your Account 🆔",
-        description="Easily resign save files to match your PlayStation account ID. This is crucial for using saves from different accounts.",
-        color=0x0083ff
-    )
-
-    embed.set_thumbnail(url=image_url)
-
-    embed.add_field(
-        name="How to Resign Save Files:",
-        value=(
-            "1. **Upload**: Your save file to Google Drive.\n"
-            "2. **Set Permissions**: Allow 'Anyone with the link' to access.\n"
-            "3. **Run Command**: `/Resign`\n"
-            "4. **Submit**: Provide the link to the bot.\n"
-            "5. **Enter Account ID**: Input your PlayStation account ID (or use `0` for default).\n"
-            "6. **Download**: Your resigned file from the bot.\n\n"
-            "📌 **Note**: Ensure the correct account ID is used to avoid issues."
-        ),
-        inline=False
-    )
-
-    embed.set_footer(text="Enjoy our FREE SaveBots! Happy Modding :)")
-
-    prev_button = Button(style=ButtonStyle.PRIMARY, label="⬅️ Previous", emoji="⬅️", custom_id="previous_page_1")
-    next_button = Button(style=ButtonStyle.PRIMARY, label="Next ➡️", emoji="➡️", custom_id="next_page_2")
-
-    await ctx.edit(embeds=[embed], components=[[prev_button, next_button]])
-
-
-@component_callback("previous_page_1")
-async def previous_page_1(ctx: SlashContext):
-    await ctx.defer(edit_origin=True)
-
-    embed = Embed(
-        title="📖 How to Use Our eZwizard3 SaveBots 📖",
-        description="A step-by-step guide to help you get the most out of our SaveBots for PS4/PS5. Whether you're resigning save files, re-regioning, or decrypting your saves, this guide has you covered.",
-        color=0x0083ff
-    )
-
-    embed.set_thumbnail(url=image_url)
-
-    embed.add_field(
-        name="🔍 Retrieve PS Account ID from PSN Name",
-        value=(
-            "Easily retrieve your PlayStation account ID using your PSN username.\n\n"
-            "**Steps**:\n"
-            "1. **Run Command**: `/My_Account_ID`\n"
-            "2. **Input**: `PSN Username`\n"
-            "3. **Submit**: Execute the command\n"
-            "4. **Output**: Your PSN Account ID will be displayed.\n\n"
-            "📌 **Tip**: Double-check the PSN username for accuracy."
-        ),
-        inline=False
-    )
-
-    embed.set_footer(text="Enjoy our FREE SaveBots! Happy Modding :)")
-
-    next_button = Button(style=ButtonStyle.PRIMARY, label="Next ➡️", emoji="➡️", custom_id="next_page_1")
-
-    await ctx.edit(embeds=[embed], components=[[next_button]])
-
-
-@component_callback("next_page_2")
-async def next_page_2(ctx: SlashContext):
-    await ctx.defer(edit_origin=True)
-
-    embed = Embed(
-        title="🌍 Re-Region Your Save Files 🌍",
-        description="Change the region of your save files to make them compatible with different game versions.",
-        color=0x0083ff
-    )
-
-    embed.set_thumbnail(url=image_url)
-
-    embed.add_field(
-        name="How to Re-Region Save Files:",
-        value=(
-            "1. **Upload**: Your save file to Google Drive.\n"
-            "2. **Set Permissions**: Allow 'Anyone with the link' to access.\n"
-            "3. **Run Command**: `/Re-Region`\n"
-            "4. **Submit**: Provide the link to the bot.\n"
-            "5. **Specify Region**: Select the desired game region.\n"
-            "6. **Enter Account ID**: Input your PlayStation account ID (or use `0` for default).\n"
-            "7. **Download**: Your re-regioned file from the bot.\n\n"
-            "📌 **Tip**: Make sure the new region matches your game version to avoid compatibility issues."
-        ),
-        inline=False
-    )
-
-    embed.set_footer(text="Enjoy our FREE SaveBots! Happy Modding :)")
-
-    prev_button = Button(style=ButtonStyle.PRIMARY, label="⬅️ Previous", emoji="⬅️", custom_id="previous_page_2")
-    next_button = Button(style=ButtonStyle.PRIMARY, label="Next ➡️", emoji="➡️", custom_id="next_page_3")
-
-    await ctx.edit(embeds=[embed], components=[[prev_button, next_button]])
-
-
-@component_callback("previous_page_2")
-async def previous_page_2(ctx: SlashContext):
-    await next_page_1(ctx)
-
-
-@component_callback("next_page_3")
-async def next_page_3(ctx: SlashContext):
-    await ctx.defer(edit_origin=True)
-
-    embed = Embed(
-        title="🔓 Decrypt Your Save Files 🔓",
-        description="Decrypt your save files to make them editable or viewable.",
-        color=0x0083ff
-    )
-
-    embed.set_thumbnail(url=image_url)
-
-    embed.add_field(
-        name="How to Decrypt Save Files:",
-        value=(
-            "1. **Upload**: Your save file to Google Drive.\n"
-            "2. **Set Permissions**: Allow 'Anyone with the link' to access.\n"
-            "3. **Run Command**: `/Decrypt`\n"
-            "4. **Submit**: Provide the link to the bot.\n"
-            "5. **Enter Account ID**: Input your PlayStation account ID (or use `0` for default).\n"
-            "6. **Download**: Your decrypted file from the bot.\n\n"
-            "📌 **Reminder**: Always backup your original save file before making changes."
-        ),
-        inline=False
-    )
-
-    embed.set_footer(text="Enjoy our FREE SaveBots! Happy Modding :)")
-
-    prev_button = Button(style=ButtonStyle.PRIMARY, label="⬅️ Previous", emoji="⬅️", custom_id="previous_page_3")
-    next_button = Button(style=ButtonStyle.PRIMARY, label="Next ➡️", emoji="➡️", custom_id="next_page_4")
-
-    await ctx.edit(embeds=[embed], components=[[prev_button, next_button]])
-
-
-@component_callback("previous_page_3")
-async def previous_page_3(ctx: SlashContext):
-    await next_page_2(ctx)
-
-
-@component_callback("next_page_4")
-async def next_page_4(ctx: SlashContext):
-    await ctx.defer(edit_origin=True)
-
-    embed = Embed(
-        title="🔒 Encrypt Your Save Files 🔒",
-        description="Re-encrypt your modified save files to ensure they work properly on your PlayStation.",
-        color=0x0083ff
-    )
-
-    embed.set_thumbnail(url=image_url)
-
-    embed.add_field(
-        name="How to Encrypt Save Files:",
-        value=(
-            "1. **Upload**: Your modified save file to Google Drive.\n"
-            "2. **Set Permissions**: Allow 'Anyone with the link' to access.\n"
-            "3. **Run Command**: `/Encrypt`\n"
-            "4. **Submit**: Provide the link to the bot.\n"
-            "5. **Enter Account ID**: Input your PlayStation account ID (or use `0` for default).\n"
-            "6. **Download**: Your encrypted file from the bot.\n\n"
-            "📌 **Tip**: Ensure the file is in the correct format before encrypting."
-        ),
-        inline=False
-    )
-
-    embed.set_footer(text="Enjoy our FREE SaveBots! Happy Modding :)")
-
-    prev_button = Button(style=ButtonStyle.PRIMARY, label="⬅️ Previous", emoji="⬅️", custom_id="previous_page_4")
-    next_button = Button(style=ButtonStyle.PRIMARY, label="Next ➡️", emoji="➡️", custom_id="next_page_5")
-
-    await ctx.edit(embeds=[embed], components=[[prev_button, next_button]])
-
-
-@component_callback("previous_page_4")
-async def previous_page_4(ctx: SlashContext):
-    await next_page_3(ctx)
-
-
-@component_callback("next_page_5")
-async def next_page_5(ctx: SlashContext):
-    await ctx.defer(edit_origin=True)
-
-    embed = Embed(
-        title="🖼️ Customize Your Save Icon 🖼️",
-        description="Personalize the icon of your save files for a unique touch.",
-        color=0x0083ff
-    )
-
-    embed.set_thumbnail(url=image_url)
-
-    embed.add_field(
-        name="How to Customize Save Icons:",
-        value=(
-            "1. **Choose an Icon**: Select or create an icon image.\n"
-            "2. **Upload**: Your icon image to Google Drive.\n"
-            "3. **Set Permissions**: Allow 'Anyone with the link' to access.\n"
-            "4. **Run Command**: `/Change_Icon`\n"
-            "5. **Submit**: Provide the link to the bot.\n"
-            "6. **Download**: Your customized save file.\n\n"
-            "📌 **Note**: Use a square image with the correct resolution for best results."
-        ),
-        inline=False
-    )
-
-    embed.set_footer(text="Enjoy our FREE SaveBots! Happy Modding :)")
-
-    prev_button = Button(style=ButtonStyle.PRIMARY, label="⬅️ Previous", emoji="⬅️", custom_id="previous_page_5")
-    next_button = Button(style=ButtonStyle.PRIMARY, label="Next ➡️", emoji="➡️", custom_id="next_page_6")
-
-    await ctx.edit(embeds=[embed], components=[[prev_button, next_button]])
-
-
-@component_callback("previous_page_5")
-async def previous_page_5(ctx: SlashContext):
-    await next_page_4(ctx)
-
-
-@component_callback("next_page_6")
-async def next_page_6(ctx: SlashContext):
-    await ctx.defer(edit_origin=True)
-
-    embed = Embed(
-        title="🆔 Understanding CUSA IDs & Resources 🆔",
-        description="Learn what CUSA IDs are and how to find them, along with useful resources for save files.",
-        color=0x0083ff
-    )
-
-    embed.set_thumbnail(url=image_url)
-
-    embed.add_field(
-        name="What is a CUSA ID?",
-        value=(
-            "A **CUSA ID** is a unique identifier assigned to each PlayStation game. It's essential for identifying the correct version of a game when dealing with save files, patches, or mods.\n\n"
-            "Each game version may have a different CUSA ID, especially across regions. Ensuring you have the correct CUSA ID is crucial when applying saves or mods."
-        ),
-        inline=False
-    )
-
-    embed.add_field(
-        name="Useful Resources:",
-        value=(
-            "- **[OrbisPatches](https://orbispatches.com/)**: A comprehensive database to find CUSA IDs and related game patches.\n"
-            "- **[TheTechGame](https://www.thetechgame.com/Downloads.html)**: A popular site to find and download save files for PS4/PS5 games."
-        ),
-        inline=False
-    )
-
-    embed.set_footer(text="Enjoy our FREE SaveBots! Happy Modding :)")
-
-    prev_button = Button(style=ButtonStyle.PRIMARY, label="⬅️ Previous", emoji="⬅️", custom_id="previous_page_6")
-    start_over_button = Button(style=ButtonStyle.PRIMARY, label="🔄 Start Over 🔄", custom_id="start_over")
-
-    await ctx.edit(embeds=[embed], components=[[prev_button, start_over_button]])
-
-
-@component_callback("previous_page_6")
-async def previous_page_6(ctx: SlashContext):
-    await next_page_5(ctx)
-
-
-@component_callback("start_over")
-async def start_over(ctx: SlashContext):
-    await ctx.defer(edit_origin=True)
-
-    embed = Embed(
-        title="📖 How to Use Our eZwizard3 SaveBots 📖",
-        description="A step-by-step guide to help you get the most out of our SaveBots for PS4/PS5. Whether you're resigning save files, re-regioning, or decrypting your saves, this guide has you covered.",
-        color=0x0083ff
-    )
-
-    embed.set_thumbnail(url=image_url)
-
-    embed.add_field(
-        name="🔍 Retrieve PS Account ID from PSN Name",
-        value=(
-            "Easily retrieve your PlayStation account ID using your PSN username.\n\n"
-            "**Steps**:\n"
-            "1. **Run Command**: `/My_Account_ID`\n"
-            "2. **Input**: `PSN Username`\n"
-            "3. **Submit**: Execute the command\n"
-            "4. **Output**: Your PSN Account ID will be displayed.\n\n"
-            "📌 **Tip**: Double-check the PSN username for accuracy."
-        ),
-        inline=False
-    )
-
-    embed.set_footer(text="Enjoy our FREE SaveBots! Happy Modding :)")
-
-    next_button = Button(style=ButtonStyle.PRIMARY, label="Next ➡️", emoji="➡️", custom_id="next_page_1")
-
-    await ctx.edit(embeds=[embed], components=[[next_button]])
-
-import requests
-from interactions import Extension, slash_command, SlashContext, slash_option, OptionType, Embed
-from rapidfuzz import fuzz, process, utils
-from data_files import KNOWN_TITLE_IDS, KNOWN_REGIONS, REGION_EMOJIS
-import re
-
-
-API_KEY = "1e217489cd114460b32fc3174044e052"
-
-
-CUSA_TITLE_ID = re.compile(r'CUSA\d{5}')
-
-
-ERROR_SIDE_EMBED_COLOUR = 0xFF4C4C  
-NORMAL_EMBED_COLOUR = 0x1E90FF  
-
-
-NO_GAMES_FOUND_EMBED = Embed(
-    title='❌ **No Games Found**',
-    description='🔍 Please check the spelling or try a different name.',
-    footer='If you believe this game exists, please report it.',
-    color=ERROR_SIDE_EMBED_COLOUR
-)
-
-def fetch_rawg_game_details(game_name):
-    """Fetch game details from RAWG.io based on the game name."""
-    rawg_url = f"https://api.rawg.io/api/games?search={game_name.replace(' ', '%20')}&key={API_KEY}"
-    try:
-        response = requests.get(rawg_url)
-        response.raise_for_status()
-        data = response.json()
-        if data['results']:
-            game_details = data['results'][0]
-            game_slug = game_details.get('slug')
-            detailed_url = f"https://api.rawg.io/api/games/{game_slug}?key={API_KEY}"
-            detailed_response = requests.get(detailed_url)
-            detailed_response.raise_for_status()
-            detailed_data = detailed_response.json()
-            return game_details, detailed_data
-    except requests.exceptions.RequestException as e:
-        return None, str(e)
-    return None, "No game details found."
-
-def format_embed_fields(game_details, detailed_data):
-    """Format game details into embed fields."""
-    developers = ', '.join([dev["name"] for dev in detailed_data.get("developers", [])]) or '*Not Available*'
-    release_date = game_details.get('released', 'Not Available')
-    rating = f"{detailed_data.get('rating', 'N/A')} / 5 ⭐"
-
-
-    fields = [
-        ("🎮 **Developers**", developers),
-        ("📅 **Release Date**", release_date),
-        ("📊 **Rating**", rating)
-    ]
-    
-
-    english_tags = ', '.join([tag["name"] for tag in game_details.get("tags", []) if re.match(r"^[A-Za-z\s]+$", tag["name"])][:3]) or '*Not Available*'
-    
-    return fields, english_tags
-
-@slash_command(
-    name="game_info",
-    description="Fetch detailed information about a game.",
-)
-@slash_option(
-    name="game_name",
-    description="Name of the game you want information about",
-    opt_type=OptionType.STRING,
-    required=True
-)
-async def game_info(ctx: SlashContext, game_name: str):
-    await ctx.defer()
-
-
-    best_match = process.extractOne(
-        game_name, 
-        [name[0] for name in KNOWN_TITLE_IDS.values()],
-        scorer=fuzz.partial_ratio
-    )
-
-    if not best_match or best_match[1] < 70:
-        await ctx.send(embed=NO_GAMES_FOUND_EMBED)
-        return
-
-    corrected_game_name = best_match[0]
-    game_details, detailed_data = fetch_rawg_game_details(corrected_game_name)
-
-    if not game_details:
-        await ctx.send(f"❗ Failed to fetch information: {detailed_data}.")
-        return
-
-
-    game_description = detailed_data.get('description_raw', '*No description available.*')
-    if len(game_description) > 200:  
-        game_description = game_description[:200] + '...'
-
-    game_embed = Embed(
-        title=f"🎮 **{game_details.get('name', 'Unknown Game')}**",
-        description=f"*{game_description}*",
-        color=NORMAL_EMBED_COLOUR
-    )
-
-
-    fields, english_tags = format_embed_fields(game_details, detailed_data)
-    for field_name, field_value in fields:
-        game_embed.add_field(name=field_name, value=field_value, inline=True)
-
-
-    if english_tags != '*Not Available*':
-        game_embed.add_field(name="🏷️ **Tags**", value=f"*{english_tags}*", inline=True)
-
-
-    platforms = ', '.join([platform['platform']['name'] for platform in game_details.get('platforms', [])]) or '*Not Available*'
-    game_embed.add_field(name="🔖 **Platforms**", value=f"*{platforms}*", inline=True)
-
-
-    found_cusa = set()
-    for title_id, game_info in KNOWN_TITLE_IDS.items():
-        if fuzz.QRatio(game_info[0], corrected_game_name, processor=utils.default_process) >= 95:
-            found_cusa.add((f'CUSA{title_id:05}', *game_info))
-
-    if found_cusa:
-        cusa_text = '\n'.join([f"📂 {title_id} - {region}" for title_id, _, region in found_cusa])
-        game_embed.add_field(name="🌍 **CUSA Regions**", value=cusa_text, inline=False)
-
-
-    if game_details.get('website'):
-        game_embed.add_field(name="🔗 **Official Website**", value=f"[Visit Website]({game_details['website']})", inline=False)
-
-
-    if game_details.get('background_image'):
-        game_embed.set_thumbnail(url=game_details['background_image'])
-
-
-    game_embed.set_footer(text="Enjoy our FREE SaveBots! Happy Modding :)")
-
-
-    await ctx.send(embeds=[game_embed])
-
-
-INVITE_LINK_1 = "https://discord.gg/itzghosty420"
-INVITE_LINK_2 = "https://www.youtube.com/@ItzGhosty420"
-
-@interactions.slash_command(name='discord_invite', description="ItzGhosty420's Discord Server")
-async def discord_invite(ctx: interactions.SlashContext):
-
-    await ctx.send(f"*Jump over & Check out the Bot Hosters Discord Server!*\n{INVITE_LINK_1}")
-
-@interactions.slash_command(name='youtube_channel', description="ItzGhosty420's Youtube Channel")
-async def youtube_channel(ctx: interactions.SlashContext):
-    
-    await ctx.send(f"*Jump over & Check out the Bot Hosters Youtube Channel!*\n{INVITE_LINK_2}")
-
-@interactions.slash_command(name='delete_files2urls',description="Delete all your saved urls!")
-async def delete_files2urls(ctx: interactions.SlashContext):
-    ctx = await set_up_ctx(ctx)
-    delete_saved_urls(ctx.author_id)
-    await log_user_success(ctx,'Deleted all urls saved successfully!')
-
-@interactions.slash_command(name='see_saved_files2urls',description="See all your saved urls with the file2url command")
-async def see_saved_files2urls(ctx: interactions.SlashContext):
-    ctx = await set_up_ctx(ctx)
-
-    if is_in_test_mode() and not is_user_bot_admin(ctx.author_id):
-        await log_user_error(ctx,CANT_USE_BOT_IN_TEST_MODE)
-        return
-    if (not CONFIG['allow_bot_usage_in_dms']) and (not ctx.channel):
-        await log_user_error(ctx,CANT_USE_BOT_IN_DMS)
-        return
-
-    saved_urls_dict = get_all_saved_urls(ctx.author_id)
-    pretty = ''
-    for key,value in saved_urls_dict.items():
-        pretty += f'{key} -> {value}\n'
-    await log_user_success(ctx,f'Your saved urls are... \n{pretty.strip()}')
-
-@interactions.slash_command(name='see_built_in_sabes',description="See all of the built in saves/dl_link files of this instance")
-@interactions.slash_option(
-    name="show",
-    description='Do you want to see built in encrypted saves or dl_link',
-    required=True,
-    opt_type=interactions.OptionType.STRING,
-    choices=[
-        interactions.SlashCommandChoice(name="Built in encrypted saves", value='built_in_save_links'),
-        interactions.SlashCommandChoice(name="Built in dl_links (NOT encrypted saves)", value='built_in_dl_links'),
-    ]
-    )
-async def see_built_in_sabes(ctx: interactions.SlashContext, show: str):
-    ctx = await set_up_ctx(ctx)
-
-    if is_in_test_mode() and not is_user_bot_admin(ctx.author_id):
-        await log_user_error(ctx,CANT_USE_BOT_IN_TEST_MODE)
-        return
-    if (not CONFIG['allow_bot_usage_in_dms']) and (not ctx.channel):
-        await log_user_error(ctx,CANT_USE_BOT_IN_DMS)
-        return
-
-    await log_user_success(ctx,'\n'.join(f'{i}: {x[1]}' for i,x in enumerate(CONFIG[show])))
-
-
-#ben
-@interactions.slash_command(name='set_verbose_mode',description="Do you want error messages more verbose (detailed)?")
-@interactions.slash_option(
-    name="verbose_mode",
-    description="Do you want error messages more verbose (detailed)?",
-    required=True,
-    opt_type=interactions.OptionType.INTEGER,
-    choices=[
-        interactions.SlashCommandChoice(name="Yes (On)", value=True),
-        interactions.SlashCommandChoice(name="No (Off)", value=False),
-    ]
-    )
-async def set_verbose_mode(ctx: interactions.SlashContext, verbose_mode: bool):
-    ctx = await set_up_ctx(ctx)
-    set_user_verbose_mode(ctx.author_id,verbose_mode)
-    if verbose_mode:
-        await log_user_success(ctx,'Verbose mode (more detailed error messages) is **ON**')
-    else:
-        await log_user_success(ctx,'Verbose mode (more detailed error messages) is *OFF*')
-
-async def ezwizard3_info() -> str:
-    if not GIT_EXISTS:
-        return 'bruh, This instance does not use git, please tell the instance owner to use git clone instead of download zip'
-    lah_message = 'Official code.\n'
-    git_url,git_branch = await get_git_url()
-    if git_url not in ('git@github.com:Zhaxxy/eZwizard3-bot.git','https://github.com/Zhaxxy/eZwizard3-bot.git') or git_branch != 'origin':
-        lah_message = '**Unofficial code!\n**'
-    
-    if await is_modfied():
-        lah_message += '**Unrecognised Modfied code!**\n'
-    if not await is_updated():
-        lah_message += f'**Update available!**\nCurrent version: {await get_commit_count()}\nNewest version: {await get_remote_count()}'
-    else:
-        lah_message += f'Current version: {await get_commit_count()}'
-    
-    return lah_message
-
-@interactions.slash_command(name='delete_all_google_drive_saves',description="Only run this command if the gdrive is full, will delete all gdrive files bot has given to users")
-async def delete_ezwizardtwo_saves_folder(ctx: interactions.SlashContext):
-    global UPLOAD_SAVES_FOLDER_ID
-    ctx = await set_up_ctx(ctx)
-    if not is_user_bot_admin(ctx.author_id):
-        return await log_user_error(ctx,'Only bot instance admins may use this command, please ask one to run this command if google drive is full')
-
-
-    await delete_google_drive_file_or_file_permentaly(UPLOAD_SAVES_FOLDER_ID)
-    UPLOAD_SAVES_FOLDER_ID = await make_gdrive_folder('ezwizardtwo_saves')
-    return await log_user_success(ctx,'All saves deleted successfully')
-
-@interactions.slash_command(name='delete_certain_gdrive_save',description="Run this command to delete all the bleeding saves from Google  drive")
-@interactions.slash_option(
-    name="gdrive_url_from_bot",
-    description="A google drive link the bot has given",
-    required=True,
-    opt_type=interactions.OptionType.STRING,
-    )
-async def do_delete_certain_gdrive_save(ctx: interactions.SlashContext, gdrive_url_from_bot: str):
-    ctx = await set_up_ctx(ctx)
-    if not is_user_bot_admin(ctx.author_id):
-        return await log_user_error(ctx,'*Only **ItzGhosty420** *can use this command*')
-
-    gdrive_url_from_bot_id = extract_drive_file_id(gdrive_url_from_bot)
-    
-    if not gdrive_url_from_bot_id:
-        return await log_user_error(ctx,f'{gdrive_url_from_bot} *is not a valid google drive link, please copy the exact link the bot sent*')
-    
-    try:
-        a = await get_file_info_from_id(gdrive_url_from_bot_id)
-    except Exception as e:
-        msg = make_error_message_if_verbose_or_not(ctx.author_id,f'*Could not get file metadata from* {gdrive_url_from_bot}','')
-        return await log_user_error(ctx,msg)
-
-    try:
-        await delete_google_drive_file_or_file_permentaly(gdrive_url_from_bot_id)
-    except Exception:
-        return await log_user_error(ctx,f'*Could not delete* {gdrive_url_from_bot}, *are you sure its from the same bot as you running this command?*')
-    
-    await log_user_success(ctx,f'Deleted {gdrive_url_from_bot} successfully')
-    
-setting_global_image_lock = asyncio.Lock()
-@interactions.slash_command(name='set_global_watermark',description="ItzGhosty420\'s secert troll command lmao")
-@interactions.slash_option(
-    name="global_image_link",
-    description="A direct download to your image, will be saved to current dir",
-    required=True,
-    opt_type=interactions.OptionType.STRING,
-    )
-@interactions.slash_option(
-    name="option",
-    description="Extra features you can apply",
-    required=True,
-    opt_type=interactions.OptionType.INTEGER,
-    choices=[
-        interactions.SlashCommandChoice(name="Keep aspect ratio and use nearest neighbour for resizing", value=1),
-        interactions.SlashCommandChoice(name="Ignore aspect ratio and use nearest neighbour for resizing", value=2),
-        interactions.SlashCommandChoice(name="Keep aspect ratio and use bilnear for resizing", value=3),
-        interactions.SlashCommandChoice(name="Ignore aspect ratio and use bilnear for resizing", value=4),
-    ]
-    )
-async def do_global_image_link(ctx: interactions.SlashContext, global_image_link: str, option: int):
-    ctx = await set_up_ctx(ctx)
-    if not is_user_bot_admin(ctx.author_id):
-        return await log_user_error(ctx,'ItzGhosty420\'s secert troll command lmao')
-    async with setting_global_image_lock:
-        if is_str_int(global_image_link) and int(global_image_link) > 1:
-            try:
-                global_image_link = get_saved_url(ctx.author_id,int(global_image_link))
-            except KeyError:
-                await log_user_error(ctx,f'*You dont have any url saved for* {global_image_link}, *try running the file2url command again!*')
-                return False
-        global_image_link = get_dl_link_if_desc(global_image_link)
-        print(f'{global_image_link = }')
-        await log_message(ctx,f'*ItzGhosty420\'s Savebot working magic!* {global_image_link}')
-        async with TemporaryDirectory() as tp:
-            result = await download_direct_link(ctx,global_image_link,tp,max_size=DL_FILE_TOTAL_LIMIT)
-            if isinstance(result,str):
-                await log_user_error(ctx,result)
-                return False
-            try:
-                with Image.open(result) as img:
-                    pass
-            except Exception:
-                return await log_user_error(ctx,f'{global_image_link} *is not a valid image, please give a image link*')
-            
-            with Image.open(result).convert("RGBA") as img:
-                img.save(Path(__file__).parent / f'DO_NOT_DELETE_global_image_watermark.png')
-            
-            (Path(__file__).parent / f'DO_NOT_DELETE_OR_EDIT_global_image_watermark_option.txt').write_text(str(option))
-            
-            return await log_user_success(ctx,f'Global watermark image {global_image_link} set successfully, to disable, run remove_global_watermark or run this command again for differnt image')
-
-
-@interactions.slash_command(name='remove_global_watermark',description="Removes current global icon watermark")
-async def do_remove_global_watermark(ctx: interactions.SlashContext):
-    ctx = await set_up_ctx(ctx)
-    if not is_user_bot_admin(ctx.author_id):
-        return await log_user_error(ctx,'Only bot instance admins may use this command')
-    async with setting_global_image_lock:
-        (Path(__file__).parent / f'DO_NOT_DELETE_OR_EDIT_global_image_watermark_option.txt').unlink(missing_ok=True)
-        (Path(__file__).parent / f'DO_NOT_DELETE_global_image_watermark.png').unlink(missing_ok=True)
-    return await log_user_success(ctx,f'Global watermark image removed successfully')
-
-#ben
-
-
-
-async def base_saved_ting_autocomplete(ctx: interactions.AutocompleteContext,thing: tuple[tuple[str,str]],/):
-    string_option_input = ctx.input_text
-    if not string_option_input:
-        return await ctx.send(choices=[{'name':'Please start typing a built in save from /see_built_in_sabes','value':'Please start typing a built in save from /see_built_in_sabes'}])
-    string_option_input = string_option_input.casefold()
-    
-    
-    
-    return await ctx.send(choices=[dict(name=x[1], value=x[0]) for x in thing if string_option_input in x[1].casefold()][:25])
-
-
-BASE_ENC_SAVES_AUTO_STR = 'async def replacewithrealfuncname_base_saved_enc_saves_autocomplete(ctx: interactions.AutocompleteContext): return await base_saved_ting_autocomplete(ctx,BUILT_IN_SAVE_LINKS)\n'
-BASE_ENC_SAVES_AUTO_STR_NAME = 'replacewithrealfuncname_base_saved_enc_saves_autocomplete'
-
-BASE_DL_LINKS_AUTO_STR = 'async def replacewithrealfuncname_base_saved_dl_tings_autocomplete(ctx: interactions.AutocompleteContext): return await base_saved_ting_autocomplete(ctx,BUILT_IN_DL_LINKS)\n'
-BASE_DL_LINKS_AUTO_STR_NAME = 'replacewithrealfuncname_base_saved_dl_tings_autocomplete'
-
-
-quick_commands_base = interactions.SlashCommand(name="quick", description="Versions of commands with choices for save_files and dl_links chosen by bot owner")
-quick_cheats_commands_base = interactions.SlashCommand(name="quick_cheats", description="Versions of commands with choices for save_files and dl_links chosen by bot owner")
-
-BUILT_IN_DL_LINKS = tuple((desc[1],desc[1]) for i,desc in enumerate(CONFIG['built_in_dl_links'])) # TODO, dont rely on this lol
-BUILT_IN_SAVE_LINKS = tuple((desc[1],desc[1]) for i,desc in enumerate(CONFIG['built_in_save_links'])) # TODO, dont rely on this lol
-
-if __name__ == '__main__':
-    print('making the /quick commands')
-
-def _make_quick_functions():
-    from inspect import getsource
-    from copy import copy
-    from interactions import SlashCommand
-    global quick_commands_base
-    old_repr = interactions.OptionType.__repr__
-    interactions.OptionType.__repr__ = lambda self: f'interactions.OptionType({self.value})' # weve gotta do this as the current repr of enums is not valid python code
-    
-
-    globals_thing = copy(globals()).items()
-    for global_var_name,global_var_value in globals_thing:
-        if not isinstance(global_var_value,interactions.models.internal.application_commands.SlashCommand):
-            continue
-        # as far as im aware, a command will only have options, as well as the function body, which ill use exec for
-        thing_dict = global_var_value.to_dict()
-        options = thing_dict.get('options')
-        if not options:
-            continue
-        decor_options: str | list = []
-        auto_complete_things_dl_links: str | list = []
-        auto_complete_things_enc_saves: str | list = []
-        
-        is_viable = False
-        for option in options:
-            option.pop('description_localizations') # theese seems to be some internal thing, slash_option doesnt accept them
-            option.pop('name_localizations') # ^
-            option['opt_type'] = option.pop('type')
-            
-            if option['name'].startswith('dl_link') or option['name'] in ('decrypted_save_file','decrypted_save_folder','global_image_link'):
-                is_viable = True
-                if len(BUILT_IN_DL_LINKS) > 0: # Force always use autocorrect to allow users to copy and paste urls too
-                    auto_complete_things_dl_links.append((f'@replacewithrealfuncname.autocomplete({option["name"]!r})\n',option["name"]))
-                else:
-                    option['choices'] += [dict(name=x[1],value=x[0]) for x in BUILT_IN_DL_LINKS]
-            if option['name'] == 'save\x5ffiles':
-                is_viable = True
-                if len(BUILT_IN_SAVE_LINKS) > 0: # Force always use autocorrect to allow users to copy and paste urls too
-                    auto_complete_things_enc_saves.append((f'@replacewithrealfuncname.autocomplete({option["name"]!r})\n',option["name"]))
-                else:
-                    option['choices'] += [dict(name=x[1],value=x[0]) for x in BUILT_IN_SAVE_LINKS]
-            
-            
-            
-            decor_options.append(f'@interactions.slash_option(**{option!r})\n')
-        if not is_viable:
-            continue
-        decor_options = ''.join(decor_options)
-        
-        new_func_name = f'do_quick_auto_gened_code_{0}'
-        for i in range(0,0xFFFFFFFF):
-            try:
-                globals()[new_func_name]
-                new_func_name = f'do_quick_auto_gened_code_{i}'
-            except KeyError:
-                break
-        else: # nobreak
-            raise AssertionError('nah wtf')
-        base_name = 'quick_cheats_commands_base' if str(global_var_value.name) == 'cheats' else 'quick_commands_base' # TODO, implement checks if another possible base comamnd besides `cheats` exists
-        base_two = f'umm = {base_name}.group(name={str(global_var_value.group_name)!r}, description={str(global_var_value.group_description)!r})' if global_var_value.group_name else 'umm = umm'
-        
-        payload_func = f"""
-global {new_func_name}
-umm = {base_name}
-{base_two}
-@umm.subcommand(sub_cmd_name={str(global_var_value.to_dict()["name"])!r}, sub_cmd_description={str(global_var_value.to_dict()["description"])!r})
-{decor_options}
-async def {getsource(global_var_value.callback).split('async def ')[1]}
-""".replace(global_var_name,new_func_name)
-        payload_func_2 = ''
-        payload_func_3 = ''
-        if auto_complete_things_dl_links:
-            payload_func_2 = f"""
-{''.join('global ' + x[1]+BASE_DL_LINKS_AUTO_STR_NAME+chr(0x0A) for x in auto_complete_things_dl_links)}
-{''.join(x[0] + BASE_DL_LINKS_AUTO_STR for x in auto_complete_things_dl_links)}
-""".replace('replacewithrealfuncname',new_func_name)
-        if auto_complete_things_enc_saves:
-            payload_func_3 = f"""
-{''.join('global ' + x[1]+BASE_ENC_SAVES_AUTO_STR_NAME+chr(0x0A) for x in auto_complete_things_enc_saves)}
-{''.join(x[0] + BASE_ENC_SAVES_AUTO_STR for x in auto_complete_things_enc_saves)}
-""".replace('replacewithrealfuncname',new_func_name)
-        if 1:#global_var_name == 'do_change_save_icon':
-            exec(payload_func)
-            # print(payload_func_3) if global_var_name == 'do_raw_decrypt_folder' else None
-            exec(payload_func_2)
-            exec(payload_func_3)
-            if __name__ == '__main__':
-                pass
-                # print(f'Made quick version of {global_var_value.to_dict()["name"]}')
-
-    interactions.OptionType.__repr__ = old_repr # See, im not that insane
-    
-    
-_make_quick_functions()
-del _make_quick_functions # we use a function in order to not polute the globals
- 
-if __name__ == '__main__':
-    print('done making the /quick commands')
-
-
-#ben
-async def main() -> int:
-    check_base_saves = not is_in_fast_boot_mode()
-    global GIT_EXISTS
-    global ZAPRIT_FISH_IS_UP
-    GIT_EXISTS = False
-    ZAPRIT_FISH_IS_UP = False
-    
-    global psnawp
-    print('Checking if npsso cookie is valid')
-    psnawp = PSNAWP(CONFIG["ssocookie"])
-    user = psnawp.user(online_id='Zhaxxy')
-    print('npsso cookie works!')
-    
-    print('Checking if zaprit.fish is up')
-    async with aiohttp.ClientSession() as session:
-        try:
-            async with session.get('https://zaprit.fish/dl_archive/1902012') as response:
-                if response.status == 200:
-                    ZAPRIT_FISH_IS_UP = True
-                    print('zaprit.fish is up and working!')
-                else:
-                    print(f'Did not get 200 when trying zaprit.fish/dl_archive, got {response.status}, lbp_level_archive2ps4 wont work')
-        except Exception as e:
-            print(f'Error when connecting to zaprit.fish, got {e}, lbp_level_archive2ps4 wont work')
-    
-    print('doing some git stuff')
-    try:
-        await check_if_git_exists()
-    except Exception:
-        print('WARNING!: could not find git, please install git then git clone this project instead of zip download')
-    else:
-        try:
-            git_url,git_branch = await get_git_url()
-        except Exception:
-            print('WARNING!: git is installed but this is not a git repo, please git clone this project instead of zip download')
-        else:
-            GIT_EXISTS = True
-            if git_url not in ('git@github.com:Zhaxxy/eZwizard3-bot.git','https://github.com/Zhaxxy/eZwizard3-bot.git') or git_branch != 'origin':
-                print('INFO!: unoffical branch of eZwizard3-bot, perhaps consider making a pull request of your changes to the main repo')
-            if await is_modfied():
-                print('WARNING!: uncommited changes, please commit your changes or do git stash to revert them')
-            if not await is_updated():
-                print('INFO!: your eZwizard3-bot is out of date, run `git pull` then `python -m pip install -r requirements -U`')
-            # await get_remote_count()
-            await get_commit_count()
-            
-    global UPLOAD_SAVES_FOLDER_ID
-    if is_in_test_mode():
-        print('in test mode, only bot admins can use bot this session')
-    print('attempting to make ezwizardtwo_saves folder on google drive account to store large saves')
-    UPLOAD_SAVES_FOLDER_ID = await make_gdrive_folder('ezwizardtwo_saves')
-    print('made ezwizardtwo_saves folder or it already exists successfully')
-    
-    print('attempting to inject ps4debug payload')
-    await send_ps4debug(CONFIG['ps4_ip'],port=9090)
-    ps4 = PS4Debug(CONFIG['ps4_ip'])
-    print('ps4debug payload successfully injected')
-
-    print('testing if ftp works')
-    async with aioftp.Client.context(CONFIG['ps4_ip'],2121) as ftp:
-        await ftp.change_directory('/system/common/lib')
-        print('ftp works!')
-        print('Checking PS4 Firmware version')
-        try:
-            os.remove('libc.sprx')
-        except FileNotFoundError:
-            pass
-        await ftp.download('libc.sprx','libc.sprx',write_into=True)
-        with open('libc.sprx','rb') as f:
-            ps4_fw_version = get_fw_version(f)
-        os.remove('libc.sprx')
-        if ps4_fw_version not in SUPPORTED_MEM_PATCH_FW_VERSIONS:
-            raise Exception(f'We only {" ".join(str(x) for x in SUPPORTED_MEM_PATCH_FW_VERSIONS)}, please ask to add {ps4_fw_version} to https://github.com/Zhaxxy/eZwizard3-bot/issues')
-        print('Done checking PS4 Firmware version')
-        await ftp.change_directory(f'/system_data/savedata/{CONFIG["user_id"]}/db/user')
-        if check_base_saves:
-            print('Cleaning base saves')
-            try:
-                os.remove('savedata.db')
-            except FileNotFoundError:
-                pass
-            await ftp.download('savedata.db','savedata.db',write_into=True)
-            try:
-                con = sqlite3_connect('savedata.db')
-                cur = con.cursor()
-                cur.execute(f'DELETE FROM savedata WHERE title_id = "{BASE_TITLE_ID}"')
-                con.commit()
-            finally:
-                cur.close()
-                con.close()
-            await ftp.upload('savedata.db','savedata.db',write_into=True)
-            try:
-                await ftp.change_directory(f'/user/home/{CONFIG["user_id"]}/savedata/{BASE_TITLE_ID}')
-            except Exception:
-                pass
-            else:
-                await ftp.change_directory(f'/user/home/{CONFIG["user_id"]}/savedata/')
-                await ftp.remove(BASE_TITLE_ID)
-    if check_base_saves:
-        os.remove('savedata.db')
-        print('done cleaning base saves')
-    if not check_base_saves:
-        print('WARNING!: fast boot (-r flag) is set, make sure you are not testing mounting and unmounting with this off')
-    
-    print('initialising database')
-    initialise_database()
-    print('done initialising database')
-    
-    print('Patching memory')
-    global mem
-    global bot
-    async with PatchMemoryPS4900(ps4,ps4_fw_version) as mem:
-        if check_base_saves:
-            print('Memory patched, ensuring all base saves exist!')
-            for eeeee in SAVE_DIRS:
-                async with MountSave(ps4,mem,int(CONFIG['user_id'],16),BASE_TITLE_ID,eeeee,blocks=32768) as mp:
-                    if not mp:
-                        raise ValueError(f'broken base save {eeeee}, reason: {mp.error_code} ({ERROR_CODE_LONG_NAMES.get(mp.error_code,"Missing Long Name")})')
-        print('done checking!')
-        bot = interactions.Client(token=CONFIG['discord_token'])
-        bot.load_extension("title_id_lookup_commands")
-        await bot.astart()
-    return 0 
-
-if __name__ == '__main__':
-    raise SystemExit(asyncio.run(main()))
+import asyncio
+from contextlib import nullcontext
+import sys
+import re
+from typing import NamedTuple, Callable, Generator, Any, Sequence, Coroutine, NoReturn, assert_never
+from enum import Enum
+from pathlib import Path
+from traceback import format_exc
+from io import BytesIO
+import time
+import zipfile
+import os
+from stat import S_IWRITE
+from datetime import datetime
+from zlib import crc32 # put modules you need at the bottom of list for custom cheats, in correct block
+import struct
+import gzip
+from sqlite3 import connect as sqlite3_connect
+_boot_start = time.perf_counter()
+from interactions import Embed
+
+from async_lru import alru_cache
+import ujson as json
+import aioshutil as shutil
+from aiopath import AsyncPath
+from psnawp_api import PSNAWP
+from psnawp_api.core.psnawp_exceptions import PSNAWPNotFound
+from aiofiles.tempfile import TemporaryDirectory, TemporaryFile
+import interactions
+from sqlitedict import SqliteDict
+import aiohttp
+import aioftp
+from ps4debug import PS4Debug
+from PIL import Image
+from lbptoolspy import far4_tools,install_mods_to_bigfart # put modules you need at the bottom of list for custom cheats, in correct block
+
+from string_helpers import INT64_MAX_MIN_VALUES, UINT64_MAX_MIN_VALUES, INT32_MAX_MIN_VALUES, UINT32_MAX_MIN_VALUES, INT16_MAX_MIN_VALUES, UINT16_MAX_MIN_VALUES, INT8_MAX_MIN_VALUES, UINT8_MAX_MIN_VALUES,extract_drive_folder_id, extract_drive_file_id, is_ps4_title_id, make_folder_name_safe,pretty_time, load_config, CUSA_TITLE_ID, chunker, is_str_int, get_a_stupid_silly_random_string_not_unique, is_psn_name, PARENT_TEMP_DIR, pretty_bytes, pretty_seconds_words, non_format_susceptible_byte_repr
+from archive_helpers import get_archive_info, extract_single_file, filename_valid_extension,SevenZipFile,SevenZipInfo, extract_full_archive, filename_is_not_an_archive
+from gdrive_helpers import get_gdrive_folder_size, list_files_in_gdrive_folder, gdrive_folder_link_to_name, get_valid_saves_out_names_only, download_file, get_file_info_from_id, GDriveFile, download_folder, google_drive_upload_file, make_gdrive_folder, get_folder_info_from_id, delete_google_drive_file_or_file_permentaly
+from savemount_py import PatchMemoryPS4900,MountSave,ERROR_CODE_LONG_NAMES,unmount_save,send_ps4debug,SUPPORTED_MEM_PATCH_FW_VERSIONS
+from savemount_py.firmware_getter_from_libc_ps4 import get_fw_version
+from git_helpers import check_if_git_exists,run_git_command,get_git_url,is_modfied,is_updated,get_remote_count,get_commit_count
+from custom_crc import custom_crc
+from dry_db_stuff import ps3_level_backup_to_l0_ps4
+try:
+    from custom_cheats.xenoverse2_ps4_decrypt.xenoverse2_ps4_decrypt import decrypt_xenoverse2_ps4, encrypt_xenoverse2_ps4
+    from custom_cheats.rdr2_enc_dec.rdr2_enc_dec import auto_encrypt_decrypt
+except ModuleNotFoundError as e:
+    msg = f'{e}, maybe you need to add the --recurse-submodules to the git clone command `git clone https://github.com/Zhaxxy/eZwizard3-bot.git --recurse-submodules`'
+    raise ModuleNotFoundError(msg) from None
+
+try:
+    __file__ = sys._MEIPASS
+except:
+    pass
+else:
+    __file__ = str(Path(__file__) / 'huh.huh')
+
+CANT_USE_BOT_IN_DMS = '*You are not special, get the F of my DMs right now*\n*If you would like to use me, go to* **ITZGHOSTY420s or OFFICIAL SAVEBOT SERVERS**.'
+CANT_USE_BOT_IN_TEST_MODE = '*Unlucky for some! But ItzGhosty420\'s Savebot is in* **TEST MODE**\n*Only staff has permission*'
+WARNING_COULD_NOT_UNMOUNT_MSG = 'WARNING WARNING SAVE DIDNT UNMOUNT, MANUAL ASSITENCE IS NEEDED!!!!!!!!'
+
+
+FILE_SIZE_TOTAL_LIMIT = 1_173_741_920
+DL_FILE_TOTAL_LIMIT = 50_000_000 # 50mb
+DISCORD_CHOICE_LIMIT = 25
+ATTACHMENT_MAX_FILE_SIZE = 26_214_400-1 # 25mib
+DISCORD_BOT_STATUS_MAX_LENGTH = 128 - len('...')
+ZIP_LOOSE_FILES_MAX_AMT = 14567+1
+MAX_RESIGNS_PER_ONCE = 99
+DOWNLOAD_CHUNK_SIZE = 1024
+AMNT_OF_CHUNKS_TILL_DOWNLOAD_BAR_UPDATE = 50_000
+PS4_ICON0_DIMENSIONS = 228,128
+
+LBP3_PS4_L0_FILE_MAX_SIZE = 0x2_000_000 # too me 30 - 60 mins straight to find this!
+
+CONFIG = load_config()
+BASE_TITLE_ID = 'YAHY40786'
+BASE_SAVEDATA_FOLDER = f'/user/home/{CONFIG["user_id"]}/savedata'
+SAVE_FOLDER_ENCRYPTED = f'{BASE_SAVEDATA_FOLDER}/{BASE_TITLE_ID}'
+MOUNTED_POINT = Path('/mnt/sandbox/NPXS20001_000')
+
+PS4_SAVE_KEYSTONES = {
+    'CUSA05350': b'keystone\x02\x00\x01\x00\x00\x00\x00\x00\x00\x00\x00\x00\x00\x00\x00\x00\x00\x00\x00\x00\x00\x00\x00\x00\xb5\xaa\xa6\xdd\x19*\xfd\xdd\x8dy\x93\x8eJ\xce\x13\x7f\xd4H\x1d\xf1\x11\xbd\x18\x8a\xf3\x02\xc5l6j\x91\x12K\xcbZe\x06tj\x9d\x08\xd53;\xc1\x9cD\x96h\xff\xef\xe2\x18$W\x96\x8fQ\xa1\xc8<\x0b\x18\x96',
+    'CUSA05088': b'keystone\x02\x00\x01\x00\x00\x00\x00\x00\x00\x00\x00\x00\x00\x00\x00\x00\x00\x00\x00\x00\x00\x00\x00\x00&\xedp\x94\xb2\x94\xa3\x9bc\xbd\x94\x11;\x06l\x93x\x9d\xc2K\xe2\xed\xfc\xd78\xff\xdd\x8dU\x86\xab\xd8N\x1dx8q\xcf\xd3\x0b\xfc\x8cr<il\xbbd\xbd\x17\xbe(?\x85Xn\xa5\xf4T\xe8s\xdcu\xaa',
+    'CUSA08767': b'keystone\x02\x00\x01\x00\x00\x00\x00\x00\x00\x00\x00\x00\x00\x00\x00\x00\x00\x00\x00\x00\x00\x00\x00\x00\x0fmj\x91\x05\x0e\xa7"\x9e3I\x94\x12].2\xe1\xbd\xff\x86\xac9\x0b{\xf0\x13\\\xa8\x83\x04o\xf0\x9c\xda\x9e64\x07H\x90o\xeb\xed\x86\xdc\x9aA$x\xe3\xbfZe\xb0\x9d\t\x92\xfa\xa4\xe8x\xb6\x1d\x8a',
+    'CUSA12555': b'keystone\x02\x00\x01\x00\x00\x00\x00\x00\x00\x00\x00\x00\x00\x00\x00\x00\x00\x00\x00\x00\x00\x00\x00\x00\x0c\xc3\xc4\xea\x6a\x09\x09\x5f\x03\x6c\x2b\xcc\x61\x3b\x3f\x99\x6a\x35\xff\xbd\xb8\xf3\x59\x35\xbf\x86\x27\x92\x18\x53\x9b\xbe\x73\x52\xda\x5f\x95\x13\x53\x73\x16\xf2\x2c\x9b\xe5\xeb\x02\x58\x75\x4e\x5e\x02\x30\x9c\x38\xad\x58\x57\xc1\x25\xc9\xf9\xa1\x49',
+}
+
+XENOVERSE_TITLE_IDS = frozenset(('CUSA12394', 'CUSA05088', 'CUSA12330', 'CUSA04904', 'CUSA10051', 'CUSA12358', 'CUSA06202', 'CUSA05774', 'CUSA05350', 'CUSA12390', 'CUSA06208', 'CUSA05085'))
+
+PARAM_SFO_SPECIAL_STRINGS = (
+    'EFA288', 'EF A2 88', # L1
+    'EFA289', 'EF A2 89', # L2
+    'EFA28A', 'EF A2 8A', # L3
+    'EFA28B', 'EF A2 8B', # R1
+    'EFA28C', 'EF A2 8C', # R2
+    'EFA28D', 'EF A2 8D', # R3
+    'EFA28F', 'EF A2 8F', # Start
+    'EFA28E', 'EF A2 8E', # Select
+    'EFA292', 'EF A2 92', # PS Button
+    'EFA2B9', 'EF A2 B9', # LStick
+    'EFA2BA', 'EF A2 BA', # RStick
+    'EFA284', 'EF A2 84', # Up
+    'EFA285', 'EF A2 85', # Down
+    'EFA286', 'EF A2 86', # Left
+    'EFA287', 'EF A2 87', # Right
+    'EFA282', 'EF A2 82', # Square
+    'EFA281', 'EF A2 81', # Xross
+    'EFA280', 'EF A2 80', # Circle
+    'EFA283', 'EF A2 83', # Triangle
+    'EFA3A3', 'EF A3 A3', # Platinum
+    'EFA3A2', 'EF A3 A2', # Gold
+    'EFA3A1', 'EF A3 A1', # Silver
+    'EFA3A0', 'EF A3 A0', # Bronze
+    'EFA3A4', 'EF A3 A4', # Black PS3
+    'EFA3A5', 'EF A3 A5', # Black PS4
+    'EFA3A6', 'EF A3 A6', # Black PSVITA
+    'EFA2BC', 'EF A2 BC', # PS2
+    'EFA3AD', 'EF A3 AD', # PS3
+    'EFA3AE', 'EF A3 AE', # PS4
+    'EFA3AF', 'EF A3 AF', # PSN
+    'EFA3B0', 'EF A3 B0', # PSP
+    'EFA3B1', 'EF A3 B1', # PSVITA
+    'EFA2BD', 'EF A2 BD', # Video
+    'EFA3AA', 'EF A3 AA', # PS Logo
+    'EFA2BB', 'EF A2 BB', # Sing
+    'EFA2BE', 'EF A2 BE', # Picture
+    'EFA3B9', 'EF A3 B9', # Arrow and Cross
+    'EFA3B5', 'EF A3 B5', # NY
+    'EFA2BF', 'EF A2 BF', # Lock
+    'EFA3AC', 'EF A3 AC', # Shop
+    'EFA3AB', 'EF A3 AB', # Shop Round
+    'EFA3B7', 'EF A3 B7', # PS Logo Round
+    'EFA3B8', 'EF A3 B8', # Shop White
+    'EFA2B6', 'EF A2 B6', # PS Plus Logo
+    'EFA2B7', 'EF A2 B7', # PS Plus Logo White
+    'EFA3A9', 'EF A3 A9', # Volume Mute
+    'EFA395', 'EF A3 95', # Volume Low
+    'EFA396', 'EF A3 96', # Volume Mid
+    'EFA397', 'EF A3 97', # Volume Full
+    'EFA390', 'EF A3 90', # Battery Empty
+    'EFA391', 'EF A3 91', # Battery Low
+    'EFA392', 'EF A3 92', # Battery Mid
+    'EFA393', 'EF A3 93', # Battery Full
+    'EFA39E', 'EF A3 9E', # Thumbs Up
+    'EFA39D', 'EF A3 9D', # Chat
+    'EFA39B', 'EF A3 9B', # Speaker
+    'EFA39F', 'EF A3 9F', # Head
+    'EFA39C', 'EF A3 9C', # Blue Dot
+    'EFA2B8', 'EF A2 B8', # Warning
+    'EFA1BE', 'EF A1 BE', # Verification
+    'EFA1BB', 'EF A1 BB', # Green Dot
+    'EFA1AA', 'EF A1 AA', # Red Warning Dot
+    'EFA1A7', 'EF A1 A7', # Pin
+    'EFA1BD', 'EF A1 BD', # Tick
+    'EFA1B5', 'EF A1 B5', # Heart
+    'EFA1B8', 'EF A1 B8', # Star
+    'EFA1B7', 'EF A1 B7', # Repeat
+    'EFA1B8', 'EF A1 B8', # Twitter
+    'EFA1B0', 'EF A1 B0', # Twitch
+    'EFA1B6', 'EF A1 B6', # YouTube
+    'EFA1A0', 'EF A1 A0', # Tiny Verification
+    'EFA1B5', 'EF A1 B5', # File
+    'EFA1B1', 'EF A1 B1', # TV
+    'EFA1B2', 'EF A1 B2', # Add Game
+)
+
+HUH = "Connection terminated. I'm sorry to interrupt you Elizabeth, if you still even remember that name. But I'm afraid you've been misinformed. You are not here to receive a gift, nor have you been called here by the individual you assume. Although you have indeed been called. You have all been called here. Into a labyrinth of sounds and smells, misdirection and misfortune. A labyrinth with no exit, a maze with no prize. You don't even realize that you are trapped. Your lust for blood has driven you in endless circles, chasing the cries of children in some unseen chamber, always seeming so near, yet somehow out of reach. But you will never find them, none of you will. This is where your story ends. And to you, my brave volunter, who somehow found this job listing not intended for you. Although there was a way out planned for you, I have a feeling that's not what you want. I have a feeling that you are right where you want to be. I am remaining as well, I am nearby. This place will not be remembered, and the memory of everything that started this can finally begin to fade away. As the agony of every tragedy should. And to you monsters trapped in the corridors: Be still and give up your spirits, they don't belong to you. For most of you, I believe there is peace and perhaps more waiting for you after the smoke clears. Although, for one of you, the darkest pit of Hell has opened to swallow you whole, so don't keep the devil waiting, old friend. My daughter, if you can hear me, I knew you would return as well. It's in your nature to protect the innocent. I'm sorry that on that day, the day you were shut out and left to die, no one was there to lift you up into their arms the way you lifted others into yours. And then, what became of you. I should have known you wouldn't be content to disappear, not my daughter. I couldn't save you then, so let me save you now. It's time to rest. For you, and for those you have carried in your arms. This ends for all of us. End communication."
+
+
+class ExpectedError(Exception):
+    """
+    Raise this error if you just wanna print some information about a save as a cheat
+    """
+
+class HasExpectedError(NamedTuple):
+    error_text: str
+    pretty_dir: Path
+
+class InvalidBinFile(Exception):
+    pass
+
+# class TemporaryDirectory():
+#     def __enter__(self):
+#         self.new_path = Path(str(time.perf_counter()).replace('.','_'))
+#         self.new_path.mkdir()
+#         self.new_path = self.new_path.resolve()
+#         return self.new_path
+
+#     def __exit__(self, exc_type=None, exc_value=None, traceback=None):
+#         await shutil.rmtree(self.new_path)
+
+
+def is_in_test_mode() -> bool:
+    return '-t' in (x.casefold() for x in sys.argv[1:])
+
+
+def is_in_fast_boot_mode() -> bool:
+    return '-r' in (x.casefold() for x in sys.argv[1:])
+
+
+def is_user_bot_admin(ctx_author_id: str,/) -> bool:
+    return ctx_author_id in CONFIG['bot_admins']
+
+
+_token_getter = asyncio.Lock()
+async def get_time_as_string_token() -> str:
+    async with _token_getter:
+        return datetime.now().strftime("%d_%m_%Y__%H_%M_%S")
+
+
+def delete_empty_folders(root: Path):
+    """
+    https://stackoverflow.com/questions/47093561/remove-empty-folders-python
+    """
+    deleted = set()
+    
+    for current_dir, subdirs, files in os.walk(root, topdown=False):
+
+        still_has_subdirs = False
+        for subdir in subdirs:
+            if os.path.join(current_dir, subdir) not in deleted:
+                still_has_subdirs = True
+                break
+    
+        if not any(files) and not still_has_subdirs:
+            os.rmdir(current_dir)
+            deleted.add(current_dir)
+
+
+async def set_up_ctx(ctx: interactions.SlashContext,*,mode = 0) -> interactions.SlashContext:
+    nth_time = 1
+    try:
+        ctx.ezwizard3_special_ctx_attr_setup_done += 1
+        nth_time = ctx.ezwizard3_special_ctx_attr_setup_done
+    except AttributeError:
+        await ctx.defer()
+    # t = await ctx.respond(content=get_a_stupid_silly_random_string_not_unique())
+    # await ctx.delete(t)
+    ctx.ezwizard3_special_ctx_attr_mode = mode
+    await log_message(ctx, f'*Pleast wait, ItzGhosty420\'s Bot is currently in use!\nPlease retry the command in a few moments*\n*Your* **{nth_time}st** *time trying a command, Please do not try multiple times!*', _do_print=False)
+    ctx.ezwizard3_special_ctx_attr_setup_done = 1
+    return ctx
+
+
+async def log_message(ctx: interactions.SlashContext, msg: str,*,_do_print: bool = True):
+    if _do_print:
+        print(msg)
+
+    channel = ctx.channel or ctx.author
+
+    noitce_msgs = [attr_name for attr_name in dir(ctx) if attr_name.startswith('ezwizard3_special_ctx_attr_noticemsg_')]
+    for attr_name in noitce_msgs:
+        new_line_chars = '\n\n' if attr_name == noitce_msgs[-1] else '\n\n\n'
+        msg = getattr(ctx,attr_name) + new_line_chars + msg
+
+    
+    
+    for msg_chunk in chunker(msg,2000-1-3):
+        if ctx.expired:
+            await channel.send(msg_chunk)
+        else:
+            await ctx.edit(content=msg_chunk)
+
+async def log_message_tick_tock(ctx: interactions.SlashContext, msg: str):
+    """
+    Use this when you know its gonna wait for a while, MAKE SURE YOU USE `asyncio.create_task` and cancel the task as soon as long task is done
+    """
+    await log_message(ctx, msg)
+    
+    tick = 0
+    while True:
+        if ctx.expired:
+            await log_message(ctx, f'{msg}, *over 15 minutes spent here, likely bot is stuck and needs reboot* (including the PS4)', _do_print=False)
+            while True:
+                await asyncio.sleep(10)
+        await log_message(ctx, f'{msg} {tick} *seconds spent here*', _do_print=False)
+        await asyncio.sleep(10)
+        tick += 10
+    
+    
+async def log_user_error(ctx: interactions.SlashContext, error_msg: str):
+    # if error_msg == 'Theres too many people using the bot at the moment, please wait for a spot to free up':
+        # # await ctx.send(get_a_stupid_silly_random_string_not_unique(),ephemeral=False)
+        # return
+    print(f'user bad ##################\n{error_msg}')
+    channel = ctx.channel or ctx.author
+    noitce_msgs = [attr_name for attr_name in dir(ctx) if attr_name.startswith('ezwizard3_special_ctx_attr_noticemsg_')]
+    for attr_name in noitce_msgs:
+        new_line_chars = '\n\n' if attr_name == noitce_msgs[-1] else '\n\n\n'
+        error_msg = getattr(ctx,attr_name) + new_line_chars + error_msg
+
+
+    full_msg = f'*Yo* <@{ctx.author_id}><a:pepesayshi:1272147595426271305>\n{error_msg}'
+    
+    first_time = True
+    for msg_chunk in chunker(full_msg,2000-1-3):
+        
+        if ctx.expired:
+            await channel.send(msg_chunk,ephemeral=False)
+        else:
+            if first_time:
+                placeholder_meesage_to_allow_ping_to_actually_ping_the_user = await ctx.send(get_a_stupid_silly_random_string_not_unique(),ephemeral=False)
+            await ctx.send(msg_chunk,ephemeral=False) 
+            if first_time:
+                await ctx.delete(placeholder_meesage_to_allow_ping_to_actually_ping_the_user)
+        first_time = False
+        
+
+    await update_status()
+
+async def log_user_success(ctx: interactions.SlashContext, success_msg: str, file: str | None = None):
+    print(f'{ctx.user} id: {ctx.author_id} *Has started a new command* {success_msg}')
+    channel = ctx.channel or ctx.author
+    noitce_msgs = [attr_name for attr_name in dir(ctx) if attr_name.startswith('ezwizard3_special_ctx_attr_noticemsg_')]
+    for attr_name in noitce_msgs:
+        new_line_chars = '\n\n' if attr_name == noitce_msgs[-1] else '\n\n\n'
+        success_msg = getattr(ctx,attr_name) + new_line_chars + success_msg
+
+    
+    full_msg = f'**Yo!** <@{ctx.author_id}> <a:pepesayshi:1272147595426271305>\n{success_msg}'
+    
+    first_time = True
+    triple_backtick_start = False
+    for msg_chunk in chunker(full_msg,2000-1-3):
+        if not first_time:
+            file = None
+        if ctx.expired:
+            await channel.send(msg_chunk,ephemeral=False, file=file)
+        else:
+            if first_time:
+                placeholder_meesage_to_allow_ping_to_actually_ping_the_user = await ctx.send(get_a_stupid_silly_random_string_not_unique(),ephemeral=False)
+            await ctx.send(msg_chunk,ephemeral=False, file=file) 
+            if first_time:
+                await ctx.delete(placeholder_meesage_to_allow_ping_to_actually_ping_the_user)
+        first_time = False
+
+    await update_status()
+
+
+class ChangeSaveIconOption(Enum):
+    KEEP_ASPECT_NEAREST_NEIGHBOUR = 1
+    IGNORE_ASPECT_NEAREST_NEIGHBOUR = 2
+    KEEP_ASPECT_BILINEAR = 3
+    IGNORE_ASPECT_BILINEAR = 4 
+
+
+class CleanEncryptedSaveOption(Enum):
+    DONT_DELETE_ANYTHING = 0
+    DELETE_ALL_BUT_KEEP_SCE_SYS = 1
+    DELETE_ALL_INCLUDING_SCE_SYS = 2
+
+class SpecialSaveFiles(Enum):
+    MINECRAFT_CUSTOM_SIZE_MCWORLD = 0
+    ONLY_ALLOW_ONE_SAVE_FILES_CAUSE_IMPORT = 1
+    LBP3_LEVEL_BACKUP = 2
+    LBP3_ADV_BACKUP = 3
+
+class Lbp3BackupThing(NamedTuple):
+    title_id: str
+    start_of_file_name: str
+    level_name: str
+    level_desc: str
+    is_adventure: bool
+    new_blocks_size: int
+    
+class SaveMountPointResourceError(Exception):
+    """
+    Raised when theres no more free resources
+    """
+
+
+#
+
+
+class _ResourceManager:
+    def __init__(self, resources):
+        self.resources = resources
+        self.lock = asyncio.Lock()
+        self.used_resources = set()
+
+    async def acquire_resource(self):
+        async with self.lock:
+            available_resources = set(self.resources) - self.used_resources
+            if not available_resources:
+                raise SaveMountPointResourceError
+            resource = next(iter(available_resources))
+            self.used_resources.add(resource)
+            return resource
+
+    async def release_resource(self, resource):
+        async with self.lock:
+            if resource not in self.used_resources:
+                raise SaveMountPointResourceError
+            self.used_resources.remove(resource)
+
+    async def get_free_resources_count(self):
+        async with self.lock:
+            return len(self.resources) - len(self.used_resources)
+SAVE_DIRS = ('save0', 'save1', 'save2', 'save3', 'save4', 'save5', 'save6', 'save7', 'save8', 'save9', 'save10', 'save11')
+
+_save_mount_points = _ResourceManager(SAVE_DIRS)
+
+async def get_save_str() -> str:
+    return await _save_mount_points.acquire_resource()
+
+async def free_save_str(save_str: str,/) -> None:
+    return await _save_mount_points.release_resource(save_str)
+
+async def get_amnt_free_save_strs() -> int:
+    return await _save_mount_points.get_free_resources_count()
+
+mounted_saves_at_once = asyncio.Semaphore(12) # 3 i sadly got an unmount error, and with 2 too
+
+
+class PS4AccountID:
+    __slots__ = ('_account_id',)
+    def __init__(self, account_id: str):
+        account_id = account_id.split(' ')[0]
+        if len(account_id) != 16:
+            raise ValueError('Invalid account id, length is not 16')
+        int(account_id,16)
+        self._account_id = account_id.casefold()
+    
+    def __repr__(self) -> str:
+        return f'{type(self).__name__}({self.account_id!r})'
+    
+    def __bytes__(self) -> bytes:
+        return bytes.fromhex(self.account_id)[::-1]
+
+    def __hash__(self) -> int:
+        return hash(self.account_id)
+
+    def __eq__(self, value: object) -> bool:
+        if not isinstance(value,PS4AccountID):
+            return NotImplemented
+        return self.account_id == value.account_id
+    
+    def __bool__(self) -> bool:
+        return self.account_id != '0000000000000000'
+
+    @property
+    def to_2_uints32(self) -> tuple[bytes,bytes]:
+        return bytes.fromhex(self.account_id[8:16])[::-1],bytes.fromhex(self.account_id[:8])[::-1]
+    
+    @property
+    def account_id(self) -> str:
+        return self._account_id
+
+    @classmethod
+    def from_bytes(cls,account_id_bytes: bytes) -> 'PS4AccountID':
+        return cls(account_id_bytes[::-1].hex())
+
+    @classmethod
+    def from_account_id_number(cls, account_id_int: str | int) -> 'PS4AccountID':
+        return cls(f'{int(account_id_int):016x}')
+
+
+def remove_pc_user_from_path(the_path: object,/) -> object:
+    if not isinstance(the_path,(Path,AsyncPath)):
+        return the_path
+    return the_path.relative_to(PARENT_TEMP_DIR)
+
+class CheatFunc(NamedTuple):
+    func: Coroutine[None, None, str | None]
+    kwargs: dict[str,Any]
+
+    def pretty(self) -> str:
+        return f"```py\nawait {self.func.__name__}({', '.join(f'{a}={remove_pc_user_from_path(b)!r}' for a,b in self.kwargs.items())})```"
+
+class CheatFuncResult(NamedTuple):
+    savename: str | None
+    gameid: str | None
+
+
+class DecFunc(NamedTuple):
+    func: Coroutine
+    kwargs: dict[str,Any]
+
+    def pretty(self) -> str:
+        return f"```py\nawait {self.func.__name__}({', '.join(f'{a}={remove_pc_user_from_path(b)!r}' for a,b in self.kwargs.items())})```"
+
+    @property
+    def __doc__(self) -> str | None:
+        return self.func.__doc__
+
+
+def make_ps4_path(account_id: PS4AccountID, title_id: str | Path) -> Path:
+    return Path('PS4/SAVEDATA',account_id.account_id,title_id)
+
+
+def initialise_database():
+    with SqliteDict("user_stuff.sqlite", tablename="total_amnt_used") as db:
+        try:
+            db["total_amnt_used_value"]
+        except KeyError:
+            db["total_amnt_used_value"] = 0
+        db.commit()
+    with SqliteDict("user_stuff.sqlite", tablename="total_runtime") as db:
+        try:
+            db["total_runtime"]
+        except KeyError:
+            db["total_runtime"] = 0
+        db.commit()
+
+def get_total_runtime() -> int:
+    with SqliteDict("user_stuff.sqlite", tablename="total_runtime") as db:
+        return db["total_runtime"]
+
+def set_total_runtime(new_runtime_value: int ):
+    with SqliteDict("user_stuff.sqlite", tablename="total_runtime") as db:
+        db["total_runtime"] = new_runtime_value
+        db.commit()
+
+def get_user_account_id(author_id: str):
+    with SqliteDict("user_stuff.sqlite", tablename="user_account_ids") as db:
+        return db[author_id]
+
+def add_user_account_id(author_id: str,new_account_id: str):
+    author_id = str(author_id)
+    new_account_id = str(new_account_id)
+    with SqliteDict("user_stuff.sqlite", tablename="user_account_ids") as db:
+        db[author_id] = new_account_id
+        db.commit()
+
+def add_1_total_amnt_used():
+    with SqliteDict("user_stuff.sqlite", tablename="total_amnt_used") as db:
+        db["total_amnt_used_value"] += 1
+        db.commit()
+
+def get_total_amnt_used() -> int:
+    with SqliteDict("user_stuff.sqlite", tablename="total_amnt_used") as db:
+        return db["total_amnt_used_value"]
+
+
+def save_url(author_id: str, url: str, url_id: int):
+    if (not isinstance(url_id,int)) or url_id <= 1:
+        raise TypeError(f'Invalid url_id {url_id}')
+    author_id = str(author_id)
+    url_id = str(url_id)
+    with SqliteDict("user_stuff.sqlite", tablename="user_saved_urls_ids") as db:
+        try:
+            a = db[author_id]
+        except KeyError:
+            db[author_id] = {url_id:url}
+        else:
+            a.update({url_id:url})
+            db[author_id] = a
+        db.commit()
+
+
+def get_saved_url(author_id: str, url_id: int) -> str:
+    if (not isinstance(url_id,int)) or url_id <= 1:
+        raise TypeError(f'Invalid url_id {url_id}')
+    author_id = str(author_id)
+    url_id = str(url_id)
+    with SqliteDict("user_stuff.sqlite", tablename="user_saved_urls_ids") as db:
+        a = db[author_id]
+        return a[url_id]
+
+
+def delete_saved_urls(author_id: str):
+    with SqliteDict("user_stuff.sqlite", tablename="user_saved_urls_ids") as db:
+        try:
+            del db[str(author_id)]
+        except KeyError:
+            pass
+        db.commit()
+
+def get_all_saved_urls(author_id: str) -> dict[str,str]:
+    with SqliteDict("user_stuff.sqlite", tablename="user_saved_urls_ids") as db:
+        try:
+            return db[author_id]
+        except KeyError:
+            return {}
+
+
+def is_user_verbose_mode(author_id: str) -> bool:
+    author_id = str(author_id)
+    with SqliteDict("user_stuff.sqlite", tablename="user_verbose_booleans") as db:
+        try:
+            return db[author_id]
+        except KeyError:
+            db[author_id] = False
+            return False
+
+
+def set_user_verbose_mode(author_id: str, verbose_mode: bool):
+    author_id = str(author_id)
+    with SqliteDict("user_stuff.sqlite", tablename="user_verbose_booleans") as db:
+        db[author_id] = verbose_mode
+        db.commit()
+
+
+def make_error_message_if_verbose_or_not(ctx_author_id: str, message_1: str, message_2: str) -> str:
+    if is_user_verbose_mode(ctx_author_id):
+        leader = ''
+        error_msg = f'```{format_exc().replace("Traceback (most recent call last):",get_a_stupid_silly_random_string_not_unique()+" (most recent call last):")}```'
+    else:
+        leader = '*Your Layout was basically fucked...*\n*Please Follow the Instructions below to use this command*\n'
+        error_msg = f'```{sys.exc_info()[1]}```'
+    
+    if error_msg == '```' + '```':
+        error_msg = f'```{sys.exc_info()[0].__name__}```'
+    
+    return leader + f'{message_1} reason:\n{error_msg}\n {message_2}'
+
+
+user_cheat_chains = {}
+def add_cheat_chain(author_id: str, cheat_function: CheatFunc):
+    global user_cheat_chains
+    author_id = str(author_id)
+    user_cheat_chains.setdefault(author_id,[]).append(cheat_function)
+
+
+def get_cheat_chain(author_id: str) -> list[CheatFunc]:
+    global user_cheat_chains
+    author_id = str(author_id)
+    return user_cheat_chains.setdefault(author_id,[])
+
+def delete_chain(author_id: str):
+    author_id = str(author_id)
+    global user_cheat_chains
+    try:
+        del user_cheat_chains[author_id]
+    except KeyError:
+        pass
+
+
+def account_id_from_str(account_id: str, author_id: str,ctx: interactions.SlashContext) -> str | PS4AccountID:
+    """
+    Returns a PS4AccountID if success, else returns str as error message
+    """
+    if account_id == '0':
+        try:
+            return PS4AccountID(get_user_account_id(author_id))
+        except KeyError:
+            return '*You dont have any account id saved to the database!, try running the* `/my_account_id` again*'
+    elif account_id == '1':
+        return PS4AccountID('0000000000000000')
+
+    try:
+        my_account_id = PS4AccountID(account_id)
+        try:
+            my_account_id_for_my_acc = PS4AccountID(get_user_account_id(author_id))
+        except KeyError: pass
+        else:
+            if my_account_id_for_my_acc == my_account_id:
+                ctx.ezwizard3_special_ctx_attr_noticemsg_omljustusethe0optionsaccountid = '*You dont have to manually type in your account id, Put 0 in the Account ID option!*\n'
+        return my_account_id
+    except ValueError:
+        return f'*Are you sure you spelled your Account-ID Correctly boss?*\n**{account_id}** *is not a valid*<:whatthe:1272145776344305757>'
+
+
+def list_ps4_saves(folder_containing_saves: Path,/) -> Generator[tuple[Path,Path],None,None]:
+    for filename in folder_containing_saves.rglob('*'):
+        if is_ps4_title_id(filename.parent.name) and filename.suffix == '.bin' and filename.is_file() and Path(filename.with_suffix('')).is_file():
+            yield filename,Path(filename.with_suffix(''))
+
+
+async def ps4_life_check(ctx: interactions.SlashContext | None = None):
+    channel = ctx.channel or ctx.author
+    ps4 = PS4Debug(CONFIG['ps4_ip'])
+    try:
+        await ps4.notify('Hello hello ello, Bot Ping Motherfucka')
+    except Exception:
+        try:
+            await channel.send(HUH) if ctx else None
+        except Exception:
+            pass
+        await ctx.bot.stop()
+        assert_never('bot should be ended')
+    
+
+def get_only_ps4_saves_from_zip(ps4_saves_thing: SevenZipInfo,/) -> tuple[list[tuple[Path,Path]], list[SevenZipFile]]:
+    ps4_saves: list[tuple[Path,Path]] = []
+    found_zips: list[SevenZipFile] = [] # we are only doing one level of recusion, this is because its common practise to put single CUSAxxxxx zips inside of one large zip
+    
+    for zip_file in ps4_saves_thing.files.values():
+        if '__MACOSX' in zip_file.path.parts[:-1]: continue # if you do happen to have saves in this folder, then tough luck
+        if zip_file.path.name.startswith('._'): continue
+        
+        if not filename_valid_extension(zip_file.path): # returns error string if not valid archive
+            found_zips.append(zip_file)
+            continue
+            
+        if zip_file.path.suffix != '.bin': continue
+        if not zip_file.is_file: continue
+        if not is_ps4_title_id(zip_file.path.parent.name): continue
+        
+        white_file = zip_file.path.with_suffix('')
+        if not ps4_saves_thing.files.get(white_file): continue
+        if zip_file.size != 96:
+            raise InvalidBinFile(f'Invalid bin file {zip_file.path} found in {link}')
+
+        ps4_saves.append((zip_file.path,white_file))
+    return ps4_saves,found_zips
+
+
+
+async def extract_ps4_encrypted_saves_archive(ctx: interactions.SlashContext,link: str, output_folder: Path, account_id: PS4AccountID, archive_name: Path) -> str:
+await log_message(ctx,f'*Checking* {link} *if valid archive*')
+    try:
+        zip_info = await get_archive_info(archive_name)
+    except Exception as e:
+        return f'*Invalid archive after downloading it* {link}, *error when unpacking* {type(e).__name__}: {e}'
+    
+    current_total_size = zip_info.total_uncompressed_size
+    
+    if current_total_size > FILE_SIZE_TOTAL_LIMIT:
+        return f'*The decompressed* {link} *is too big*({pretty_bytes(current_total_size)})\n*Please note the limit is* **{pretty_bytes(FILE_SIZE_TOTAL_LIMIT)}**'
+    
+    await log_message(ctx,f'*Having a quick look for saves in* {link}')
+    
+    try:
+        ps4_saves,found_zips = get_only_ps4_saves_from_zip(zip_info)
+    except InvalidBinFile as e:
+        return str(e)
+    
+    found_zips_2 = [] # Just to not raise NameError later on
+    
+    async with TemporaryDirectory() if found_zips else nullcontext() as temp_store_zips:
+        for i,zip_file in enumerate(found_zips):
+            await log_message(ctx,f'Extracting subzip {zip_file} from {link}')
+            
+            here_the_zip = Path(temp_store_zips,f'z{i}')
+            real_zip_path = here_the_zip / zip_file.path.name
+            
+            try:
+                await extract_single_file(archive_name,zip_file.path,here_the_zip)
+            except Exception as e:
+                return f'Invalid archive after downloading it {link}, error when unpacking {type(e).__name__}: {e}'
+            
+            current_total_size -= zip_file.size
+            
+            await log_message(ctx,f'Checking if subzip {zip_file} from {link} is valid')
+            try:
+                zip_info = await get_archive_info(here_the_zip)
+            except Exception as e:
+                return f'Invalid archive after downloading it {link}, error when unpacking {type(e).__name__}: {e}'
+            
+            current_total_size += zip_info.total_uncompressed_size
+            if current_total_size > FILE_SIZE_TOTAL_LIMIT:
+                return f'The decompressed {link} is too big ({pretty_bytes(current_total_size)}), the max is {pretty_bytes(FILE_SIZE_TOTAL_LIMIT)}'
+
+            try:
+                ps4_saves_2,found_zips_2 = get_only_ps4_saves_from_zip(zip_info)
+            except InvalidBinFile as e:
+                return str(e)
+            
+            ps4_saves += [(bin_file,(white_file,real_zip_path,zip_file.path)) for bin_file,white_file in ps4_saves_2]
+
+        if not ps4_saves:
+           nested_archives_middle_text = ' we also only support one level of nested archives.' if found_zips_2 else ''
+            return f'Could not find any saves in {link}, maybe you forgot to pack the whole CUSAxxxxx folder?{nested_archives_middle_text} your save has 2 files, a file and another file with same name but with `.bin` extension, also it needs to be in a folder with its name being a title id, eg CUSA12345. Otherwise I won\'t be able to find it!'
+        
+        try:
+            ctx.ezwizard3_special_ctx_attr_special_save_files_thing
+        except AttributeError:
+            pass
+        else:
+            if ctx.ezwizard3_special_ctx_attr_special_save_files_thing == SpecialSaveFiles.ONLY_ALLOW_ONE_SAVE_FILES_CAUSE_IMPORT:#
+                if len(ps4_saves) != 1:
+                    return f'*The archive* {link} *has more then one save, we can only do 1 save at once for encrypt and import commands, please delete the other saves in this. If you want to upload the same decrypted save to mutiple encrypted saves (which you probably dont) set allow_mulit_enc to Yes*'
+        
+        if len(ps4_saves) > MAX_RESIGNS_PER_ONCE:
+            return f'*The archive* {link} *has too many saves* {len(ps4_saves)}, *the max is* {MAX_RESIGNS_PER_ONCE} *remove* {len(ps4_saves) - MAX_RESIGNS_PER_ONCE} *saves and try again*'
+        
+        for bin_file,white_file in ps4_saves:
+            if isinstance(white_file,tuple):
+                white_file,current_white_file_archive_path,pretty_zip_file_path = white_file
+                
+                pretty_dir_name = make_folder_name_safe(pretty_zip_file_path / bin_file.parent)
+            else:
+                pretty_zip_file_path = ''
+                current_white_file_archive_path = archive_name
+                pretty_dir_name = make_folder_name_safe(bin_file.parent)
+            
+            new_path = Path(output_folder,pretty_dir_name,make_ps4_path(account_id,bin_file.parent.name))
+            new_path.mkdir(exist_ok=True,parents=True) # TODO look into parents=True
+            await log_message(ctx,f'*Mc Booooming!!* {white_file} {link} + {pretty_zip_file_path}')
+            try:
+                await extract_single_file(current_white_file_archive_path,white_file,new_path)
+                await extract_single_file(current_white_file_archive_path,bin_file,new_path)
+            except Exception as e:
+                return f'*Oops.. Invalid archive after downloading it* {link}, *error when unpacking* {type(e).__name__}: {e}'
+        return ''
+
+
+async def get_direct_dl_link_from_mediafire_link(url: str) -> str:
+    url_origin = url
+    async with aiohttp.ClientSession() as session:
+        for _ in range(10): # give it ten tries
+            async with session.get(url) as response:
+                if 'Content-Disposition' in response.headers:
+                    # This is the file
+                    break
+                for line in (await response.text()).splitlines():
+                    m = re.search(r'href="((http|https)://download[^"]+)', line)
+                    if m:
+                        url = m.groups()[0]
+                        break
+                else: # no break
+                    raise Exception(f'Permission denied: {url_origin}. Maybe you need to change permission over Anyone with the link')
+        else: # no break
+            raise Exception(f'Too many tries on {url_origin} to get download link')
+        return url
+
+
+class ZapritFishKnownLinkError(str):
+    def __new__(cls, value: object):
+        obj = str.__new__(cls, value)
+        return obj
+
+
+async def download_direct_link(ctx: interactions.SlashContext,link: str, donwload_location: Path, validation: Callable[[str], str] = None, max_size: int = FILE_SIZE_TOTAL_LIMIT) -> Path | str | ZapritFishKnownLinkError:
+    if not validation:
+        validation = lambda x: ''
+
+    new_link = extract_drive_file_id(link)
+    if new_link:
+        await log_message(ctx,f'*Working Magic gathering the file metadata from* {link}')
+        try:
+            zip_file = await get_file_info_from_id(new_link)
+        except Exception as e:
+            return f'**THIS LINK IS NOT PUBLIC** <a:pespepenotfunnyt:1272150300114944062>\n {link}\n*Please click share on your link* & **Give access to anybody with this link** <:Nice:1272144601033211924>'
+        if validation_result := validation(zip_file.file_name_as_path):
+            return f'{link} failed validation reason: {validation_result}'
+        
+        if zip_file.size > max_size:
+            return f'The file {link} is too big ({pretty_bytes(zip_file.size)}), we only accept {pretty_bytes(max_size)}, if you think this is wrong please report it'
+        if zip_file.size < 1:
+            return f'The file {link} is too small lmao wyd'
+
+        archive_name = Path(donwload_location,zip_file.file_name_as_path.name)
+        try:
+            await log_message(ctx,f'*Working Magic with your* {zip_file.file_name_as_path.name} *from* {link}')
+            await download_file(zip_file.file_id,archive_name)
+        except Exception:
+            return f'blud thinks hes funny'
+        return archive_name
+
+    if extract_drive_folder_id(link):
+        return f'For this option we do not take in folder urls {link}'
+    
+    link = link.replace('media.discordapp.net','cdn.discordapp.com')
+    
+    if 'mediafire.com' in link:
+        await log_message(ctx,f'Getting direct download link from mediafire url {link}')
+        try:
+            link = await get_direct_dl_link_from_mediafire_link(link)
+        except Exception as e:
+            return f'Bad mediafire link {type(e).__name__}: {e} (we dont accept folders, if you passed in a folder)'
+    # session_timeout = None
+    # if link.startswith('https://zaprit.fish/dl_archive/'):
+        # session_timeout = aiohttp.ClientTimeout(total=None,sock_connect=60*10,sock_read=60*10)
+    # timeout=session_timeout in the aiohttp.ClientSession()
+    async with aiohttp.ClientSession() as session:
+        try:
+            for try_attempt in range(6):
+                async with session.get(link) as response:
+                    if response.status == 200:
+                        try:
+                            filename = response.content_disposition.filename
+                        except AttributeError:
+                            filename = link.split('/')[-1].split('?')[0]
+                        if not filename:
+                            filename = link.split('/')[-1].split('?')[0]
+                        if validation_result := validation(filename):
+                            return f'{link} *failed validation reason:* {validation_result}'
+                        file_size: int | None | str = response.headers.get('Content-Length')
+                        if file_size is None:
+                            file_size = '? Bytes'
+                        else:
+                            try:
+                                file_size = int(file_size)
+                            except ValueError:
+                                return f'*Content-Length {file_size!r} was not a valid number*'
+                            if file_size > max_size:
+                                return f'*The file* {link} *is too big ({pretty_bytes(file_size)}), I only accept* {pretty_bytes(max_size)}'
+
+                            if file_size < 2:
+                                return f'*The file {link} is too small man whats the fuck even is this lol*'
+                            file_size = pretty_bytes(file_size)
+                        downloaded_size = 0
+                        chunks_done = 0
+                        direct_zip = Path(donwload_location,filename)
+                        with open(direct_zip, 'wb') as f:
+                            while True:
+                                if not(chunks_done % AMNT_OF_CHUNKS_TILL_DOWNLOAD_BAR_UPDATE):
+                                    await log_message(ctx,f'*Ive downloaded* {link} {pretty_bytes(downloaded_size)}/{file_size}')
+                                chunk = await response.content.read(DOWNLOAD_CHUNK_SIZE)
+                                if not chunk:
+                                    break
+                                f.write(chunk)
+                                downloaded_size += len(chunk)
+                                chunks_done += 1
+                                if downloaded_size > max_size:
+                                    return f'*Oops* {link} *is too big, ({pretty_bytes(downloaded_size)})* *I only accept* {pretty_bytes(max_size)}'
+                        await log_message(ctx,f'*Ive downloaded* {link} {pretty_bytes(downloaded_size)}')
+                        break
+                    elif (response.status == 524) and link.startswith('https://zaprit.fish/dl_archive/'):
+                        await log_message(ctx,f'*Slot ID* {link} *has never been downloaded before, so waiting 2 minutes to try downloading it again*')
+                        await asyncio.sleep(2*60)
+                        continue
+                    else:
+                        if link.startswith('https://zaprit.fish/dl_archive/') and (b"Level not found" in (await response.content.read(10_000_000))):
+                            return ZapritFishKnownLinkError(f'The slot id {link} doesn\'t exist')
+                        return f'*Oops, Failed to download* {link}. **Status code:** {response.status}'
+            else: # no break, or return in this case
+                return ZapritFishKnownLinkError(f'*Took too many tries to download* {link},\n*Retry the command*')
+        except Exception as e:
+            return make_error_message_if_verbose_or_not(ctx.author_id,f'*Invalid url* {link}','*maybe you copied the wrong link?*')
+    return direct_zip
+
+
+
+async def download_decrypted_savedata0_folder(ctx: interactions.SlashContext,link: str, output_folder: Path, allow_any_folder: bool, unpack_first_root_folder: bool) -> str:
+    """
+    For now at least, we are only gonna allow one encryption at a time
+    """
+    new_link = extract_drive_folder_id(link)
+    if new_link:
+        #ctx.ezwizard3_special_ctx_attr_noticemsg_google_drive_folders_not_needed_anymore_savedata0 = '**Since eZwizard3, you no longer have to upload decrypted saves as google drive folders, we support archives (zips, rars etc) contaning the savedata0 folder from any download link, (like discord file links) or use /file2url command**'
+        await log_message(ctx,f'*Grabbing files metadata from folder* {link}')
+        try:
+            raw_files = await list_files_in_gdrive_folder(new_link,await gdrive_folder_link_to_name(new_link),False)
+        except Exception as e:
+            return f'**THIS LINK IS NOT PUBLIC**<a:pespepenotfunnyt:1272150300114944062>\n {link}\n*Please click share on your link* & **Give access to anybody with this link**<:Nice:1272144601033211924>'
+        if not allow_any_folder:
+            await log_message(ctx,f'*Looking for your savedata0 folder in* {link}')
+            seen_savedata0_folders: set[GDriveFile] = {
+                p
+                for p in raw_files.values()
+                if (not p.is_file) and (p.file_name_as_path.parts.count('savedata0') == 1) and ('__MACOSX' not in p.file_name_as_path.parts) and (not p.file_name_as_path.name.startswith('._'))
+            }
+
+            if not seen_savedata0_folders:
+                return f'*Could not find any decrypted saves in* {link}, *make sure to put the decrypted save contents in a savedata0 folder and upload that, or use the /raw_encrypt_folder_type_2 command*'
+
+            if len(seen_savedata0_folders) > 1:
+                return f'*Too many decrypted saves in* {link},\n**Please note:**\n*Please make sure you have a* **Zipped CUSAXXXX & SaveData Folder** *If encrypting multiple files!\nOtherwise I only support encrypting* **1 ** *Save per command boss!*'
+            for savedata0_folder in seen_savedata0_folders:
+                pass
+        else:
+            savedata0_folder = await get_folder_info_from_id(new_link)
+        await log_message(ctx,f'*Checking if* {link} *savedata0 folder is too big or not*')
+        try:
+            test = await get_gdrive_folder_size(savedata0_folder.file_id)
+        except Exception:
+            return 'blud thinks hes funny'
+        if test[0] > FILE_SIZE_TOTAL_LIMIT:
+            return f'*The decrypted save* {link} *is too big* ({pretty_bytes(test[0])})\n*Maybe you uploaded a wrong file? max is* {pretty_bytes(FILE_SIZE_TOTAL_LIMIT)}'
+        if test[1] > ZIP_LOOSE_FILES_MAX_AMT:
+            return f'*The decrypted save* {link} *has too many loose files* ({test[1]}), *max is* {ZIP_LOOSE_FILES_MAX_AMT} *loose files*'
+
+        await log_message(ctx,f'*ItzGhosty420\'s Savebot working magic!*\n{link}')
+        Path(output_folder,'savedata0').mkdir(parents=True,exist_ok=True)# TODO maybe i dont gotta do this, but i am
+        new_savedata0_folder_made = Path(output_folder,'savedata0')
+        try:
+            await download_folder(savedata0_folder.file_id,new_savedata0_folder_made)
+        except Exception:
+            return 'blud thinks hes funny'
+        if unpack_first_root_folder:
+            await log_message(ctx,f'*Doing magic with the file management in your save* {link}')
+            checker = AsyncPath(new_savedata0_folder_made)
+            thing_count = 0
+            async for thing in checker.iterdir():
+                thing_count += 1
+            if thing_count != 1:
+                return ''
+
+            if await thing.is_file(): # This is incase a user sends a folder with a single file
+                return ''
+
+            async for file_name in thing.iterdir():
+                await shutil.move(file_name,new_savedata0_folder_made)
+            
+        return ''
+    
+    async with TemporaryDirectory() as tp:
+        direct_zip = await download_direct_link(ctx,link,tp,filename_valid_extension)
+        if isinstance(direct_zip,str):
+            return direct_zip
+        return await extract_savedata0_decrypted_save(ctx,link,output_folder,direct_zip,allow_any_folder,unpack_first_root_folder)
+
+
+
+async def extract_savedata0_decrypted_save(ctx: interactions.SlashContext,link: str, output_folder: Path, archive_name: Path, allow_any_folder: bool, unpack_first_root_folder: bool) -> str:
+    await log_message(ctx,f'*Checking* {link} *if valid archive*')
+    try:
+        a = await get_archive_info(archive_name)
+    except Exception as e:
+        return f'*Invalid archive after downloading it* {link}, *error when unpacking* {type(e).__name__}: {e}'
+
+    if a.total_uncompressed_size > FILE_SIZE_TOTAL_LIMIT:
+        return f'*The decompressed* {link} *is too big ({pretty_bytes(a.total_uncompressed_size)}), the max is* {pretty_bytes(FILE_SIZE_TOTAL_LIMIT)}'
+
+    if len(a.files) > ZIP_LOOSE_FILES_MAX_AMT:
+        return f'*The decompressed* {link} *has too many loose files* ({len(a.files)}),\n **max is** {ZIP_LOOSE_FILES_MAX_AMT} **loose files**'
+    if not allow_any_folder:
+        await log_message(ctx,f'*Scanning for decrypted saves in* {link}')
+        seen_savedata0_folders: set[SevenZipFile] = {
+            p
+            for p in a.files.values()
+            if (not p.is_file) and (p.path.parts.count('savedata0') == 1) and ('__MACOSX' not in p.path.parts) and (not p.path.name.startswith('._'))
+        }
+        if not seen_savedata0_folders:
+            return f'*Could not find any decrypted saves in* {link}, *make sure to put the decrypted save contents in a savedata0 folder and archive that, or use the /raw_encrypt_folder_type_2 command*'
+
+        if len(seen_savedata0_folders) > 1:
+            return f'*Too many decrypted saves in* {link}, *we only support encrypting one save per command*'
+
+        for savedata0_folder in seen_savedata0_folders:
+            pass
+        
+        await log_message(ctx,f'*Nearly done, Extracting savedata0* {link}')
+        try:
+            await extract_single_file(archive_name,savedata0_folder.path,output_folder,'x')
+        except Exception as e:
+            return f'*Invalid archive after downloading* {link}, **error** {type(e).__name__}: {e}'
+        if not savedata0_folder.path == Path('savedata0'):
+            await log_message(ctx,f'*Doing some file management with* {link}')
+            await shutil.move(Path(output_folder, savedata0_folder.path),output_folder)
+            if savedata0_folder.path.parts[0] != Path('savedata0'):
+                await shutil.rmtree(Path(output_folder,savedata0_folder.path.parts[0]))
+
+        return ''
+    else:
+        await log_message(ctx,f'*Extracting decrypted save from* {link}')
+        new_savedata0_folder_made = Path(output_folder,'savedata0')
+        new_savedata0_folder_made.mkdir(parents=True, exist_ok=True)
+        await extract_full_archive(archive_name,new_savedata0_folder_made,'x')
+        if unpack_first_root_folder:
+            await log_message(ctx,f'*Doing some file management with* {link}')
+            checker = AsyncPath(new_savedata0_folder_made)
+            thing_count = 0
+            async for thing in checker.iterdir():
+                thing_count += 1
+            if thing_count != 1:
+                return ''
+            
+            if await thing.is_file(): # This is incase a user sends a zip with a single file
+                return ''
+            
+            async for file_name in thing.iterdir():
+                await shutil.move(file_name,new_savedata0_folder_made)
+        
+async def download_ps4_saves(ctx: interactions.SlashContext,link: str, output_folder: Path, account_id: PS4AccountID) -> str:
+    """\
+    function to download ps4 encrypted saves from a user given link, if anything goes wrong then a string error is returned, otherwise empty string (falsely).
+    the output_folder will contain the ps4 encrypted saves, itll be in a nice format that is ready for sending
+    """
+    new_link = extract_drive_folder_id(link)
+    if new_link:
+        #ctx.ezwizard3_special_ctx_attr_noticemsg_google_drive_folders_not_needed_anymore_encsaves = '**Since eZwizard3, you no longer have to upload saves as google drive folders, we support archives (zips, rars etc) contaning the CUSAxxxxx folder from any download link, (like discord file links) or use /file2url command**'
+        
+        await log_message(ctx,f'*Getting files metadata from folder*\n {link}')
+        try:
+            raw_files = await list_files_in_gdrive_folder(new_link,await gdrive_folder_link_to_name(new_link))
+        except Exception as e:
+            return f'**THIS LINK IS NOT PUBLIC**<a:pespepenotfunnyt:1272150300114944062>\n {link}\n*Please click share on your link* & **Give access to anybody with this link**<:Nice:1272144601033211924>'
+        await log_message(ctx,f'*Looking for saves in the folder* {link}')
+        ps4_saves = get_valid_saves_out_names_only(raw_files.values())
+        
+        if not ps4_saves:
+            return f'*I couldnt find anything in your link* <:Cry:1272144629373997106>\n {link}\n*Please make sure your* **CUSAxxxxx** *folder only has your* **Two** *Savefiles inside it!*\n*If there is multiple folders/savefiles inside your folder, I will not find your desired savefile!*'
+        total_ps4_saves_size = sum(x.bin_file.size + x.white_file.size for x in ps4_saves)
+
+        try:
+            ctx.ezwizard3_special_ctx_attr_special_save_files_thing
+        except AttributeError:
+            pass
+        else:
+            if ctx.ezwizard3_special_ctx_attr_special_save_files_thing == SpecialSaveFiles.ONLY_ALLOW_ONE_SAVE_FILES_CAUSE_IMPORT:#
+                if len(ps4_saves) != 1:
+                    return f'*The folder* {link} *has more then one save, we can only do 1 save at once for encrypt and import commands, if you want to upload the same decrypted save to mutiple encrypted saves set allow_mulit_enc to Yes*'
+
+        if len(ps4_saves) > MAX_RESIGNS_PER_ONCE:
+            return f'*The folder* {link} *has too many saves* {len(ps4_saves)}, *the max is* {MAX_RESIGNS_PER_ONCE} *remove* {len(ps4_saves) - MAX_RESIGNS_PER_ONCE} *saves and try again*'
+
+        if total_ps4_saves_size > FILE_SIZE_TOTAL_LIMIT:
+            return f'*The total number of saves in* {link} *is too big, the max size of saves is* {pretty_bytes(FILE_SIZE_TOTAL_LIMIT)}, {pretty_bytes(total_ps4_saves_size)} *is too big*'
+
+        for bin_file,white_file in ps4_saves:
+            if bin_file.size != 96:
+                return f'*Invalid bin file* {bin_file.file_name_as_path} *found in* {link}'
+            
+            new_white_path = Path(output_folder, make_folder_name_safe(white_file.file_name_as_path.parent), make_ps4_path(account_id,white_file.file_name_as_path.parent.name),white_file.file_name_as_path.name)
+            new_bin_path = Path(output_folder, make_folder_name_safe(bin_file.file_name_as_path.parent), make_ps4_path(account_id,bin_file.file_name_as_path.parent.name),bin_file.file_name_as_path.name)
+
+            await log_message(ctx,f'*ItzGhosty420\'s Savebot working magic!* {white_file.file_name_as_path} *from* {link}')
+            try:
+                await download_file(white_file.file_id,new_white_path)
+                await download_file(bin_file.file_id,new_bin_path)
+            except Exception:
+                return 'blud thinks hes funny'
+        return ''
+
+
+    async with TemporaryDirectory() as tp:
+        direct_zip = await download_direct_link(ctx,link,tp,filename_valid_extension)
+        if isinstance(direct_zip,str):
+            if 'failed validation reason:' in direct_zip: # TODO this method means if i change the error msg in download_direct_link and not this, then this if statement never happens
+                return f'{direct_zip} \n**(do not put decrypted saves into the save_files option)**'
+            return direct_zip
+        return await extract_ps4_encrypted_saves_archive(ctx,link,output_folder,account_id,direct_zip)
+
+async def _upload_encrypted_to_ps4(bin_file: Path, white_file: Path, ftp_bin: str, ftp_white: str):
+    async with aioftp.Client.context(CONFIG['ps4_ip'],2121) as ftp:
+        # await log_message(ctx,f'Pwd to {SAVE_FOLDER_ENCRYPTED}')
+        await ftp.change_directory(SAVE_FOLDER_ENCRYPTED)
+        # await log_message(ctx,f'Uploading {pretty_save_dir} to PS4')
+        await ftp.upload(bin_file,ftp_bin,write_into=True)
+        await ftp.upload(white_file,ftp_white,write_into=True)
+async def upload_encrypted_to_ps4(ctx: interactions.SlashContext, bin_file: Path, white_file: Path,parent_dir: Path, save_dir_ftp: str):
+    ftp_bin = f'{save_dir_ftp}.bin'
+    ftp_white = f'sdimg_{save_dir_ftp}'
+    pretty_save_dir = white_file.relative_to(parent_dir)
+    # await log_message(ctx,'Ensuring base save exists on PS4 before uploading')
+    # async with MountSave(ps4,mem,int(CONFIG['user_id'],16),BASE_TITLE_ID,save_dir_ftp) as mp:
+        # pass
+    tick_tock_task = asyncio.create_task(log_message_tick_tock(ctx,'*Please Wait*'))
+    async with mounted_saves_at_once:
+        tick_tock_task.cancel()
+        await log_message(ctx,f'*Uploading* {pretty_save_dir} *to Jailbroken 9.00 console & Working magic!* - *Please Wait*')
+        custon_decss = lambda: asyncio.run(_upload_encrypted_to_ps4(bin_file, white_file, ftp_bin, ftp_white))
+        await asyncio.get_running_loop().run_in_executor(None,custon_decss)
+
+
+async def _download_encrypted_from_ps4(bin_file_out: Path, white_file_out: Path, ftp_bin: str, ftp_white: str):
+    async with aioftp.Client.context(CONFIG['ps4_ip'],2121) as ftp:
+        # await log_message(ctx,f'Pwd to {SAVE_FOLDER_ENCRYPTED}')
+        await ftp.change_directory(SAVE_FOLDER_ENCRYPTED)
+        # await log_message(ctx,f'Downloading {pretty_save_dir} from PS4')
+        await ftp.download(ftp_bin,bin_file_out,write_into=True)
+        await ftp.download(ftp_white,white_file_out,write_into=True)
+async def download_encrypted_from_ps4(ctx: interactions.SlashContext, bin_file_out: Path, white_file_out: Path,parent_dir: Path, save_dir_ftp: str):
+    ftp_bin = f'{save_dir_ftp}.bin'
+    ftp_white = f'sdimg_{save_dir_ftp}'
+    pretty_save_dir = white_file_out.relative_to(parent_dir)
+    tick_tock_task = asyncio.create_task(log_message_tick_tock(ctx,'*Please Wait*'))
+    async with mounted_saves_at_once:
+        tick_tock_task.cancel()
+        await log_message(ctx,f'*ItzGhosty420\'s Savebot working magic!* {pretty_save_dir}')
+        custon_decss = lambda: asyncio.run(_download_encrypted_from_ps4(bin_file_out, white_file_out, ftp_bin, ftp_white))
+        await asyncio.get_running_loop().run_in_executor(None,custon_decss)
+
+
+async def resign_mounted_save(ctx: interactions.SlashContext | None, ftp: aioftp.Client,new_mount_dir:str, account_id: PS4AccountID) -> PS4AccountID:
+    old_account_id = PS4AccountID('0000000000000000')
+    try:
+        await ftp.change_directory(Path(new_mount_dir,'sce_sys').as_posix())
+        async with TemporaryDirectory() as tp:
+            tp_param_sfo = Path(tp,'TEMPPPPPPPPPPparam_sfo')
+            await ftp.download('param.sfo',tp_param_sfo,write_into=True)
+            with open(tp_param_sfo,'rb+') as f:
+                f.seek(0x15c)
+                old_account_id = PS4AccountID.from_bytes(f.read(8))
+                f.seek(0x15c)
+                if account_id: # you're welcome @b.a.t.a.n.g (569531198490279957)
+                    f.write(bytes(account_id))
+            await ftp.upload(tp_param_sfo,'param.sfo',write_into=True)
+    except Exception as e:
+        if ctx:
+            await log_message(ctx,f'*Something went wrong when resigning the save,* {type(e).__name__}: {e}, ignoring!')
+    finally:
+        return old_account_id
+
+
+async def clean_base_mc_save(title_id: str, dir_name: str, blocks: int):
+    ps4 = PS4Debug(CONFIG['ps4_ip'])
+    async with MountSave(ps4,mem,int(CONFIG['user_id'],16),title_id,dir_name,blocks=blocks) as mp:
+        if not mp:
+            raise ValueError(f'bad {title_id}/{dir_name} reason: {mp.error_code} ({ERROR_CODE_LONG_NAMES.get(mp.error_code,"Missing Long Name")})')
+
+async def delete_base_save_just_ftp(title_id: str, dir_name: str):
+    async with aioftp.Client.context(CONFIG['ps4_ip'],2121) as ftp:
+        await ftp.change_directory(f'{BASE_SAVEDATA_FOLDER}/{title_id}')
+        await ftp.remove(f'sdimg_{dir_name}')
+        await ftp.remove(f'{dir_name}.bin')
+        
+async def _apply_cheats_on_ps4(account_id: PS4AccountID, bin_file: Path, white_file: Path, parent_dir: Path, cheats: Sequence[CheatFunc], save_dir_ftp: str | tuple[str,str], pretty_save_dir: Path, mount_save_title_id: str, ctx_author_id: str, special_thing: SpecialSaveFiles | None) -> str | tuple[list | PS4AccountID | str] | tuple[ExpectedError,str]:
+    ps4 = PS4Debug(CONFIG['ps4_ip'])
+    try:
+        async with MountSave(ps4,mem,int(CONFIG['user_id'],16),mount_save_title_id,save_dir_ftp) as mp:
+            savedatax = mp.savedatax
+            new_mount_dir = (MOUNTED_POINT / savedatax).as_posix()
+            if not mp:
+                return f'*Nope.. I couldn\'t mount your save*\n {pretty_save_dir} \n Because: {mp.error_code} ({ERROR_CODE_LONG_NAMES.get(mp.error_code,"Missing Long Name")}) (base save {mount_save_title_id}/{save_dir_ftp}),\n*I see* ``SCE_SAVE_DATA_ERROR_BROKEN`` *Maybe, retry the command, if I give this you issue again, the save is fucked, Please find a new save!*'
+            # input(f'{mp}\n {new_mount_dir}')
+            # We need to get real filename as the white_file.name can be differnt (such as a ` (1)` subfixed to it)
+            async with aioftp.Client.context(CONFIG['ps4_ip'],2121) as ftp:
+                try:
+                    await ftp.change_directory(Path(new_mount_dir,'sce_sys').as_posix())
+                    async with TemporaryDirectory() as tp:
+                        tp_param_sfo = Path(tp,'TEMPPPPPPPPPPparam_sfo')
+                        await ftp.download('param.sfo',tp_param_sfo,write_into=True)
+                        with open(tp_param_sfo,'rb') as f:
+                            f.seek(0x9F8)
+                            real_name = b''.join(iter(lambda: f.read(1),b'\x00')).decode('ascii')
+                except Exception:
+                    return f'Bad save {pretty_save_dir} missing param.sfo or broken param.sfo'
+            
+            results = []
+            for index, chet in enumerate(cheats):
+                try:
+                    # await log_message(ctx,'Connecting to PS4 ftp to do some cheats')
+                    async with aioftp.Client.context(CONFIG['ps4_ip'],2121) as ftp:
+                        await ftp.change_directory(new_mount_dir)
+                        
+                        # await log_message(ctx,f'Applying cheat {chet.pretty()} {index + 1}/{len(cheats)} for {pretty_save_dir}')
+                        result = await chet.func(ftp,new_mount_dir,real_name,**chet.kwargs)
+                    results.append(result) if result else None
+                except Exception as e:
+                    if isinstance(e,ExpectedError):
+                        show_error_type = '' if type(e) == ExpectedError else f'{type(e).__name__}: ' 
+                        return HasExpectedError(f'{show_error_type}{e}',pretty_save_dir)
+                    return make_error_message_if_verbose_or_not(ctx_author_id,f'Could not apply cheat {chet.pretty()}to {pretty_save_dir}','')
+            # await log_message(ctx,'Connecting to PS4 ftp to do resign')
+            async with aioftp.Client.context(CONFIG['ps4_ip'],2121) as ftp:
+                await ftp.change_directory(new_mount_dir) 
+                # await log_message(ctx,f'Resigning {pretty_save_dir} to {account_id.account_id}')
+                account_id_old = await resign_mounted_save(None,ftp,new_mount_dir,account_id)
+            
+            return_payload = results,account_id_old,real_name
+            
+            async with setting_global_image_lock:
+                try:
+                    extra_opt = ChangeSaveIconOption(int((Path(__file__).parent / 'DO_NOT_DELETE_OR_EDIT_global_image_watermark_option.txt').read_text()))
+                except FileNotFoundError:
+                    return return_payload
+                
+                img_path = (Path(__file__).parent / 'DO_NOT_DELETE_global_image_watermark.png')
+                
+                if not img_path.is_file():
+                    return return_payload
+                
+                async with aioftp.Client.context(CONFIG['ps4_ip'],2121) as ftp:
+                    await ftp.change_directory(new_mount_dir) 
+                    try:
+                        await change_save_icon(ftp,new_mount_dir,real_name,dl_link_image_overlay=img_path,option=extra_opt)
+                    except Exception:
+                        return make_error_message_if_verbose_or_not(ctx_author_id,f'Could not apply global watermark to {pretty_save_dir}','')
+            return return_payload
+    finally:
+        if savedatax:
+            async with aioftp.Client.context(CONFIG['ps4_ip'],2121) as ftp:
+                try:
+                    await ftp.change_directory(new_mount_dir) # check if we are still mounted
+                except Exception:
+                    pass#print(f'{type(e).__name__}: {e}')
+                else:
+                    await ftp.change_directory('/')
+                    await ftp.change_directory(MOUNTED_POINT.as_posix())
+                    try:
+                        await ftp.remove(savedatax)
+                    except Exception:
+                        pass
+                    await ftp.change_directory(savedatax)
+                    await ftp.upload(Path(__file__).parent / 'savemount_py/backup_dec_save/sce_sys')
+                    umount_p = await unmount_save(ps4,mem,mp)
+                    if umount_p:
+                        try:
+                            await ftp.change_directory('/')
+                            await ftp.change_directory(new_mount_dir) # check if we are still mounted
+                        except Exception: pass
+                        else:
+                            # await log_user_error(ctx,WARNING_COULD_NOT_UNMOUNT_MSG)
+                            # breakpoint()
+                            return WARNING_COULD_NOT_UNMOUNT_MSG
+                    return f'Could not unmount {pretty_save_dir} likley corrupted param.sfo or something went wrong with the bot, best to report it with the save you provided. If you did mcworld2ps4 try setting mc_encrypted_save_size higher'
+async def apply_cheats_on_ps4(ctx: interactions.SlashContext,account_id: PS4AccountID, bin_file: Path, white_file: Path, parent_dir: Path, cheats: Sequence[CheatFunc], save_dir_ftp: str | tuple[str,str], special_thing: SpecialSaveFiles | str | None) -> str | tuple[list | PS4AccountID] | ExpectedError:
+    if isinstance(special_thing,str):
+        special_thing = None
+    pretty_save_dir = white_file.relative_to(parent_dir)
+    mount_save_title_id = BASE_TITLE_ID if isinstance(save_dir_ftp,str) else save_dir_ftp[1]
+    
+    if special_thing == SpecialSaveFiles.MINECRAFT_CUSTOM_SIZE_MCWORLD:
+        for chet in cheats:
+            if chet.kwargs.get('decrypted_save_folder'):
+                await log_message(ctx,f'*ItzGhosty420\'s Savebot working magic!*')
+                savedata0hehe = chet.kwargs.get('decrypted_save_folder') / 'savedata0'
+
+                if not (savedata0hehe / 'level.dat').is_file():
+                    return 'The mcworld file you sent, is not a valid mcworld file (missing level.dat file) perhaps you sent a folder or zip containg a mcworld, send the mcworld directly'
+                
+                if (savedata0hehe / 'sce_sys').is_dir():
+                    await shutil.rmtree(savedata0hehe / 'sce_sys')
+                (savedata0hehe / 'sce_sys').unlink(missing_ok=True)
+                
+                await shutil.copytree(Path(__file__).parent / 'savemount_py/backup_dec_save/sce_sys', savedata0hehe / 'sce_sys')
+                
+                da_blocks = chet.kwargs.pop('mc_encrypted_save_size')
+                desc_before_find = b'BedrockWorldben@P5456\x00\x00\x00\x00\x00\x00\x00\x00\x00\x00\x00\x00\x00\x00\x00'
+                with open(savedata0hehe / 'sce_sys/param.sfo','rb+') as f:
+                    data = f.read()
+                    desc_before_find_index = data.index(desc_before_find)
+                    f.seek(desc_before_find_index - 8)
+                    f.write(struct.pack('<q',da_blocks))
+                    
+                world_icon_jpeg_file = None
+                
+                if (savedata0hehe / 'world_icon.jpeg').is_file():
+                    world_icon_jpeg_file = savedata0hehe / 'world_icon.jpeg'
+                if (savedata0hehe / 'world_icon.jpg').is_file():
+                    world_icon_jpeg_file = savedata0hehe / 'world_icon.jpg'
+                if (savedata0hehe / 'world_icon.png').is_file():
+                    world_icon_jpeg_file = savedata0hehe / 'world_icon.png'
+                
+                if world_icon_jpeg_file:
+                    try:
+                        with Image.open(world_icon_jpeg_file) as img:
+                            pass
+                    except Exception:
+                        pass
+                    else:
+                        with Image.open(world_icon_jpeg_file) as img:
+                            width, height = img.size
+                            new_img = img.resize((int((width / height) * PS4_ICON0_DIMENSIONS[1]),PS4_ICON0_DIMENSIONS[1]),Image.Resampling.NEAREST)
+                            new_img.save(savedata0hehe/'sce_sys/icon0.png')
+                        
+                new_name = None
+                try:
+                    with open(savedata0hehe / 'levelname.txt','r') as f:
+                        new_name = f.read(0x80-1)
+                except Exception:
+                    pass
+                
+                if new_name:
+                    pretty_save_dir = new_name
+                    # desc_before_find = white_file.name.encode('ascii').ljust(0x24, b'\x00')
+                    desc_before_find = b'BedrockWorldben@P5456\x00\x00\x00\x00\x00\x00\x00\x00\x00\x00\x00\x00\x00\x00\x00'
+                    with open(savedata0hehe / 'sce_sys/param.sfo','rb+') as f:
+                        data = f.read()
+                        desc_before_find_index = data.index(desc_before_find)
+                        f.seek(desc_before_find_index + len(desc_before_find))
+                        f.write(new_name.encode('utf-8'))
+                        
+                        f.seek(desc_before_find_index)
+                        f.write(white_file.name.encode('ascii').ljust(0x24, b'\x00'))
+                
+                await log_message(ctx,f'Checking for any resource/behaviour packs not added to json files')
+                
+                async def fix_packs(packs_json: str, packs_folder: str, pretty_thing: str):
+                    try:
+                        with open(savedata0hehe / packs_json,'r') as f:
+                            resource_packs_json_list = json.loads(f.read())
+                    except Exception:
+                        await log_message(ctx,f'Could not load {packs_json} file, ignoring {pretty_thing} packs')
+                    else:
+                        if not (savedata0hehe / packs_folder).is_dir():
+                            return await log_message(ctx,f'{packs_folder} doesnt exist')
+                        for resource_folder in (savedata0hehe / packs_folder).iterdir():
+                            try:
+                                with open(resource_folder / 'manifest.json','r') as f:
+                                    manifest = json.loads(f.read())
+                            except Exception:
+                                await log_message(ctx,f'Could not load manifest.json file for {resource_folder.name}, ignoring it')
+                                continue
+                            
+                            try:
+                                manifest_uuid = manifest['header']['uuid']
+                            except Exception:
+                                await log_message(ctx,f'Could not get uuid from manifest.json file for {resource_folder.name}, perhaps older or newer mcworld?')
+                                continue
+                            
+                            try:
+                                manifest_version = manifest['header']['version']
+                            except Exception:
+                                await log_message(ctx,f'Could not get version from manifest.json file for {resource_folder.name}, perhaps older or newer mcworld?')
+                                continue
+                            
+                            for item in resource_packs_json_list:
+                                if manifest_uuid == item['pack_id']:
+                                    break
+                            else: # no break
+                                resource_packs_json_list.append({"pack_id":manifest_uuid,"version":manifest_version})
+                                await log_message(ctx,f'Added {resource_folder.name} to {packs_json}')
+                        try:
+                            os.chmod(savedata0hehe / packs_json, S_IWRITE) # 7-Zip for some reason making extracted files read only, here we make it read and write for pack_json
+                        except Exception:
+                            pass
+                        with open(savedata0hehe / packs_json,'w') as f:
+                            f.write(json.dumps(resource_packs_json_list))
+                
+                await fix_packs('world_behavior_packs.json','behavior_packs','behaviour')
+                await fix_packs('world_resource_packs.json','resource_packs','resource')
+                cheats.append(CheatFunc(re_region,{'gameid':chet.kwargs.pop('gameid')}))
+
+    await log_message(ctx,f'*ItzGhosty420\'s Savebot working magic!*\n{"".join(chet.pretty() for chet in cheats)} *to* {pretty_save_dir}')
+    custon_decss = lambda: asyncio.run(_apply_cheats_on_ps4(account_id,bin_file,white_file,parent_dir,cheats,save_dir_ftp,pretty_save_dir,mount_save_title_id,ctx.author_id,special_thing))
+    res = await asyncio.get_running_loop().run_in_executor(None,custon_decss)
+    return res
+
+
+async def _decrypt_saves_on_ps4(bin_file: Path, white_file: Path, parent_dir: Path,decrypted_save_ouput: Path, save_dir_ftp: str,decrypt_fun: DecFunc | None, pretty_save_dir: Path, ctx_author_id: str) -> str | None:
+    ps4 = PS4Debug(CONFIG['ps4_ip'])
+    try:
+        async with MountSave(ps4,mem,int(CONFIG['user_id'],16),BASE_TITLE_ID,save_dir_ftp) as mp:
+            savedatax = mp.savedatax
+            new_mount_dir = (MOUNTED_POINT / savedatax).as_posix()
+            if not mp:
+                return f'Could not mount {pretty_save_dir}, reason: {mp.error_code} ({ERROR_CODE_LONG_NAMES.get(mp.error_code,"Missing Long Name")}) (base save {BASE_TITLE_ID}/{save_dir_ftp}), if you get SCE_SAVE_DATA_ERROR_BROKEN please try the command again, this is a known issue to sometimes happen, if happens consistently, then the save may really is broken'
+            if decrypt_fun:
+                # await log_message(ctx,f'Doing custom decryption {decrypt_fun.pretty()} for {pretty_save_dir}')
+                async with aioftp.Client.context(CONFIG['ps4_ip'],2121) as ftp:
+                    await ftp.change_directory(new_mount_dir)
+                    try:
+                        await decrypt_fun.func(ftp,new_mount_dir,white_file.name,decrypted_save_ouput,**decrypt_fun.kwargs)
+                    except Exception:
+                        return make_error_message_if_verbose_or_not(ctx_author_id,f'*I couldn\'t custom decrypt your save* {pretty_save_dir}.','')
+            else:
+                # await log_message(ctx,f'Downloading savedata0 folder from decrypted {pretty_save_dir}')
+                async with aioftp.Client.context(CONFIG['ps4_ip'],2121) as ftp:
+                    await ftp.change_directory(MOUNTED_POINT.as_posix())
+                    await ftp.download(savedatax,decrypted_save_ouput / 'savedata0',write_into=True)
+    finally:
+        if savedatax:
+            async with aioftp.Client.context(CONFIG['ps4_ip'],2121) as ftp:
+                try:
+                    await ftp.change_directory(new_mount_dir) # check if we are still mounted
+                except Exception:
+                    pass#print(f'{type(e).__name__}: {e}')
+                else:
+                    await ftp.change_directory('/')
+                    await ftp.change_directory(MOUNTED_POINT.as_posix())
+                    try:
+                        await ftp.remove(savedatax)
+                    except Exception:
+                        pass
+                    await ftp.change_directory(savedatax)
+                    await ftp.upload(Path(__file__).parent / 'savemount_py/backup_dec_save/sce_sys')
+                    umount_p = await unmount_save(ps4,mem,mp)
+                    if umount_p:
+                        try:
+                            await ftp.change_directory('/')
+                            await ftp.change_directory(new_mount_dir) # check if we are still mounted
+                        except Exception: pass
+                        else:
+                            # await log_user_error(ctx,WARNING_COULD_NOT_UNMOUNT_MSG)
+                            # breakpoint()
+                            return WARNING_COULD_NOT_UNMOUNT_MSG
+                    return f'Could not unmount {pretty_save_dir} likley corrupted param.sfo or something went wrong with the bot, best to report it with the save you provided. If you did mcworld2ps4 try setting mc_encrypted_save_size higher'
+async def decrypt_saves_on_ps4(ctx: interactions.SlashContext, bin_file: Path, white_file: Path, parent_dir: Path,decrypted_save_ouput: Path, save_dir_ftp: str,decrypt_fun: DecFunc | None = None) -> str | None:
+    pretty_save_dir = white_file.relative_to(parent_dir)
+
+    # await log_message(ctx,f'Attempting to mount {pretty_save_dir}')
+    if decrypt_fun:
+        await log_message(ctx,f'*Adding custom decryption* {decrypt_fun.pretty()} *for* {pretty_save_dir}')
+    else:
+        await log_message(ctx,f'*ItzGhosty420\'s Savebot working magic!* {pretty_save_dir}')
+    custon_decss = lambda: asyncio.run(_decrypt_saves_on_ps4(bin_file, white_file, parent_dir, decrypted_save_ouput, save_dir_ftp, decrypt_fun, pretty_save_dir,ctx.author_id))
+    res = await asyncio.get_running_loop().run_in_executor(None,custon_decss)
+    return res
+
+def _zipping_time(ctx: interactions.SlashContext,link_for_pretty: str,results: Path, parent_dir: Path, new_zip_name: Path, custom_msg):
+    with zipfile.ZipFile(new_zip_name,'w') as zp:
+        for file in results.rglob('*'):
+            zp.write(file,file.relative_to(parent_dir))
+
+
+async def send_result_as_zip(ctx: interactions.SlashContext,link_for_pretty: str,results: Path, parent_dir: Path, new_zip_name: Path, custom_msg: str):
+    global amnt_used_this_session
+    await log_message(ctx,f'*Big mf files that takes extra steps lol, Nearly done, Please wait* **(2 more steps left)**\n {link_for_pretty}')
+    await asyncio.to_thread(_zipping_time,ctx,link_for_pretty,results,parent_dir,new_zip_name,custom_msg)
+    
+    real_file_size = new_zip_name.stat().st_size
+    if real_file_size > ATTACHMENT_MAX_FILE_SIZE:
+        await log_message(ctx,f'*Finally on the* **(last step!)**\n*This mf savefile is..* ({pretty_bytes(real_file_size)} file)')
+        try:
+            google_drive_uploaded_user_zip_download_link = await google_drive_upload_file(new_zip_name,UPLOAD_SAVES_FOLDER_ID)
+        except Exception as e:
+            if 'storageQuotaExceeded' in str(e):
+                pingers = ' '.join(f'<@{id}>' for id in CONFIG['bot_admins'])
+                await log_message(ctx,f'oh no the bots owner gdrive is full, im giving you 2 minutes to ask {pingers} to clear some space')
+                await asyncio.sleep(2*60)
+                await log_message(ctx,f'*Finally on the* **(last step!)**\n*This mf savefile is.. lol* ({pretty_bytes(real_file_size)} file)')
+                try:
+                    google_drive_uploaded_user_zip_download_link = await google_drive_upload_file(new_zip_name,UPLOAD_SAVES_FOLDER_ID)
+                except Exception as e2:
+                    if 'storageQuotaExceeded' in str(e2):
+                        await log_user_error(ctx,f'You were too late, owners gdrive is full! ask {pingers} to clear some space')
+                        return
+                    else:
+                        raise
+            else:
+                raise
+        await log_user_success(ctx,f'<:j_:1272151363530522655>*Hope you have Fun!!*<:Nice:1272144601033211924>\n<:labs_down:1272152021398454366>**Here is your resigned save!**<:labs_down:1272152021398454366>\n{google_drive_uploaded_user_zip_download_link}\n*Big ass savefile was* **({pretty_bytes(real_file_size)})**<:j_:1272151363530522655>')
+    else:
+        # await shutil.move(new_zip_name,new_zip_name.name)
+        await log_message(ctx,f'*Finally uploading to Discord, Please wait!* **(last step!)**\n*This mf savefile is.. lol* ({pretty_bytes(real_file_size)} file)')
+        await log_user_success(ctx,f'<:75271arrowcat3:1272162166203617353>*Hope you have Fun!!*<:Nice:1272144601033211924>\n<:labs_down:1272152021398454366>**Here is your resigned save!**<:labs_down:1272152021398454366>',file=str(new_zip_name))
+        # os.remove(new_zip_name.name)
+    amnt_used_this_session += 1
+    if not is_in_test_mode():
+        add_1_total_amnt_used()
+
+############################00 Real commands stuff
+def save_files_folder_structure_opt(func):
+    return interactions.slash_option(
+    name="folder_structure",
+    description="How do you want the saves to be laid out in the finished zip?",
+    required=True,
+    opt_type=interactions.OptionType.INTEGER,
+    choices=[ 
+        interactions.SlashCommandChoice(name="Just the one PS4 folder, put duplicate saves in a other_saves folder (recommend option)", value=1),
+        interactions.SlashCommandChoice(name="Put each save in its own folder (usefull for save sets) (old behaviour)", value=0),
+    ]
+    )(func)
+def dec_enc_save_files(func):
+    return interactions.slash_option(
+    name="save_files",
+    description="a google drive folder link containing your encrypted saves to be decrypted",
+    required=True,
+    opt_type=interactions.OptionType.STRING
+    )(func)
+def account_id_opt(func):
+    return interactions.slash_option(
+    name="account_id",
+    description="The account id to resign the saves to, put in 0 for account id in database and 1 for no resign",
+    required=True,
+    max_length=16,
+    min_length=1,
+    opt_type=interactions.OptionType.STRING
+    )(func)
+def filename_p_opt(func):
+    return interactions.slash_option(name='filename_p',description='If multiple files are found, it will look for a file with this name, put path if in folder',opt_type=interactions.OptionType.STRING,required=False)(func)# (like man4/mysave.sav)')
+def verify_checksum_opt(func):
+    return interactions.slash_option(name='verify_checksum',description='If set to true, then the command will fail if save has bad checksum (corrupted), default is True',required=False,opt_type=interactions.OptionType.BOOLEAN)(func)
+def allow_mulit_enc_opt(func):
+    return interactions.slash_option(
+    name="allow_mulit_enc",
+    description="Upload the same decrypted save to multiple encrypted saves? This is likely not what you want.",
+    required=False,
+    opt_type=interactions.OptionType.INTEGER,
+    choices=[ 
+        interactions.SlashCommandChoice(name="Yes i do, i know what im doing", value=True),
+        interactions.SlashCommandChoice(name="No", value=False),
+    ]
+    )(func)
+
+
+def get_enc_save_if_desc(save_files: str,/) -> str:
+    for url,desc in CONFIG['built_in_save_links']:
+        if save_files == desc:
+            return url
+    return save_files
+
+def get_dl_link_if_desc(dl_link_thing: str,/) -> str:
+    for url,desc in CONFIG['built_in_dl_links']:
+        if dl_link_thing == desc:
+            return url
+    return dl_link_thing
+
+async def pre_process_cheat_args(ctx: interactions.SlashContext,cheat_chain: Sequence[CheatFunc | DecFunc],chet_files_custom: Path, savedata0_folder:Path) -> bool:
+    await log_message(ctx,f'Looking for any `dl_link`s or `savedata0`s to download')
+    for cheat in cheat_chain:
+        for arg_name,link in cheat.kwargs.items():
+            if arg_name.startswith('dl_link'):
+                if is_str_int(link) and int(link) > 1:
+                    try:
+                        link = get_saved_url(ctx.author_id,int(link))
+                    except KeyError:
+                        await log_user_error(ctx,f'You dont have any url saved for {link}, try running the file2url command again!')
+                        return False
+                link = get_dl_link_if_desc(link)
+                await log_message(ctx,f'*ItzGhosty420\'s Savebot working magic!* {link} {arg_name}')
+                result = await download_direct_link(ctx,link,chet_files_custom,max_size=DL_FILE_TOTAL_LIMIT,validation=filename_is_not_an_archive)
+                if isinstance(result,str):
+                    await log_user_error(ctx,result)
+                    return False
+                cheat.kwargs[arg_name] = result
+            if isinstance(link,interactions.Attachment):
+                await log_message(ctx,f'*ItzGhosty420\'s Savebot working magic!* {arg_name}')
+                result = await download_direct_link(ctx,link.url,chet_files_custom,max_size=DL_FILE_TOTAL_LIMIT)
+                if isinstance(result,str):
+                    await log_user_error(ctx,result)
+                    return False
+                cheat.kwargs[arg_name] = result
+            if arg_name in ('decrypted_save_file','decrypted_save_folder'):
+                if isinstance(link,Path):
+                    continue
+                if is_str_int(link) and int(link) > 1:
+                    try:
+                        link = get_saved_url(ctx.author_id,int(link))
+                    except KeyError:
+                        await log_user_error(ctx,f'*You dont have any url saved for* {link}, *try running the file2url command again!*')
+                        return False
+                link = get_dl_link_if_desc(link)
+                await log_message(ctx,f'*ItzGhosty420\'s Savebot working magic!* {link} *savedata0 folder*')
+                result = await download_decrypted_savedata0_folder(ctx,link,savedata0_folder,arg_name=='decrypted_save_folder',cheat.kwargs['unpack_first_root_folder'])
+                if result:
+                    await log_user_error(ctx,result)
+                    return False
+                cheat.kwargs[arg_name] = savedata0_folder
+            if arg_name == 'gameid' and (not is_ps4_title_id(link)):
+                await log_user_error(ctx,f'*Invalid gameid* {link}')
+                return False
+            if arg_name.startswith('psstring'):
+                link = link.encode('utf-8')
+                for specparemcodelol in PARAM_SFO_SPECIAL_STRINGS:
+                    link = link.replace(specparemcodelol.encode('ascii'),bytes.fromhex(specparemcodelol))
+                    link = link.replace(specparemcodelol.encode('ascii').lower(),bytes.fromhex(specparemcodelol))
+                if arg_name in ('psstring_new_name','psstring_new_desc') and len(link) >= 0x80:
+                    await log_user_error(ctx,f'your string {link} is too long, max is 127 characters')
+                    return False
+                    
+                cheat.kwargs[arg_name] = link
+            if arg_name.endswith('_p'):
+                cheat.kwargs[arg_name] = link.replace('\\','/')
+    return True
+
+async def base_do_dec(ctx: interactions.SlashContext,save_files: str, decrypt_fun: DecFunc | None = None):
+    ctx = await set_up_ctx(ctx)
+    await ps4_life_check(ctx)
+    
+    save_files = get_enc_save_if_desc(save_files)
+        
+    if is_in_test_mode() and not is_user_bot_admin(ctx.author_id):
+        await log_user_error(ctx,CANT_USE_BOT_IN_TEST_MODE)
+        return
+    if (not CONFIG['allow_bot_usage_in_dms']) and (not ctx.channel):
+        await log_user_error(ctx,CANT_USE_BOT_IN_DMS)
+        return
+    
+    if is_str_int(save_files) and int(save_files) > 1:
+        try:
+            save_files = get_saved_url(ctx.author_id,int(save_files))
+        except KeyError:
+            await log_user_error(ctx,f'*You dont have any url saved for* {save_files}, *try running the file2url command again!*')
+            return
+    
+    try:
+        save_dir_ftp = await get_save_str()
+    except SaveMountPointResourceError:
+        await log_user_error(ctx,'*Ghosty\'s Bot is Coooooking!!!*, \n**please wait for a spot to free up**')
+        return
+    try:
+        my_token = await get_time_as_string_token()
+        async with TemporaryDirectory() as tp:
+            enc_tp = Path(tp, 'enc_tp')
+            enc_tp.mkdir()
+            dec_tp = Path(tp, 'dec_tp')
+            dec_tp.mkdir()
+
+            if decrypt_fun:
+                chet_files_custom = Path(tp, 'chet_files_custom')
+                chet_files_custom.mkdir()
+                savedata0_folder = Path(tp,'savedata0_folder')
+                savedata0_folder.mkdir()
+                if not await pre_process_cheat_args(ctx,(decrypt_fun,),chet_files_custom,savedata0_folder):
+                    return
+
+            download_ps4_saves_result = await download_ps4_saves(ctx,save_files,enc_tp,PS4AccountID('0000000000000000'))
+            if download_ps4_saves_result:
+                await log_user_error(ctx,download_ps4_saves_result)
+                return
+            for bin_file, white_file in list_ps4_saves(enc_tp):
+                await upload_encrypted_to_ps4(ctx,bin_file,white_file,enc_tp,save_dir_ftp)
+                pretty_folder_thing = white_file.relative_to(enc_tp).parts[0] + white_file.name
+                new_dec = (dec_tp / pretty_folder_thing)
+                new_dec.mkdir()
+                tick_tock_task = asyncio.create_task(log_message_tick_tock(ctx,f'*Getting ready to mount* {pretty_folder_thing} /n'))
+                async with mounted_saves_at_once:
+                    tick_tock_task.cancel()
+                    a = await decrypt_saves_on_ps4(ctx,bin_file,white_file,enc_tp,new_dec,save_dir_ftp,decrypt_fun)
+                if a:
+                    await log_user_error(ctx,a)
+                    if a == WARNING_COULD_NOT_UNMOUNT_MSG:
+                        breakpoint()
+                    return
+            your_saves_msg = '*savedata0 decrypted save*\n**(Please use /advanced_mode_export command instead)**'
+            if decrypt_fun:
+               your_saves_msg = (decrypt_fun.func.__doc__ or f'ItzGhosty420 ({decrypt_fun.func.__name__})').strip()
+            await send_result_as_zip(ctx,save_files,dec_tp,dec_tp,Path(tp,my_token + '.zip'),your_saves_msg)
+            return
+    finally:
+        await free_save_str(save_dir_ftp)
+
+
+async def base_do_cheats(ctx: interactions.SlashContext, save_files: str,folder_structure: int,account_id: str, cheat: CheatFunc):
+    ctx = await set_up_ctx(ctx)
+    await ps4_life_check(ctx)
+    
+    save_files = get_enc_save_if_desc(save_files)
+
+    if is_in_test_mode() and not is_user_bot_admin(ctx.author_id):
+        await log_user_error(ctx,CANT_USE_BOT_IN_TEST_MODE)
+        return
+    if (not CONFIG['allow_bot_usage_in_dms']) and (not ctx.channel):
+        await log_user_error(ctx,CANT_USE_BOT_IN_DMS)
+        return
+
+    if is_str_int(save_files) and int(save_files) > 1:
+        try:
+            save_files = get_saved_url(ctx.author_id,int(save_files))
+        except KeyError:
+            await log_user_error(ctx,f'*You dont have any url saved for* {save_files}, *try running the file2url command again!*')
+            return
+
+    account_id: str | PS4AccountID = account_id_from_str(account_id,ctx.author_id,ctx)
+    if isinstance(account_id,str):
+        await log_user_error(ctx,account_id)
+        return
+
+    if save_files == '0':
+        add_cheat_chain(ctx.author_id,cheat)
+        await log_user_success(ctx,f'*Added the cheat* {cheat.pretty()} *to your chain!*')
+        return
+        
+    try:
+        save_dir_ftp = await get_save_str()
+    except SaveMountPointResourceError:
+        await log_user_error(ctx,'*Ghosty\'s Bot is Cooooking*, **please wait for a spot to free up**')
+        return
+    try:
+        my_token = await get_time_as_string_token()
+        if save_files == SpecialSaveFiles.MINECRAFT_CUSTOM_SIZE_MCWORLD:
+            mc_filename = f'BedrockWorld{my_token.replace("_","")}@P547'
+            mc_base_title_id = 'CUSA00265'
+            real_save_dir_ftp = mc_filename
+            tick_tock_task = asyncio.create_task(log_message_tick_tock(ctx,f'*Getting ready to make base mc world* {real_save_dir_ftp}'))
+            async with mounted_saves_at_once:
+                tick_tock_task.cancel()
+                await log_message(ctx,f'**Making base mc world** {real_save_dir_ftp}')
+                owner_of_blocks_blocks = cheat.kwargs.get('mc_encrypted_save_size',None)
+                assert isinstance(owner_of_blocks_blocks,int)
+                custon_decss1 = lambda: asyncio.run(clean_base_mc_save(BASE_TITLE_ID,real_save_dir_ftp,blocks=owner_of_blocks_blocks))
+                await asyncio.get_running_loop().run_in_executor(None,custon_decss1)
+        elif isinstance(save_files,Lbp3BackupThing):
+            mc_filename = save_files.start_of_file_name + my_token.replace("_","")
+            mc_base_title_id = save_files.title_id
+            real_save_dir_ftp = mc_filename
+            tick_tock_task = asyncio.create_task(log_message_tick_tock(ctx,f'*Getting ready to make base lbp3 level backup* {real_save_dir_ftp} '))
+            async with mounted_saves_at_once:
+                tick_tock_task.cancel()
+                await log_message(ctx,f'*Making base lbp3 level backup* {real_save_dir_ftp}')
+                custon_decss1 = lambda: asyncio.run(clean_base_mc_save(BASE_TITLE_ID,real_save_dir_ftp,blocks=save_files.new_blocks_size))
+                await asyncio.get_running_loop().run_in_executor(None,custon_decss1)
+            await log_message(ctx,f'*Setting level filename to* {mc_filename}')
+            temp_savedata0 = cheat.kwargs['decrypted_save_file']
+            with open(temp_savedata0 / 'savedata0/sce_sys/param.sfo','rb+') as f:
+                desc_before_find = b'BedrockWorldben@P5456\x00\x00\x00\x00\x00\x00\x00\x00\x00\x00\x00\x00\x00\x00\x00'
+                data = f.read()
+                desc_before_find_index = data.index(desc_before_find)
+                f.seek(desc_before_find_index)
+                f.write(mc_filename.encode('ascii'))
+                
+        else:
+            real_save_dir_ftp = save_dir_ftp
+        async with TemporaryDirectory() as tp:
+            chet_files_custom = Path(tp, 'chet_files_custom')
+            chet_files_custom.mkdir()
+            enc_tp = Path(tp, 'enc_tp')
+            enc_tp.mkdir()
+            savedata0_folder = Path(tp,'savedata0_folder')
+            savedata0_folder.mkdir()
+            my_cheats_chain = get_cheat_chain(ctx.author_id) + [cheat]
+            
+            if not await pre_process_cheat_args(ctx,my_cheats_chain,chet_files_custom,savedata0_folder):
+                return
+            
+
+            if save_files == SpecialSaveFiles.MINECRAFT_CUSTOM_SIZE_MCWORLD or isinstance(save_files,Lbp3BackupThing):
+                mc_new_white_path = Path(enc_tp, make_ps4_path(account_id,mc_base_title_id),mc_filename)
+                mc_new_bin_path = Path(enc_tp , make_ps4_path(account_id,mc_base_title_id),mc_filename+'.bin')
+                
+                mc_new_white_path.parent.mkdir(parents=True)
+
+                mc_new_white_path.write_bytes(b'\xFF')
+                mc_new_bin_path.write_bytes(b'\xFF')
+            else:
+                download_ps4_saves_result = await download_ps4_saves(ctx,save_files,enc_tp,account_id)
+                if download_ps4_saves_result:
+                    await log_user_error(ctx,download_ps4_saves_result)
+                    return
+            real_names = []
+            results_big = []
+            got_expected_errors = False
+            for bin_file, white_file in (done_ps4_saves := list(list_ps4_saves(enc_tp))):
+                if save_files == SpecialSaveFiles.MINECRAFT_CUSTOM_SIZE_MCWORLD:
+                    pass
+                elif isinstance(save_files,Lbp3BackupThing):
+                    pass
+                else:
+                    await upload_encrypted_to_ps4(ctx,bin_file,white_file,enc_tp,real_save_dir_ftp)
+                pretty_folder_thing = white_file.relative_to(enc_tp).parts[0] + white_file.name
+                tick_tock_task = asyncio.create_task(log_message_tick_tock(ctx,f'*Getting ready to mount* {pretty_folder_thing}'))
+                async with mounted_saves_at_once:
+                    tick_tock_task.cancel()
+                    a: tuple[list[CheatFuncResult],PS4AccountID] = await apply_cheats_on_ps4(ctx,account_id,bin_file,white_file,enc_tp,my_cheats_chain,real_save_dir_ftp,save_files)
+                if a == WARNING_COULD_NOT_UNMOUNT_MSG:
+                    breakpoint()
+                
+                if isinstance(a,HasExpectedError):
+                    got_expected_errors = True
+                    results_big.append(a)
+                    continue
+                    
+                if isinstance(a,str):
+                    await log_user_error(ctx,a)
+                    return
+                results_small,old_account_id,real_name = a
+                await download_encrypted_from_ps4(ctx,bin_file,white_file,enc_tp,real_save_dir_ftp)
+                real_names.append(real_name)
+                results_big.append(results_small)
+            
+            if got_expected_errors:
+                save_msgs = ''.join(f'{x[1]}:\n``{x[0]}``\n' for x in results_big)
+                await log_user_success(ctx,f'Got your messages\n\n{save_msgs}')
+                return
+                
+            await log_message(ctx,f'*Making sure file names in* {save_files} *are all correct*')
+            found_fakes = False
+            for real_name, (bin_file, white_file) in zip(real_names, done_ps4_saves, strict=True):
+                if white_file.name != real_name:
+                    await log_message(ctx,f'*Renaming* **{white_file.name}**\n *To* **{real_name}**')
+                    try:
+                        white_file.rename(white_file.parent / real_name)
+                    except FileExistsError:
+                        ben_white: Path = white_file.parent / real_name
+                        ben_bin: Path = bin_file.parent / (real_name + '.bin')
+                        
+                        if not ben_white.is_file():
+                            raise AssertionError(f'{white_file} -> {ben_white}')
+                        if not ben_bin.is_file():
+                            raise AssertionError(f'{bin_file} -> {ben_bin}')
+                        
+                        folder_above_ps4 = white_file.parent.parent.parent.parent.parent
+                        for _ in range(20):
+                            cooler_folder_above_ps4 = folder_above_ps4.parent / (f'RENAMED_SAVE_NUM{os.urandom(4).hex()}_{folder_above_ps4.name}')
+                            if cooler_folder_above_ps4.is_file():
+                                raise AssertionError(f'{cooler_folder_above_ps4 = } should not be a file at this moment')
+                            if not cooler_folder_above_ps4.is_dir():
+                                break
+                        else: # no break
+                            raise AssertionError('wtf extremely bad luck')
+
+
+                        (cooler_folder_above_ps4 / white_file.parent.relative_to(folder_above_ps4)).mkdir(parents=True)
+
+                        white_file = white_file.rename(cooler_folder_above_ps4 / white_file.relative_to(folder_above_ps4))
+                        bin_file = bin_file.rename(cooler_folder_above_ps4 / bin_file.relative_to(folder_above_ps4))
+                        
+                        white_file.rename(white_file.parent / real_name)
+
+                    bin_file.rename(bin_file.parent / (real_name + '.bin'))
+                    found_fakes = True
+            
+            if found_fakes:
+                await log_message(ctx,f'Refreshing {save_files} internal list 1/2')
+                done_ps4_saves = list(list_ps4_saves(enc_tp))
+                
+            await log_message(ctx,f'*looking through results to do some renaming for* {save_files}')
+            for results, (bin_file, white_file) in zip(results_big, done_ps4_saves, strict=True):
+                for savename, gameid in results:
+                    if savename:
+                        try:
+                            white_file = white_file.rename(white_file.parent / savename)
+                        except FileExistsError:
+                            ben_white: Path = white_file.parent / savename
+                            ben_bin: Path = bin_file.parent / (savename + '.bin')
+                            
+                            if not ben_white.is_file():
+                                raise AssertionError(f'{white_file} -> {ben_white}')
+                            if not ben_bin.is_file():
+                                raise AssertionError(f'{bin_file} -> {ben_bin}')
+                            
+                            folder_above_ps4 = white_file.parent.parent.parent.parent.parent
+                            for _ in range(20):
+                                cooler_folder_above_ps4 = folder_above_ps4.parent / (f'RE_REGIONED_SAVE_NUM{os.urandom(4).hex()}_{folder_above_ps4.name}')
+                                if cooler_folder_above_ps4.is_file():
+                                    raise AssertionError(f'{cooler_folder_above_ps4 = } should not be a file at this moment')
+                                if not cooler_folder_above_ps4.is_dir():
+                                    break
+                            else: # no break
+                                raise AssertionError('wtf extremely bad luck')
+
+
+                            (cooler_folder_above_ps4 / white_file.parent.relative_to(folder_above_ps4)).mkdir(parents=True)
+
+                            white_file = white_file.rename(cooler_folder_above_ps4 / white_file.relative_to(folder_above_ps4))
+                            bin_file = bin_file.rename(cooler_folder_above_ps4 / bin_file.relative_to(folder_above_ps4))
+                            
+                            white_file = white_file.rename(white_file.parent / savename)
+
+                        bin_file = bin_file.rename(bin_file.parent / (savename + '.bin'))
+                        print(f'{white_file = }')
+                    if gameid:
+                        new_gameid_folder = white_file.parent.parent / gameid
+                        new_gameid_folder.mkdir(exist_ok=True)
+                        
+                        white_file = white_file.rename(new_gameid_folder / white_file.name)
+                        bin_file = bin_file.rename(new_gameid_folder / bin_file.name)
+            
+            if not account_id:
+                have_not_done_at_least_1_account_id_change = False
+                await log_message(ctx,f'*Refreshing* {save_files} internal list 2/2')
+                done_ps4_saves = list(list_ps4_saves(enc_tp))
+                for bin_file, white_file in done_ps4_saves:
+                    try:
+                        white_file.parent.parent.rename(white_file.parent.parent.parent / old_account_id.account_id)
+                    except FileNotFoundError:
+                        if not have_not_done_at_least_1_account_id_change:
+                            raise
+                    have_not_done_at_least_1_account_id_change = True
+            
+            if folder_structure == 1:
+                await log_message(ctx,f'Putting all saves in one PS4 folder in {save_files}')
+                def long_lambda():
+                    enc_tp_other_saves = (enc_tp / 'other_saves')
+                    enc_tp_other_saves.mkdir()
+                    for x in enc_tp.iterdir():
+                        if x.name == 'other_saves':
+                            continue
+                        x.rename(Path(x.parent,'other_saves',x.name))
+                    
+                    new_ps4_path = Path(enc_tp,'PS4/SAVEDATA',account_id.account_id)
+                    new_ps4_path.mkdir(exist_ok=True,parents=True)
+                    
+                    for x in enc_tp_other_saves.rglob('*'):
+                        if not x.is_file():
+                            continue
+                        assert is_ps4_title_id(x.parent.name)
+                        
+                        (new_ps4_path / x.parent.name).mkdir(exist_ok=True)
+                        new_save_file_path = new_ps4_path / x.parent.name / x.name
+                        if new_save_file_path.is_file():
+                            continue
+                        x.rename(new_save_file_path)
+                
+                await asyncio.get_running_loop().run_in_executor(None,long_lambda)
+                
+            await log_message(ctx,f'Deleting empty folders in {save_files}')
+            await asyncio.get_running_loop().run_in_executor(None,lambda: delete_empty_folders(enc_tp))
+
+            await send_result_as_zip(ctx,save_files,enc_tp,enc_tp,Path(tp,my_token + '.zip'),(cheat.func.__doc__ or f'ItzGhosty420 ({cheat.func.__name__})').strip())
+            return
+    finally:
+        await free_save_str(save_dir_ftp)
+        delete_chain(ctx.author_id)
+        if save_files == SpecialSaveFiles.MINECRAFT_CUSTOM_SIZE_MCWORLD or isinstance(save_files,Lbp3BackupThing):
+            custon_decss1 = lambda: asyncio.run(delete_base_save_just_ftp(BASE_TITLE_ID,real_save_dir_ftp))
+            await asyncio.get_running_loop().run_in_executor(None,custon_decss1)  # TODO could be dangerous we are not using the mounted_saves_at_once sempahore
+
+############################01 Custom decryptions
+@interactions.slash_command(name="raw_decrypt_folder",description=f"use /advanced_mode_export instead (max {MAX_RESIGNS_PER_ONCE} save per command)")
+@dec_enc_save_files
+async def do_raw_decrypt_folder(ctx: interactions.SlashContext,save_files: str):
+    await base_do_dec(ctx,save_files)
+
+# @interactions.slash_command(name="ps4saves_to_mcworlds",description=f"use /advanced_mode_export instead (max {MAX_RESIGNS_PER_ONCE} save per command)")
+# @dec_enc_save_files
+# async def do_raw_decrypt_folder(ctx: interactions.SlashContext,save_files: str):
+    # await base_do_dec(ctx,save_files)
+# ctx.ezwizard3_special_ctx_attr_special_save_files_thing
+
+async def export_dl2_save(ftp: aioftp.Client, mount_dir: str, save_name_for_dec_func: str, decrypted_save_ouput: Path,/,*,filename_p: str | None = None):
+    """
+    Exported dl2 file
+    """
+    await ftp.change_directory(mount_dir)
+    files = [(path,info) for path, info in (await ftp.list(recursive=True)) if info['type'] == 'file' and path.parts[0] != 'sce_sys']
+    try:
+        ftp_save, = files
+    except ValueError:
+        if filename_p is None:
+            raise ValueError(f'we found \n{chr(10).join(str(e[0]) for e in files)}\n\ntry putting one of these in the filename_p option') from None
+        
+        for path,info in files:
+            if str(path).replace('\\','/').casefold() == filename_p.casefold():
+                ftp_save = (path,info)
+                break
+        else: # nobreak
+            raise ValueError(f'we could not find the {filename_p} file, we found \n{chr(10).join(str(e[0]) for e in files)}\n\ntry putting one of these in the filename_p option') from None
+    
+    await ftp.download(ftp_save[0],decrypted_save_ouput)
+    
+    downloaded_ftp_save: Path = decrypted_save_ouput / ftp_save[0]
+    
+    with gzip.open(downloaded_ftp_save, 'rb') as f_in:
+        with open(downloaded_ftp_save.with_suffix('.gz'), 'wb') as f_out: # its not a gz file but i dont care i just want it to work
+            await shutil.copyfileobj(f_in, f_out)
+    os.replace(downloaded_ftp_save.with_suffix('.gz'),downloaded_ftp_save)
+
+
+async def export_xenoverse_2_sdata000_dat_file(ftp: aioftp.Client, mount_dir: str, save_name_for_dec_func: str, decrypted_save_ouput: Path,/,*,filename_p: str | None = None,verify_checksum: bool = True):
+    """
+    Exported xenoverse 2 SDATAXXX.DAT file
+    """
+    await ftp.change_directory(mount_dir)
+    files = [(path,info) for path, info in (await ftp.list(recursive=True)) if info['type'] == 'file' and path.parts[0] != 'sce_sys']
+    try:
+        ftp_save, = files
+    except ValueError:
+        if filename_p is None:
+            raise ValueError(f'we found \n{chr(10).join(str(e[0]) for e in files)}\n\ntry putting one of these in the filename_p option') from None
+        
+        for path,info in files:
+            if str(path).replace('\\','/').casefold() == filename_p.casefold():
+                ftp_save = (path,info)
+                break
+        else: # nobreak
+            raise ValueError(f'we could not find the {filename_p} file, we found \n{chr(10).join(str(e[0]) for e in files)}\n\ntry putting one of these in the filename_p option') from None
+    
+    await ftp.download(ftp_save[0],decrypted_save_ouput)
+    
+    downloaded_ftp_save: Path = decrypted_save_ouput / ftp_save[0]
+
+    with open(downloaded_ftp_save, 'rb') as f_in:
+        with open(downloaded_ftp_save.with_suffix('.bin'), 'wb') as f_out: # its not a gz file but i dont care i just want it to work
+            decrypt_xenoverse2_ps4(f_in,f_out,check_hash=verify_checksum)
+    os.replace(downloaded_ftp_save.with_suffix('.bin'),downloaded_ftp_save)
+# @interactions.slash_option(name='verify_checksum',description='If set to true, then the command will fail if save has bad checksum (corrupted), default is True',required=False,opt_type=interactions.OptionType.BOOLEAN)
+
+
+async def export_red_dead_redemption_2_or_gta_v_file(ftp: aioftp.Client, mount_dir: str, save_name_for_dec_func: str, decrypted_save_ouput: Path,/,*,filename_p: str | None = None):
+    """
+    Exported Red Dead Redemption 2 or Grand Theft Auto V savedata
+    """
+    await ftp.change_directory(mount_dir)
+    files = [(path,info) for path, info in (await ftp.list(recursive=True)) if info['type'] == 'file' and path.parts[0] != 'sce_sys']
+    try:
+        ftp_save, = files
+    except ValueError:
+        if filename_p is None:
+            raise ValueError(f'we found \n{chr(10).join(str(e[0]) for e in files)}\n\ntry putting one of these in the filename_p option') from None
+        
+        for path,info in files:
+            if str(path).replace('\\','/').casefold() == filename_p.casefold():
+                ftp_save = (path,info)
+                break
+        else: # nobreak
+            raise ValueError(f'we could not find the {filename_p} file, we found \n{chr(10).join(str(e[0]) for e in files)}\n\ntry putting one of these in the filename_p option') from None
+    
+    await ftp.download(ftp_save[0],decrypted_save_ouput)
+    
+    downloaded_ftp_save: Path = decrypted_save_ouput / ftp_save[0]
+    
+    with open(downloaded_ftp_save,'rb') as f:
+        decrypted_rdr2_data = auto_encrypt_decrypt(f)
+    with open(downloaded_ftp_save,'wb') as f:
+        f.write(decrypted_rdr2_data)
+
+
+async def export_single_file_any_game(ftp: aioftp.Client, mount_dir: str, save_name_for_dec_func: str, decrypted_save_ouput: Path,/,*,filename_p: str | None = None):
+    """
+    Exported file (if it dont work please report to Zhaxxy what game it is)
+    """
+    await ftp.change_directory(mount_dir)
+    files = [(path,info) for path, info in (await ftp.list(recursive=True)) if info['type'] == 'file' and path.parts[0] != 'sce_sys']
+    try:
+        ftp_save, = files
+    except ValueError:
+        if filename_p is None:
+            raise ValueError(f'we found \n{chr(10).join(str(e[0]) for e in files)}\n\ntry putting one of these in the filename_p option') from None
+        
+        for path,info in files:
+            if str(path).replace('\\','/').casefold() == filename_p.casefold():
+                ftp_save = (path,info)
+                break
+        else: # nobreak
+            raise ValueError(f'we could not find the {filename_p} file, we found \n{chr(10).join(str(e[0]) for e in files)}\n\ntry putting one of these in the filename_p option') from None
+    
+    await ftp.download(ftp_save[0],decrypted_save_ouput)
+
+
+game_dec_functions = { # Relying on the dict ordering here, "Game not here (might not work)" should be at bottom
+    'Dying Light 2 Stay Human': export_dl2_save,
+    'Grand Theft Auto V': export_red_dead_redemption_2_or_gta_v_file,
+    'Red Dead Redemption 2': export_red_dead_redemption_2_or_gta_v_file,
+    'DRAGON BALL XENOVERSE 2': export_xenoverse_2_sdata000_dat_file,
+    'Game not here (might not work)': export_single_file_any_game,
+}
+
+
+@interactions.slash_command(name='advanced_mode_export',description="This is Save Wizard Advanced Mode! Easily Export/decrypt your save!")
+@dec_enc_save_files
+@interactions.slash_option(name='game',
+    description='The game you want to export/decrypt saves of',
+    opt_type=interactions.OptionType.STRING,
+    required=True,
+    choices=[
+        interactions.SlashCommandChoice(name=gamenamey, value=gamenamey) for gamenamey in game_dec_functions.keys()
+    ])
+@filename_p_opt
+async def do_multi_export(ctx: interactions.SlashContext,save_files: str,**kwargs): # TODO allow custom args for differnt dec functions, like verify_checksum
+    export_func = game_dec_functions[kwargs.pop('game')]
+    await base_do_dec(ctx,save_files,DecFunc(export_func,kwargs))
+###########################0 Custom cheats
+cheats_base_command = interactions.SlashCommand(name="cheats", description="Commands for custom cheats for some games")
+
+async def do_nothing(ftp: aioftp.Client, mount_dir: str, save_name: str): """Resigned Saves"""
+DUMMY_CHEAT_FUNC = CheatFunc(do_nothing,{})
+@interactions.slash_command(name="resign", description=f"Resign any PS4 save to your account!")
+@interactions.slash_option('save_files','The save files to resign too',interactions.OptionType.STRING,True)
+@save_files_folder_structure_opt
+@account_id_opt
+async def do_resign(ctx: interactions.SlashContext,save_files: str,folder_structure: int,account_id: str):
+    await base_do_cheats(ctx,save_files,folder_structure,account_id,DUMMY_CHEAT_FUNC)
+
+async def install_mods_for_lbp3_ps4(ftp: aioftp.Client, mount_dir: str, save_name: str,/,*,ignore_plans = False, **mod_files: Path):
+    """
+    LittleBigPlanet .mod files encrypted
+    """
+    await ftp.change_directory(mount_dir)
+    files = [(path,info) for path, info in (await ftp.list(recursive=True)) if info['type'] == 'file' and path.parts[0] != 'sce_sys']
+    try:
+        ftp_save, = files
+    except ValueError:
+        raise ValueError('Too many files in the save, likley not a lbp3 big save or level backup') from None
+    
+    if ftp_save[0].name.startswith('bigfart'):
+        is_l0 = False
+    elif ftp_save[0].name == ('L0'):
+        is_l0 = True
+    else:
+        raise ValueError(f'Invalid bigfart or level backup file {ftp_save[0].name}')
+        
+    async with TemporaryDirectory() as tp:
+        sa = Path(tp,'bigfart_or_l0_level_backup')
+        await ftp.download(ftp_save[0],sa,write_into=True)
+        
+        def _do_the_install_lbp3_ps4_mods_lcoal(): install_mods_to_bigfart(sa,mod_files.values(),install_plans = not ignore_plans, is_ps4_level_backup = is_l0)
+        await asyncio.get_running_loop().run_in_executor(None, _do_the_install_lbp3_ps4_mods_lcoal)
+        await ftp.upload(sa,ftp_save[0],write_into=True)
+
+
+littlebigplanet_3 = cheats_base_command.group(name="littlebigplanet_3", description="Cheats for LittleBigPlanet 3")
+@littlebigplanet_3.subcommand(sub_cmd_name="install_mods", sub_cmd_description="Install .mod files to a level backup or LBPxSAVE (bigfart)")
+@interactions.slash_option('save_files','The level backup or profile backup to install the mods too',interactions.OptionType.STRING,True)
+@save_files_folder_structure_opt
+@account_id_opt
+@interactions.slash_option(
+    name = 'ignore_plans',
+    description='Do you want to ignore .plan files in the mods? default is False',
+    required=False,
+    opt_type=interactions.OptionType.BOOLEAN
+)
+@interactions.slash_option(
+    name = 'dl_link_mod_file1',
+    description='A mod file to install to a level backup or LBPxSAVE (bigfart), from toolkit/workbench',
+    required=False,
+    opt_type=interactions.OptionType.STRING
+)
+@interactions.slash_option(
+    name = 'dl_link_mod_file2',
+    description='A mod file to install to a level backup or LBPxSAVE (bigfart), from toolkit/workbench',
+    required=False,
+    opt_type=interactions.OptionType.STRING
+)
+@interactions.slash_option(
+    name = 'dl_link_mod_file3',
+    description='A mod file to install to a level backup or LBPxSAVE (bigfart), from toolkit/workbench',
+    required=False,
+    opt_type=interactions.OptionType.STRING
+)
+@interactions.slash_option(
+    name = 'dl_link_mod_file4',
+    description='A mod file to install to a level backup or LBPxSAVE (bigfart), from toolkit/workbench',
+    required=False,
+    opt_type=interactions.OptionType.STRING
+)
+@interactions.slash_option(
+    name = 'dl_link_mod_file5',
+    description='A mod file to install to a level backup or LBPxSAVE (bigfart), from toolkit/workbench',
+    required=False,
+    opt_type=interactions.OptionType.STRING
+)
+@interactions.slash_option(
+    name = 'dl_link_mod_file6',
+    description='A mod file to install to a level backup or LBPxSAVE (bigfart), from toolkit/workbench',
+    required=False,
+    opt_type=interactions.OptionType.STRING
+)
+@interactions.slash_option(
+    name = 'dl_link_mod_file7',
+    description='A mod file to install to a level backup or LBPxSAVE (bigfart), from toolkit/workbench',
+    required=False,
+    opt_type=interactions.OptionType.STRING
+)
+@interactions.slash_option(
+    name = 'dl_link_mod_file8',
+    description='A mod file to install to a level backup or LBPxSAVE (bigfart), from toolkit/workbench',
+    required=False,
+    opt_type=interactions.OptionType.STRING
+)
+@interactions.slash_option(
+    name = 'dl_link_mod_file9',
+    description='A mod file to install to a level backup or LBPxSAVE (bigfart), from toolkit/workbench',
+    required=False,
+    opt_type=interactions.OptionType.STRING
+)
+@interactions.slash_option(
+    name = 'dl_link_mod_file10',
+    description='A mod file to install to a level backup or LBPxSAVE (bigfart), from toolkit/workbench',
+    required=False,
+    opt_type=interactions.OptionType.STRING
+)
+async def do_lbp3_install_mods(ctx: interactions.SlashContext,save_files: str,folder_structure: int,account_id: str, **kwargs):
+    if not any(key.startswith('dl_link_mod_file') for key in kwargs.keys()):
+        ctx = await set_up_ctx(ctx)
+        return await log_user_error(ctx,'Please give at least 1 dl_link_mod_file')
+    await base_do_cheats(ctx,save_files,folder_structure,account_id,CheatFunc(install_mods_for_lbp3_ps4,kwargs))
+
+async def strider_change_difficulty(ftp: aioftp.Client, mount_dir: str, save_name: str,/,*,difficulty: str):
+    """
+    strider saves with difficulty changed
+    """
+    assert difficulty in ('0','1','2'), f'invalid difficulty {difficulty}, should be a choice in bot so idk wyd'
+    await ftp.change_directory(mount_dir)
+    async with TemporaryDirectory() as tp:
+        sa = Path(tp,'SaveData')
+        await ftp.download('SaveData',sa,write_into=True)
+        with open(sa,'rb+') as f:
+            where = f.read().index(b'GameDifficulty="')
+            f.seek(where + len(b'GameDifficulty="'))
+            f.write(difficulty.encode('ascii'))
+            
+            f.seek(4)
+            new_hash1 = struct.pack('<I',crc32(f.read(0x7800 - 4))) # 4 away for the hash
+            f.seek(0)
+            f.write(new_hash1)
+            
+            f.seek(0x7800 + 4)
+            new_hash2 = struct.pack('<I',crc32(f.read()))
+            f.seek(0x7800)
+            f.write(new_hash2)
+            
+        await ftp.upload(sa,'SaveData',write_into=True)
+
+
+strider = cheats_base_command.group(name="strider", description="Cheats for Strider")
+@strider.subcommand(sub_cmd_name="change_difficulty", sub_cmd_description="Change the games difficulty! (i never played this game in my life)")
+@interactions.slash_option('save_files','The save files to change difficulty of',interactions.OptionType.STRING,True)
+@save_files_folder_structure_opt
+@account_id_opt
+@interactions.slash_option('difficulty','The difficulty ya want',interactions.OptionType.STRING,True,choices=[
+        interactions.SlashCommandChoice(name="Easy mode", value='0'),
+        interactions.SlashCommandChoice(name="Normal mode", value='1'),
+        interactions.SlashCommandChoice(name="Hard mode", value='2')
+    ])
+async def do_strider_change_difficulty(ctx: interactions.SlashContext,save_files: str,folder_structure: int,account_id: str, **kwargs):
+    await base_do_cheats(ctx,save_files,folder_structure,account_id,CheatFunc(strider_change_difficulty,kwargs))
+
+def make_cheat_func(base_cheat_applier, the_real_cheat, /, kwargs) -> CheatFunc:
+    async def some_cheaty(ftp: aioftp.Client, mount_dir: str, save_name: str, /, **kwargs):
+        kwargs.setdefault('verify_checksum', True)
+        kwargs.setdefault('filename_p', None)
+        kwargs['the_real_cheat'] = the_real_cheat
+        await base_cheat_applier(ftp, mount_dir, save_name, **kwargs)
+    
+    some_cheaty.__name__ = f'do_the_{the_real_cheat.__name__}'
+    some_cheaty.__doc__ = the_real_cheat.__doc__
+    return CheatFunc(some_cheaty, kwargs)
+
+async def _base_xenoverse2_cheats(ftp: aioftp.Client, mount_dir: str, save_name: str,/,**kwargs):
+    the_real_cheat = kwargs.pop('the_real_cheat')
+    verify_checksum = kwargs.pop('verify_checksum')
+    filename_p = kwargs.pop('filename_p')
+    await ftp.change_directory(mount_dir)
+    files = [(path,info) for path, info in (await ftp.list(recursive=True)) if info['type'] == 'file' and path.parts[0] != 'sce_sys']
+    try:
+        ftp_save, = files
+    except ValueError:
+        if filename_p is None:
+            raise ValueError(f'we found \n{chr(10).join(str(e[0]) for e in files)}\n\ntry putting one of these in the filename_p option') from None
+        
+        for path,info in files:
+            if str(path).replace('\\','/').casefold() == filename_p.casefold():
+                ftp_save = (path,info)
+                break
+        else: # nobreak
+            raise ValueError(f'we could not find the {filename_p} file, we found \n{chr(10).join(str(e[0]) for e in files)}\n\ntry putting one of these in the filename_p option') from None
+    
+    async with TemporaryDirectory() as tp:
+        xeno_save = Path(tp,ftp_save[0])
+        await ftp.download(ftp_save[0],xeno_save,write_into=True)
+        
+        with open(xeno_save, 'rb') as f_in:
+            with open(xeno_save.with_suffix('.dec'), 'wb') as f_out:
+                decrypt_xenoverse2_ps4(f_in,f_out,check_hash=verify_checksum)
+        
+        await the_real_cheat(xeno_save.with_suffix('.dec'),**kwargs)
+        
+        with open(xeno_save.with_suffix('.dec'),'rb') as f, open(xeno_save,'wb') as f_out:
+            encrypt_xenoverse2_ps4(f,f_out)
+        
+        await ftp.upload(xeno_save,ftp_save[0],write_into=True)
+
+
+def make_xenoverse2_cheat_func(the_real_cheat, /, kwargs) -> CheatFunc:
+    return make_cheat_func(_base_xenoverse2_cheats, the_real_cheat, kwargs)
+    
+    
+async def xenoverse2_change_tp_medals(dec_save: Path,/,*,tp_medals: int):
+    """
+    DRAGON BALL XENOVERSE 2 save with changed TP medals
+    """
+    with open(dec_save,'rb+') as f:
+        f.seek(0x158) # Lucky the offset is not a mutiple of 0x20
+        f.write(struct.pack('<i',tp_medals))
+
+dragonball_xenoverse_2 = cheats_base_command.group(name="dragonball_xenoverse_2", description="Cheats for DRAGON BALL XENOVERSE 2")
+@dragonball_xenoverse_2.subcommand(sub_cmd_name="change_tp_medals", sub_cmd_description="Change the TP medals of your save")
+@interactions.slash_option('save_files','The save files to change TP medals of',interactions.OptionType.STRING,True)
+@save_files_folder_structure_opt
+@account_id_opt
+@interactions.slash_option('tp_medals','The amount of TP medals you want',interactions.OptionType.INTEGER,True,**INT32_MAX_MIN_VALUES)
+@filename_p_opt
+@verify_checksum_opt
+async def do_xenoverse2_change_tp_medals(ctx: interactions.SlashContext,save_files: str,folder_structure: int,account_id: str, **kwargs):
+    await base_do_cheats(ctx,save_files,folder_structure,account_id,make_xenoverse2_cheat_func(xenoverse2_change_tp_medals,kwargs))
+
+async def _base_rayman_legend_cheats(ftp: aioftp.Client, mount_dir: str, save_name: str,/,**kwargs):
+    the_real_cheat = kwargs.pop('the_real_cheat')
+    verify_checksum = kwargs.pop('verify_checksum')
+    filename_p = kwargs.pop('filename_p')
+    await ftp.change_directory(mount_dir)
+    files = [(path,info) for path, info in (await ftp.list(recursive=True)) if info['type'] == 'file' and path.parts[0] != 'sce_sys']
+    try:
+        ftp_save, = files
+    except ValueError:
+        if filename_p is None:
+            raise ValueError(f'we found \n{chr(10).join(str(e[0]) for e in files)}\n\ntry putting one of these in the filename_p option') from None
+        
+        for path,info in files:
+            if str(path).replace('\\','/').casefold() == filename_p.casefold():
+                ftp_save = (path,info)
+                break
+        else: # nobreak
+            raise ValueError(f'we could not find the {filename_p} file, we found \n{chr(10).join(str(e[0]) for e in files)}\n\ntry putting one of these in the filename_p option') from None
+    
+    async with TemporaryDirectory() as tp:
+        savefile_rayman_legends = Path(tp,ftp_save[0])
+        await ftp.download(ftp_save[0],savefile_rayman_legends,write_into=True)
+
+        if verify_checksum:
+            with open(savefile_rayman_legends, 'rb+') as f:
+                # Read from end up untill we reach as FF FF FF FF block
+                f.seek(0,2)
+                end_of_file_offset = f.tell()
+                if end_of_file_offset > 10_000_000:
+                    raise ValueError('save too big, is likley not a Rayman Legends save')
+                f.seek(0)
+                data = f.read()
+                last_fffff_block_index = data.rfind(b'\xFF\xFF\xFF\xFF')
+                if last_fffff_block_index == -1:
+                    raise ValueError('can not find last ff block')
+                last_fffff_block_index += 4
+                checksum_offset = last_fffff_block_index + 0x10
+                main_data_blob_size = last_fffff_block_index + (0x10 - 4) # 4 bytes before checksum
+                f.seek(0)
+                
+                new_checksum = struct.pack('<I',custom_crc(f.read(main_data_blob_size)))
+                f.seek(checksum_offset)
+                old_cheksum = f.read(4)
+                if not old_cheksum == new_checksum:
+                    old_cheksum = old_cheksum.hex()
+                    new_checksum = new_checksum.hex()
+                    raise ValueError(f'Checksum missmatch {old_cheksum = } != {new_checksum = }')
+
+
+        await the_real_cheat(savefile_rayman_legends,**kwargs)
+
+        with open(savefile_rayman_legends, 'rb+') as f:
+            # Read from end up untill we reach as FF FF FF FF block
+            f.seek(0,2)
+            end_of_file_offset = f.tell()
+            if end_of_file_offset > 10_000_000:
+                raise ValueError('save too big, is likley not a Rayman Legends save')
+            f.seek(0)
+            data = f.read()
+            last_fffff_block_index = data.rfind(b'\xFF\xFF\xFF\xFF')
+            if last_fffff_block_index == -1:
+                raise ValueError('can not find last ff block')
+            last_fffff_block_index += 4
+            checksum_offset = last_fffff_block_index + 0x10
+            main_data_blob_size = last_fffff_block_index + (0x10 - 4) # 4 bytes before checksum
+            f.seek(0)
+            
+            new_checksum = struct.pack('<I',custom_crc(f.read(main_data_blob_size)))
+            f.seek(checksum_offset)
+            f.write(new_checksum)
+
+
+        await ftp.upload(savefile_rayman_legends,ftp_save[0],write_into=True)
+
+
+def make_rayman_legend_cheat_func(the_real_cheat, /, kwargs) -> CheatFunc:
+    return make_cheat_func(_base_rayman_legend_cheats, the_real_cheat, kwargs)
+    
+    
+async def rayman_legends_change_lums(dec_save: Path,/,*,lums: int):
+    """
+    Rayman Legends with changed Lums
+    """
+    with open(dec_save,'rb+') as f:
+        start_struct = bytes.fromhex('FB 5A 99 A7')
+        struct_i_think_offset = f.read().index(start_struct) + len(start_struct)
+        f.seek(struct_i_think_offset + 0x54)
+        
+        prev_user_of_save = b''.join(iter(lambda: f.read(1),b'\x00')).decode('ascii')
+        
+        if not is_psn_name(prev_user_of_save):
+            raise ValueError(f'Expected to find a psn username at {struct_i_think_offset + 0x54}')
+        
+        f.seek(struct_i_think_offset + 0x34)
+        f.write(struct.pack('>I',lums))
+
+rayman_legends = cheats_base_command.group(name="rayman_legends", description="Cheats for Rayman Legends")
+@rayman_legends.subcommand(sub_cmd_name="change_lums", sub_cmd_description="Change the Lums of your save")
+@interactions.slash_option('save_files','The save files to change Lums of',interactions.OptionType.STRING,True)
+@save_files_folder_structure_opt
+@account_id_opt
+@interactions.slash_option('lums','The amount of Lums you want',interactions.OptionType.INTEGER,True,**UINT32_MAX_MIN_VALUES)
+@filename_p_opt
+@verify_checksum_opt
+async def do_rayman_legends_change_lums(ctx: interactions.SlashContext,save_files: str,folder_structure: int,account_id: str, **kwargs):
+    await base_do_cheats(ctx,save_files,folder_structure,account_id,make_rayman_legend_cheat_func(rayman_legends_change_lums,kwargs))
+
+async def rayman_legends_change_jump_count(dec_save: Path,/,*,jump_count: int):
+    """
+    Rayman Legends with changed jump count
+    """
+    with open(dec_save,'rb+') as f:
+        start_struct = bytes.fromhex('00 00 00 2A 00 00 00 00 00 00 00 00 00 00 00 00')
+        struct_i_think_offset = f.read().index(start_struct) + len(start_struct)
+
+        f.seek(struct_i_think_offset + 0x64)
+        f.write(struct.pack('>f',jump_count))
+
+
+@rayman_legends.subcommand(sub_cmd_name="change_jump_count", sub_cmd_description="Change the jump count of your save")
+@interactions.slash_option('save_files','The save files to change jump count of',interactions.OptionType.STRING,True)
+@save_files_folder_structure_opt
+@account_id_opt
+@interactions.slash_option('jump_count','The jump count you want',interactions.OptionType.INTEGER,True)
+@filename_p_opt
+@verify_checksum_opt
+async def do_rayman_legends_change_jump_count(ctx: interactions.SlashContext,save_files: str,folder_structure: int,account_id: str, **kwargs):
+    await base_do_cheats(ctx,save_files,folder_structure,account_id,make_rayman_legend_cheat_func(rayman_legends_change_jump_count,kwargs))
+###########################0 some base folder things idk
+async def upload_savedata0_folder(ftp: aioftp.Client, mount_dir: str, save_name: str,/,*,clean_encrypted_file: CleanEncryptedSaveOption, decrypted_save_file: Path = None, decrypted_save_folder: Path = None, unpack_first_root_folder: bool = False):
+    """
+    Encrypted save (use /advanced_mode_import instead)
+    """
+    if decrypted_save_file and decrypted_save_folder:
+        raise TypeError('cannot have both decrypted_save_file and decrypted_save_folder')
+    if decrypted_save_folder:
+        decrypted_save_file = decrypted_save_folder
+    parent_mount, mount_last_name = Path(mount_dir).parent.as_posix(), Path(mount_dir).name
+    
+    if clean_encrypted_file.value:
+        await ftp.change_directory(mount_dir)
+        for path,info in (await ftp.list(recursive=True)):
+            if path.parts[0] == 'sce_sys' and clean_encrypted_file == CleanEncryptedSaveOption.DELETE_ALL_BUT_KEEP_SCE_SYS:
+                continue
+            await ftp.remove(path)
+    
+
+    await ftp.change_directory(parent_mount)
+    print('cato!')
+    await ftp.upload(decrypted_save_file / 'savedata0',mount_last_name,write_into=True)
+@interactions.slash_command(name="raw_encrypt_folder", description=f"use /advanced_mode_import instead (max 1 save per command) only jb PS4 decrypted save")
+@interactions.slash_option('save_files','The save file orginally decrypted',interactions.OptionType.STRING,True)
+@save_files_folder_structure_opt
+@account_id_opt
+@interactions.slash_option('decrypted_save_file','A link to a folder or zip of your decrypted savedata0 folder',interactions.OptionType.STRING,True)
+@interactions.slash_option(
+    name="clean_encrypted_file",
+    description="Delete all in encrypted file; only use when decrypted folder has all files",
+    required=False,
+    opt_type=interactions.OptionType.INTEGER,
+    choices=[ # TODO make theese choices stick out from each other more
+        interactions.SlashCommandChoice(name="Delete all in encrypted file but *keep sce_sys folder*; only use when decrypted folder has all files", value=1),
+        interactions.SlashCommandChoice(name="Delete all in encrypted file **INCLUDING sce_sys folder**; only use if decrypted folder has al files", value=2),
+    ]
+    )
+@allow_mulit_enc_opt
+async def do_encrypt(ctx: interactions.SlashContext,save_files: str,folder_structure: int,account_id: str, **kwargs):
+    if not kwargs.pop('allow_mulit_enc',None):
+        ctx.ezwizard3_special_ctx_attr_special_save_files_thing = SpecialSaveFiles.ONLY_ALLOW_ONE_SAVE_FILES_CAUSE_IMPORT
+
+    kwargs['clean_encrypted_file'] = CleanEncryptedSaveOption(kwargs.get('clean_encrypted_file',0))
+    kwargs['unpack_first_root_folder'] = False
+    await base_do_cheats(ctx,save_files,folder_structure,account_id,CheatFunc(upload_savedata0_folder,kwargs))
+
+@interactions.slash_command(name="raw_encrypt_folder_type_2", description=f"use /advanced_mode_import instead (max 1 save per command) only jb PS4 decrypted save")
+@interactions.slash_option('save_files','The save file orginally decrypted',interactions.OptionType.STRING,True)
+@save_files_folder_structure_opt
+@account_id_opt
+@interactions.slash_option('decrypted_save_folder','A link to a folder or zip containing your decrypted',interactions.OptionType.STRING,True)
+@interactions.slash_option(
+    name="unpack_first_root_folder",
+    description="If Yes, then it move contents of top most folder to root, otherwise it wont, default is Yes",
+    required=False,
+    opt_type=interactions.OptionType.INTEGER,
+    choices=[
+        interactions.SlashCommandChoice(name="Yes", value=True),
+        interactions.SlashCommandChoice(name="No", value=False),
+    ]
+    )
+@interactions.slash_option(
+    name="clean_encrypted_file",
+    description="Delete all in encrypted file; only use when decrypted folder has all files",
+    required=False,
+    opt_type=interactions.OptionType.INTEGER,
+    choices=[ # TODO make theese choices stick out from each other more
+        interactions.SlashCommandChoice(name="Delete all in encrypted file but *keep sce_sys folder*; only use when decrypted folder has all files", value=1),
+        interactions.SlashCommandChoice(name="Delete all in encrypted file **INCLUDING sce_sys folder**; only use if decrypted folder has al files", value=2),
+    ]
+    )
+@allow_mulit_enc_opt
+async def do_raw_encrypt_folder_type_2(ctx: interactions.SlashContext,save_files: str,folder_structure: int,account_id: str, **kwargs):
+    if not kwargs.pop('allow_mulit_enc',None):
+        ctx.ezwizard3_special_ctx_attr_special_save_files_thing = SpecialSaveFiles.ONLY_ALLOW_ONE_SAVE_FILES_CAUSE_IMPORT
+
+    kwargs['clean_encrypted_file'] = CleanEncryptedSaveOption(kwargs.get('clean_encrypted_file',0))
+    kwargs['unpack_first_root_folder'] = kwargs.get('unpack_first_root_folder',True)
+    await base_do_cheats(ctx,save_files,folder_structure,account_id,CheatFunc(upload_savedata0_folder,kwargs))
+
+@interactions.slash_command(name="mcworld2ps4", description=f".mcworld file to a PS4 encrypted minecraft save")
+@account_id_opt
+@interactions.slash_option('mcworld_file','A link to your mcworld file, NOT a folder!',interactions.OptionType.STRING,True)
+@interactions.slash_option(
+    name="mc_encrypted_save_size",
+    description="The size of the result encrypted save, if issue happens use a larger mc_encrypted_save_size",
+    required=True,
+    opt_type=interactions.OptionType.INTEGER,
+    choices=[
+        interactions.SlashCommandChoice(name="1GB (Safest)", value=32768),
+        interactions.SlashCommandChoice(name="512mb (can fail at apply cheats step)", value=32768//2),
+        interactions.SlashCommandChoice(name="256mb (can fail at apply cheats step)", value=(32768//2)//2),
+        interactions.SlashCommandChoice(name="128mb (can fail at apply cheats step)", value=((32768//2)//2)//2),
+        interactions.SlashCommandChoice(name="64mb (can fail at apply cheats step)", value=(((32768//2)//2)//2)//2),
+        interactions.SlashCommandChoice(name="32mb (can fail at apply cheats step)", value=((((32768//2)//2)//2)//2)//2),
+        interactions.SlashCommandChoice(name="25mb (can fail at apply cheats step)", value=26_214_400//32768),
+    ]
+    )
+@interactions.slash_option(
+    name="gameid",
+    description="The region you want of the save",
+    required=True,
+    opt_type=interactions.OptionType.STRING,
+    choices=[
+        interactions.SlashCommandChoice(name="CUSA00265 (EU)", value='CUSA00265'),
+        interactions.SlashCommandChoice(name="CUSA00744 (US)", value='CUSA00744'),
+        interactions.SlashCommandChoice(name="CUSA00283 (JP)", value='CUSA00283'),
+        interactions.SlashCommandChoice(name="CUSA44267 (US Preview)", value='CUSA44267'),
+    ]
+    )
+async def do_mcworld2ps4(ctx: interactions.SlashContext, account_id: str, **kwargs):
+    if account_id == '1':
+        return await log_user_error(ctx,'Cannot get original account id of save, perhaps you didnt mean to put 1 in account_id')
+    kwargs['clean_encrypted_file'] = CleanEncryptedSaveOption.DELETE_ALL_INCLUDING_SCE_SYS
+    kwargs['unpack_first_root_folder'] = True
+    kwargs['decrypted_save_folder'] = kwargs.pop('mcworld_file')
+    await base_do_cheats(ctx,SpecialSaveFiles.MINECRAFT_CUSTOM_SIZE_MCWORLD,0,account_id,CheatFunc(upload_savedata0_folder,kwargs))
+
+
+@interactions.slash_command(name="lbp_level_archive2ps4", description=f"Gets the level from the lbp archive backup (dry.db) and turns it into a ps4 levelbackup")
+@account_id_opt
+@interactions.slash_option('slotid_from_drydb','The slot id from dry.db of the level you want, you can search for it on https://maticzpl.xyz/lbpfind',interactions.OptionType.INTEGER,True,min_value=56,max_value=100515565)
+@interactions.slash_option(
+    name="gameid",
+    description="The region you want of the save",
+    required=True,
+    opt_type=interactions.OptionType.STRING,
+    choices=[
+        interactions.SlashCommandChoice(name="CUSA00063 (EU)", value='CUSA00063'),
+        interactions.SlashCommandChoice(name="CUSA00473 (US)", value='CUSA00473'),
+        interactions.SlashCommandChoice(name="CUSA00693 (AS asia)", value='CUSA00693'),
+        interactions.SlashCommandChoice(name="CUSA00762 (GB UK)", value='CUSA00762'),
+        interactions.SlashCommandChoice(name="CUSA00810 (US LATAM)", value='CUSA00810'),
+    ]
+    )
+async def do_lbp_level_archive2ps4(ctx: interactions.SlashContext, account_id: str, **kwargs):
+    ctx = await set_up_ctx(ctx)
+    if account_id == '1':
+        return await log_user_error(ctx,'Cannot get original account id of save, perhaps you didnt mean to put 1 in account_id')
+    if not ZAPRIT_FISH_IS_UP:
+        return await log_user_error(ctx,'Sorry, but zaprit.fish is down')
+    slotid_from_drydb = kwargs.pop('slotid_from_drydb')
+    gameid = kwargs.pop('gameid')
+    async with TemporaryDirectory() as tp:
+        tp = Path(tp)
+        await log_message(ctx,f'*ItzGhosty420\'s Savebot working magic!* `{slotid_from_drydb}`')
+        result = await download_direct_link(ctx,f'https://zaprit.fish/dl_archive/{slotid_from_drydb}',tp)
+        if isinstance(result,str):
+            if not isinstance(result,ZapritFishKnownLinkError):
+                await log_user_error(ctx,result + ' This could be because the level failed to load on official servers or a dynamic thermometer level (this is an issue with https://zaprit.fish itself)')
+                return 
+            await log_user_error(ctx,result)
+            return 
+        await extract_full_archive(result,tp,'x')
+        for level_backup_folder in tp.iterdir():
+            if level_backup_folder.is_dir():
+                break
+        else: # no break
+            return await log_user_error(ctx,'the zip the zaprit fish gave had no level backup (this should never happen, defo report this)')
+        
+        savedata0_folder = tp / 'savedata0_folder' / 'savedata0'
+        savedata0_folder.mkdir(parents=True)
+        
+        await log_message(ctx,f'Converting slot `{slotid_from_drydb}` to L0 file')
+        with open(savedata0_folder / 'L0','wb') as f:
+            level_name, level_desc,is_adventure,icon0_path = await asyncio.get_event_loop().run_in_executor(None, ps3_level_backup_to_l0_ps4,level_backup_folder,f)
+            l0_size = f.tell()
+        
+        if l0_size > LBP3_PS4_L0_FILE_MAX_SIZE:
+            await log_user_error(ctx,f'The slot `{slotid_from_drydb}` is too big ({pretty_bytes(l0_size)}), the max lbp3 ps4 level backup can only be {pretty_bytes(LBP3_PS4_L0_FILE_MAX_SIZE)}')
+            return 
+        
+        await log_message(ctx,f'Doing some file management for slot `{slotid_from_drydb}` ')
+        await shutil.copytree(Path(__file__).parent / 'savemount_py/backup_dec_save/sce_sys', savedata0_folder / 'sce_sys')
+        
+        lbp3_keystone = b'keystone\x02\x00\x01\x00\x00\x00\x00\x00\x00\x00\x00\x00\x00\x00\x00\x00\x00\x00\x00\x00\x00\x00\x00\x00\xb7/\xad\xc3\xf9\xc7\xfc\xfaAR\xca\x82{\xcfo\xac\xcf\xd2m\x1f\x8f\x80!%[MK\xbc\x02\xb7\x04_\x91L\x99\xfc\xb3\xde^\x87\xc0\x9c\xdb\x90\xaf\xdb\xba\xde\xf3\x80L\xee\xa9\x11w9E\x9a\xa7y[O\xc9\xaa'
+        
+        await AsyncPath(savedata0_folder / 'sce_sys/keystone').write_bytes(lbp3_keystone)
+        if isinstance(icon0_path,Path):
+            await shutil.move(icon0_path,savedata0_folder / 'sce_sys/icon0.png')
+        elif isinstance(icon0_path,str):
+            result = await download_direct_link(ctx,f'https://zaprit.fish/icon/{icon0_path}',tp)
+            if isinstance(result,str):
+                await log_user_error(ctx,result)
+                return 
+            await shutil.move(result,savedata0_folder / 'sce_sys/icon0.png')
+            
+        base_name = f'{gameid}x00ADV' if is_adventure else f'{gameid}x00LEVEL'
+        seeks = (0x61C,0x62C,0xA9C)
+        tp_param_sfo = savedata0_folder / 'sce_sys/param.sfo'
+        with open(tp_param_sfo,'rb+') as f:
+            for seek in seeks:
+                f.seek(seek)
+                f.write(gameid.encode('ascii'))
+        psstring_new_name = f'lbp3PS4: {level_name}'.encode('utf-8')[:0x79]
+        with open(tp_param_sfo,'rb+') as f:
+            data = f.read()
+            obs_index = data.index(b'obs\x00')
+            f.seek(obs_index + len(b'obs\x00'))
+            assert f.read(1) != b'\x00', 'found a null byte, no existing save name?'
+            f.seek(-1, 1)
+            assert len(psstring_new_name) < 0x80, f'{psstring_new_name} is too long!'
+            f.write(psstring_new_name)
+        psstring_new_desc = f'{level_desc}'.encode('utf-8')[:0x79]
+        desc_before_find = b'BedrockWorldben@P5456\x00\x00\x00\x00\x00\x00\x00\x00\x00\x00\x00\x00\x00\x00\x00'
+        with open(tp_param_sfo,'rb+') as f:
+            data = f.read()
+            desc_before_find_index = data.index(desc_before_find)
+            f.seek(desc_before_find_index + len(desc_before_find))
+            # assert f.read(1) != b'\x00', 'found a null byte, no existing save name?'
+            # f.seek(-1, 1)
+            assert len(psstring_new_desc) < 0x80, f'{psstring_new_desc} is too long!'
+            f.write(psstring_new_desc)
+        
+        
+        await log_message(ctx,f'Getting decrypted save size for slot `{slotid_from_drydb}`')
+        
+        # new_blocks_size = sum((x.stat()).st_size for x in savedata0_folder.rglob('*'))
+        async_savedata0_folder = AsyncPath(savedata0_folder)
+        new_blocks_size = 0
+        async for x in async_savedata0_folder.rglob('*'):
+            new_blocks_size += (await x.stat()).st_size
+
+
+        new_blocks_size = (new_blocks_size//32768) + (3_145_728//32768) # min save is 3mb
+        with open(tp_param_sfo,'rb+') as f:
+            f.seek(0x9F8-8)
+            f.write(struct.pack('<q',new_blocks_size))
+        await base_do_cheats(ctx,Lbp3BackupThing(gameid,base_name,level_name,level_desc,is_adventure,new_blocks_size),0,account_id,CheatFunc(upload_savedata0_folder,{'decrypted_save_file':savedata0_folder.parent,'clean_encrypted_file':CleanEncryptedSaveOption.DELETE_ALL_INCLUDING_SCE_SYS}))
+
+async def get_keystone_key_from_save(ftp: aioftp.Client, mount_dir: str, save_name: str,/) -> NoReturn:
+    await ftp.change_directory(Path(mount_dir,'sce_sys').as_posix())
+    async with TemporaryDirectory() as tp:
+        tp_param_sfo = Path(tp,'TEMPPPPPPPPPPparam_sfo')
+        tp_keystone = Path(tp,'a')
+        
+        await ftp.download('param.sfo',tp_param_sfo,write_into=True)
+        found_game_ids = []
+        with open(tp_param_sfo,'rb+') as f:
+            for seek in (0x61C,0x62C,0xA9C):
+                f.seek(seek)
+                found_game_ids.append(f.read(9).decode('ascii'))
+        if found_game_ids.count(found_game_ids[0]) != len(found_game_ids):
+            raise ValueError('Missmatching title ids in save')
+        
+        await ftp.download('keystone',tp_keystone,write_into=True)
+        if tp_keystone.stat().st_size != 96:
+            raise ValueError('Invalid keystone found in save')
+
+
+        raise ExpectedError(f'{found_game_ids[0]!r}: {non_format_susceptible_byte_repr(tp_keystone.read_bytes())}')
+@interactions.slash_command(name="get_keystones", description=f"Print the keystones of your saves! (max {MAX_RESIGNS_PER_ONCE} saves per command)")
+@interactions.slash_option('save_files','The save files you want the keystones of',interactions.OptionType.STRING,True)
+async def do_get_keystone_key_from_save(ctx: interactions.SlashContext,save_files: str):
+    await base_do_cheats(ctx,save_files,0,'1',CheatFunc(get_keystone_key_from_save,{}))
+
+async def re_region(ftp: aioftp.Client, mount_dir: str, save_name: str,/,*,gameid: str) -> CheatFuncResult:
+    """
+    re regioned save
+    """
+    # is_xenoverse = gameid in XENOVERSE_TITLE_IDS
+   
+    # if is_xenoverse:
+        # seeks = (0x61C,0xA9C,0x9F8)
+    # else:
+    found_titleids = tuple(m.start() + 0x9F8 for m in CUSA_TITLE_ID.finditer(save_name))
+    seeks = (0x61C,0x62C,0xA9C) + found_titleids
+    
+    await ftp.change_directory(Path(mount_dir,'sce_sys').as_posix())
+    async with TemporaryDirectory() as tp:
+        tp_param_sfo = Path(tp,'TEMPPPPPPPPPPparam_sfo')
+        await ftp.download('param.sfo',tp_param_sfo,write_into=True)
+        with open(tp_param_sfo,'rb+') as f:
+            for seek in seeks:
+                f.seek(seek)
+                f.write(gameid.encode('ascii'))
+        await ftp.upload(tp_param_sfo,'param.sfo',write_into=True)
+
+        if new_param := PS4_SAVE_KEYSTONES.get(gameid):
+            tp_keystone = Path(tp,'keystone')
+            tp_keystone.write_bytes(new_param)
+            await ftp.upload(tp_keystone,'keystone',write_into=True)
+    # if is_xenoverse:
+        # savename = gameid + save_name[9:]
+    # else:
+    savename = None
+    for x in found_titleids:
+        x -= 0x9F8
+        savename = save_name.replace(save_name[x:x+9],gameid)
+        save_name = savename
+    return CheatFuncResult(savename,gameid)
+@interactions.slash_command(name="re_region", description=f"Re region your save files!")
+@interactions.slash_option('save_files','The save files to be re regioned',interactions.OptionType.STRING,True)
+@save_files_folder_structure_opt
+@account_id_opt
+@interactions.slash_option('gameid','The gameid of the region you want, in format CUSAxxxxx',interactions.OptionType.STRING,True,max_length=9,min_length=9)
+async def do_re_region(ctx: interactions.SlashContext,save_files: str,folder_structure: int,account_id: str, gameid: str):
+    await base_do_cheats(ctx,save_files,folder_structure,account_id,CheatFunc(re_region,{'gameid':gameid.upper()}))
+
+async def change_save_icon(ftp: aioftp.Client, mount_dir: str, save_name: str,/,*,dl_link_image_overlay: Path, option: ChangeSaveIconOption):
+    """
+    Changed save icon
+    """
+    await ftp.change_directory(Path(mount_dir,'sce_sys').as_posix())
+    async with TemporaryDirectory() as tp:
+        og_icon0_path = Path(tp,'icon0.png')
+        await ftp.download('icon0.png',og_icon0_path,write_into=True)
+        with Image.open(dl_link_image_overlay).convert("RGBA") as icon_overlay:
+            width, height = icon_overlay.size
+            if option == ChangeSaveIconOption.KEEP_ASPECT_NEAREST_NEIGHBOUR:
+                icon_overlay = icon_overlay.resize((int((width / height) * PS4_ICON0_DIMENSIONS[1]),PS4_ICON0_DIMENSIONS[1]),Image.Resampling.NEAREST)
+            elif option == ChangeSaveIconOption.IGNORE_ASPECT_NEAREST_NEIGHBOUR:
+                icon_overlay = icon_overlay.resize(PS4_ICON0_DIMENSIONS,Image.Resampling.NEAREST)
+            elif option == ChangeSaveIconOption.KEEP_ASPECT_BILINEAR:
+                icon_overlay = icon_overlay.resize((int((width / height) * PS4_ICON0_DIMENSIONS[1]),PS4_ICON0_DIMENSIONS[1]))
+            elif option == ChangeSaveIconOption.IGNORE_ASPECT_BILINEAR:
+                icon_overlay = icon_overlay.resize(PS4_ICON0_DIMENSIONS)
+            else:
+                raise TypeError(f'Unrecongised option {option}')
+            with Image.open(og_icon0_path) as im:
+                im.paste(icon_overlay,(0,0),icon_overlay)
+                im.save(og_icon0_path)
+        await ftp.upload(og_icon0_path,'icon0.png',write_into=True)
+@interactions.slash_command(name="change_icon",description=f"Add a picture to customise your modded save!")
+@interactions.slash_option('save_files','The save files to change the icon of',interactions.OptionType.STRING,True)
+@save_files_folder_structure_opt
+@account_id_opt
+@interactions.slash_option('dl_link_image_overlay','The link to an image overlay you want, check out file2url!',interactions.OptionType.STRING,True)
+@interactions.slash_option(
+    name="option",
+    description="Some options you might want",
+    required=True,
+    opt_type=interactions.OptionType.INTEGER,
+    choices=[
+        interactions.SlashCommandChoice(name="Keep aspect ratio and use nearest neighbour for resizing", value=1),
+        interactions.SlashCommandChoice(name="Ignore aspect ratio and use nearest neighbour for resizing", value=2),
+        interactions.SlashCommandChoice(name="Keep aspect ratio and use bilnear for resizing", value=3),
+        interactions.SlashCommandChoice(name="Ignore aspect ratio and use bilnear for resizing", value=4),
+    ]
+    )
+async def do_change_save_icon(ctx: interactions.SlashContext,save_files: str,folder_structure: int,account_id: str, **kwargs):
+    kwargs['option'] = ChangeSaveIconOption(kwargs['option'])
+    await base_do_cheats(ctx,save_files,folder_structure,account_id,CheatFunc(change_save_icon,kwargs))
+
+async def change_save_name(ftp: aioftp.Client, mount_dir: str, save_name: str,/,*,psstring_new_name: bytes) -> None:
+    """
+    save with new name in menu
+    """
+    await ftp.change_directory(Path(mount_dir,'sce_sys').as_posix())
+    async with TemporaryDirectory() as tp:
+        tp_param_sfo = Path(tp,'TEMPPPPPPPPPPparam_sfo')
+        await ftp.download('param.sfo',tp_param_sfo,write_into=True)
+        with open(tp_param_sfo,'rb+') as f:
+            data = f.read()
+            obs_index = data.index(b'obs\x00')
+            f.seek(obs_index + len(b'obs\x00'))
+            assert f.read(1) != b'\x00', 'found a null byte, no existing save name?'
+            f.seek(-1, 1)
+            assert len(psstring_new_name) < 0x80, f'{psstring_new_name} is too long!'
+            f.write(psstring_new_name)
+        await ftp.upload(tp_param_sfo,'param.sfo',write_into=True)
+
+
+@interactions.slash_command(name="change_save_name", description=f"Customise the title of your modded save")
+@interactions.slash_option('save_files','The save files to change the name of',interactions.OptionType.STRING,True)
+@save_files_folder_structure_opt
+@account_id_opt
+@interactions.slash_option('psstring_new_name','the name you want, put hex code for symbols (eg this is a checkmark -> EFA1BE)',interactions.OptionType.STRING,True,min_length=1,max_length=0x80*3)
+async def do_change_save_name(ctx: interactions.SlashContext,save_files: str,folder_structure: int,account_id: str, **kwargs):
+    await base_do_cheats(ctx,save_files,folder_structure,account_id,CheatFunc(change_save_name,kwargs))
+
+
+async def change_save_desc(ftp: aioftp.Client, mount_dir: str, save_name: str,/,*,psstring_new_desc: bytes) -> None:
+    """
+    save with new name in menu
+    """
+    desc_before_find = save_name.encode('ascii').ljust(0x24, b'\x00')
+    await ftp.change_directory(Path(mount_dir,'sce_sys').as_posix())
+    async with TemporaryDirectory() as tp:
+        tp_param_sfo = Path(tp,'TEMPPPPPPPPPPparam_sfo')
+        await ftp.download('param.sfo',tp_param_sfo,write_into=True)
+        with open(tp_param_sfo,'rb+') as f:
+            data = f.read()
+            desc_before_find_index = data.index(desc_before_find)
+            f.seek(desc_before_find_index + len(desc_before_find))
+            # assert f.read(1) != b'\x00', 'found a null byte, no existing save name?'
+            # f.seek(-1, 1)
+            assert len(psstring_new_desc) < 0x80, f'{psstring_new_desc} is too long!'
+            f.write(psstring_new_desc)
+        await ftp.upload(tp_param_sfo,'param.sfo',write_into=True)
+
+
+@interactions.slash_command(name="change_save_desc", description=f"Customise the description of your modded save")
+@interactions.slash_option('save_files','The save files to change the description of',interactions.OptionType.STRING,True)
+@save_files_folder_structure_opt
+@account_id_opt
+@interactions.slash_option('psstring_new_desc','the description you want, put hex code for symbols (eg this is a TV -> EFA1B1)',interactions.OptionType.STRING,True,min_length=1,max_length=0x79*6)
+async def do_change_save_desc(ctx: interactions.SlashContext,save_files: str,folder_structure: int,account_id: str, **kwargs):
+    await base_do_cheats(ctx,save_files,folder_structure,account_id,CheatFunc(change_save_desc,kwargs))
+############################03 Custom imports
+
+async def rayman_legends_upload_fix_checksum(ftp: aioftp.Client, mount_dir: str, save_name: str,/,*,dl_link_single: Path, filename_p: str | None = None):
+    """
+    Rayman Legends with fixed checksum
+    """
+    await ftp.change_directory(mount_dir)
+    files = [(path,info) for path, info in (await ftp.list(recursive=True)) if info['type'] == 'file' and path.parts[0] != 'sce_sys']
+    try:
+        ftp_save, = files
+    except ValueError:
+        if filename_p is None:
+            raise ValueError(f'we found \n{chr(10).join(str(e[0]) for e in files)}\n\ntry putting one of these in the filename_p option') from None
+        
+        for path,info in files:
+            if str(path).replace('\\','/').casefold() == filename_p.casefold():
+                ftp_save = (path,info)
+                break
+        else: # nobreak
+            raise ValueError(f'we could not find the {filename_p} file, we found \n{chr(10).join(str(e[0]) for e in files)}\n\ntry putting one of these in the filename_p option') from None
+    
+    with open(dl_link_single, 'rb+') as f:
+        # Read from end up untill we reach as FF FF FF FF block
+        f.seek(0,2)
+        end_of_file_offset = f.tell()
+        if end_of_file_offset > 10_000_000:
+            raise ValueError('save too big, is likley not a Rayman Legends save')
+        f.seek(0)
+        data = f.read()
+        last_fffff_block_index = data.rfind(b'\xFF\xFF\xFF\xFF')
+        if last_fffff_block_index == -1:
+            raise ValueError('can not find last ff block')
+        last_fffff_block_index += 4
+        checksum_offset = last_fffff_block_index + 0x10
+        main_data_blob_size = last_fffff_block_index + (0x10 - 4) # 4 bytes before checksum
+        f.seek(0)
+        
+        new_checksum = struct.pack('<I',custom_crc(f.read(main_data_blob_size)))
+        f.seek(checksum_offset)
+        f.write(new_checksum)
+        
+    await ftp.upload(dl_link_single,ftp_save[0],write_into=True)
+
+
+async def upload_dl2_sav_gz_decompressed(ftp: aioftp.Client, mount_dir: str, save_name: str,/,*,dl_link_single: Path, filename_p: str | None = None):
+    """
+    Encrypted dying light 2 save
+    """
+    await ftp.change_directory(mount_dir)
+    files = [(path,info) for path, info in (await ftp.list(recursive=True)) if info['type'] == 'file' and path.parts[0] != 'sce_sys']
+    try:
+        ftp_save, = files
+    except ValueError:
+        if filename_p is None:
+            raise ValueError(f'we found \n{chr(10).join(str(e[0]) for e in files)}\n\ntry putting one of these in the filename_p option') from None
+        
+        for path,info in files:
+            if str(path).replace('\\','/').casefold() == filename_p.casefold():
+                ftp_save = (path,info)
+                break
+        else: # nobreak
+            raise ValueError(f'we could not find the {filename_p} file, we found \n{chr(10).join(str(e[0]) for e in files)}\n\ntry putting one of these in the filename_p option') from None
+    
+    with open(dl_link_single, 'rb') as f_in:
+        with gzip.open(dl_link_single.with_suffix('.gz'), 'wb') as f_out: # its not a gz file but i dont care i just want it to work
+            await shutil.copyfileobj(f_in, f_out)
+    os.replace(dl_link_single.with_suffix('.gz'),dl_link_single)
+    
+    await ftp.upload(dl_link_single,ftp_save[0],write_into=True)
+
+
+async def upload_xenoverse_2_save(ftp: aioftp.Client, mount_dir: str, save_name: str,/,*,dl_link_single: Path, filename_p: str | None = None):
+    """
+    Xenoverse 2 encrypted save
+    """
+    await ftp.change_directory(mount_dir)
+    files = [(path,info) for path, info in (await ftp.list(recursive=True)) if info['type'] == 'file' and path.parts[0] != 'sce_sys']
+    try:
+        ftp_save, = files
+    except ValueError:
+        if filename_p is None:
+            raise ValueError(f'we found \n{chr(10).join(str(e[0]) for e in files)}\n\ntry putting one of these in the filename_p option') from None
+        
+        for path,info in files:
+            if str(path).replace('\\','/').casefold() == filename_p.casefold():
+                ftp_save = (path,info)
+                break
+        else: # nobreak
+            raise ValueError(f'we could not find the {filename_p} file, we found \n{chr(10).join(str(e[0]) for e in files)}\n\ntry putting one of these in the filename_p option') from None
+
+    with open(dl_link_single,'rb') as f, open(dl_link_single.with_suffix('.enc'),'wb') as f_out:
+        encrypt_xenoverse2_ps4(f,f_out)
+    await ftp.upload(dl_link_single.with_suffix('.enc'),ftp_save[0],write_into=True)
+
+
+async def upload_red_dead_redemption_2_or_gta_v_save(ftp: aioftp.Client, mount_dir: str, save_name: str,/,*,dl_link_single: Path, filename_p: str | None = None):
+    """
+    Red Dead Redemption 2 or Grand Theft Auto V encrypted save
+    """
+    await ftp.change_directory(mount_dir)
+    files = [(path,info) for path, info in (await ftp.list(recursive=True)) if info['type'] == 'file' and path.parts[0] != 'sce_sys']
+    try:
+        ftp_save, = files
+    except ValueError:
+        if filename_p is None:
+            raise ValueError(f'we found \n{chr(10).join(str(e[0]) for e in files)}\n\ntry putting one of these in the filename_p option') from None
+        
+        for path,info in files:
+            if str(path).replace('\\','/').casefold() == filename_p.casefold():
+                ftp_save = (path,info)
+                break
+        else: # nobreak
+            raise ValueError(f'we could not find the {filename_p} file, we found \n{chr(10).join(str(e[0]) for e in files)}\n\ntry putting one of these in the filename_p option') from None
+
+    with open(dl_link_single,'rb+') as f:
+        encrypted_rdr2_data = auto_encrypt_decrypt(f)
+    
+    with open(dl_link_single,'wb') as f:
+        f.write(encrypted_rdr2_data)
+    
+    await ftp.upload(dl_link_single,ftp_save[0],write_into=True)
+
+
+async def import_bigfart(ftp: aioftp.Client, mount_dir: str, save_name: str,/,*,dl_link_single: Path):
+    """
+    Encrypted bigfart
+    """
+    await ftp.change_directory(mount_dir)
+    files = [(path,info) for path, info in (await ftp.list(recursive=True)) if info['type'] == 'file' and path.parts[0] != 'sce_sys']
+    try:
+        ftp_save, = files
+    except ValueError:
+        raise ValueError('Too many files in the save, likley not a lbp3 big save, did you upload the 500mb+ one?') from None
+
+    if not ftp_save[0].name.startswith('bigfart'):
+        raise ValueError(f'Invalid bigfart {ftp_save[0].name}, not a lbp3 big save, did you upload the 500mb+ one?')
+
+    with open(dl_link_single,'rb+') as f:
+        savkey = far4_tools.SaveKey(f)
+        savkey.is_ps4_endian = True
+        savkey.write_to_far4(f)
+    
+    await ftp.upload(dl_link_single,ftp_save[0],write_into=True)
+
+
+async def upload_single_file_any_game(ftp: aioftp.Client, mount_dir: str, save_name: str,/,*,dl_link_single: Path, filename_p: str | None = None):
+    """
+    Imported save (if it dont work please report to Zhaxxy what game it is)
+    """
+    await ftp.change_directory(mount_dir)
+    files = [(path,info) for path, info in (await ftp.list(recursive=True)) if info['type'] == 'file' and path.parts[0] != 'sce_sys']
+    try:
+        ftp_save, = files
+    except ValueError:
+        if filename_p is None:
+            raise ValueError(f'we found \n{chr(10).join(str(e[0]) for e in files)}\n\ntry putting one of these in the filename_p option') from None
+        
+        for path,info in files:
+            if str(path).replace('\\','/').casefold() == filename_p.casefold():
+                ftp_save = (path,info)
+                break
+        else: # nobreak
+            raise ValueError(f'we could not find the {filename_p} file, we found \n{chr(10).join(str(e[0]) for e in files)}\n\ntry putting one of these in the filename_p option') from None
+    
+    await ftp.upload(dl_link_single,ftp_save[0],write_into=True)
+
+game_enc_functions = { # Relying on the dict ordering here, "Game not here (might not work)" should be at bottom
+    'Dying Light 2 Stay Human': upload_dl2_sav_gz_decompressed,
+    'Grand Theft Auto V': upload_red_dead_redemption_2_or_gta_v_save,
+    'Red Dead Redemption 2': upload_red_dead_redemption_2_or_gta_v_save,
+    'DRAGON BALL XENOVERSE 2': upload_xenoverse_2_save,
+    'Rayman Legends': rayman_legends_upload_fix_checksum,
+    'LittleBigPlanet bigfart (just not from Vita)': import_bigfart,
+    'Game not here (might not work)': upload_single_file_any_game,
+}
+
+
+@interactions.slash_command(name="advanced_mode_import",description=f"This is Save Wizard Advanced Mode! Easily Import/encrypt your exported/decrypted save!")
+@interactions.slash_option('save_files','The save file to import the decrypted save to',interactions.OptionType.STRING,True)
+@save_files_folder_structure_opt
+@account_id_opt
+@interactions.slash_option('dl_link_single','The file link you wanna import YOU SHOULD GET THIS FROM SAVEWIZARD OR advanced_mode_export',interactions.OptionType.STRING,True)
+@interactions.slash_option(name='game',
+    description='The game you want to import/encrypt saves of',
+    opt_type=interactions.OptionType.STRING,
+    required=True,
+    choices=[
+        interactions.SlashCommandChoice(name=gamenamey, value=gamenamey) for gamenamey in game_enc_functions.keys()
+    ])
+@filename_p_opt
+@allow_mulit_enc_opt
+async def do_upload_single_file_any_game(ctx: interactions.SlashContext,save_files: str,folder_structure: int,account_id: str, **kwargs): # TODO allow custom args for differnt enc functions
+    if not kwargs.pop('allow_mulit_enc',None):
+        ctx.ezwizard3_special_ctx_attr_special_save_files_thing = SpecialSaveFiles.ONLY_ALLOW_ONE_SAVE_FILES_CAUSE_IMPORT
+
+    import_func = game_enc_functions[kwargs.pop('game')]
+    await base_do_cheats(ctx,save_files,folder_structure,account_id,CheatFunc(import_func,kwargs))
+############################04 Cool bot features
+_did_first_boot = True
+@interactions.listen()
+async def ready():
+    global _did_first_boot
+    global total_runtime
+    total_runtime = get_total_runtime()
+    ps4 = PS4Debug(CONFIG['ps4_ip'])
+    await update_status()
+    _update_status.start()
+    await ps4.notify('eZwizard3-bot connected motherfucka!')
+    print('Ohh Shit.. Here we go again with eZwizard3-bot!')
+    if _did_first_boot:
+        print(f'took {time.perf_counter() - _boot_start:.1f} seconds to boot')
+    _did_first_boot = False
+
+update_status_start = time.perf_counter()
+amnt_used_this_session = 0
+old_amnt_of_free = 0
+BOT_STATUS_GETTING = asyncio.Lock()
+
+async def get_bot_status(*,trunacte_status_text: bool = True) -> tuple[str,interactions.Status]:
+    global old_amnt_of_free
+    global update_status_start
+    global total_runtime
+    global _did_first_boot
+    async with BOT_STATUS_GETTING:
+        amnt_of_free = await get_amnt_free_save_strs()
+        
+        leader = 'IN TEST MODE, NO ONE CAN USE BOT! ' if is_in_test_mode() else ''
+        
+           
+        if amnt_of_free != old_amnt_of_free:
+            update_status_start = time.perf_counter()
+        new_time = pretty_time(time.perf_counter() - update_status_start)
+        
+        cumulative_up_time = pretty_seconds_words(total_runtime,shorter_text=trunacte_status_text)
+        
+        if not amnt_of_free:
+            status = interactions.Status.DO_NOT_DISTURB
+            msg = f'𝐅𝐢𝐫𝐞 𝐢𝐧 𝐭𝐡𝐞 𝐛𝐨𝐨𝐭𝐡♫'
+        elif amnt_of_free == len(SAVE_DIRS):
+            status = interactions.Status.IDLE
+            msg = f'𝐅𝐢𝐫𝐞 𝐢𝐧 𝐭𝐡𝐞 𝐛𝐨𝐨𝐭𝐡♫'
+        else:
+            status = interactions.Status.ONLINE
+            msg = f'𝐅𝐢𝐫𝐞 𝐢𝐧 𝐭𝐡𝐞 𝐛𝐨𝐨𝐭𝐡♫'
+        
+        bot_status_text = leader+msg
+        
+        if trunacte_status_text and len(bot_status_text) > DISCORD_BOT_STATUS_MAX_LENGTH:
+            bot_status_text = bot_status_text[:DISCORD_BOT_STATUS_MAX_LENGTH] + '...'
+        
+        old_amnt_of_free = amnt_of_free
+    
+        return bot_status_text,status
+
+
+@interactions.Task.create(interactions.IntervalTrigger(seconds=30)) # TODO do not hardcode the 30
+async def _update_status():
+    global total_runtime
+    if (not is_in_test_mode()) and (not _did_first_boot):
+        total_runtime += 30 # TODO do not hardcode the 30
+        set_total_runtime(total_runtime)
+    await update_status()
+async def update_status():
+    bot_status_text,status = await get_bot_status()
+    await bot.change_presence(activity=interactions.Activity.create(
+                                name=bot_status_text),
+                                status=status)
+
+@interactions.slash_command(name="get_bot_status",description="Gets some info about the bot")
+async def do_get_bot_status(ctx: interactions.SlashContext):
+    await ctx.defer()
+    bot_status_text,_ = await get_bot_status(trunacte_status_text=False)
+    await ps4_life_check(ctx)
+    await ctx.send(f'bot latency is {ctx.bot.latency * 1000:.2f}ms\n' + bot_status_text)
+    await ctx.send(await ezwizard3_info())
+    
+@interactions.slash_command(name="my_account_id",description="Enter your PSN Username to recieve your HEX Save ID")
+@interactions.slash_option(
+    name="psn_name",
+    description='your psn name',
+    required=True,
+    opt_type=interactions.OptionType.STRING,
+    max_length=16,
+    min_length=3
+    )
+async def my_account_id(ctx: interactions.SlashContext,psn_name: str):
+
+    ctx = await set_up_ctx(ctx)
+
+    if is_in_test_mode() and not is_user_bot_admin(ctx.author_id):
+        await log_user_error(ctx,CANT_USE_BOT_IN_TEST_MODE)
+        return
+    if (not CONFIG['allow_bot_usage_in_dms']) and (not ctx.channel):
+        await log_user_error(ctx,CANT_USE_BOT_IN_DMS)
+        return
+    
+    if not is_psn_name(psn_name):
+        await log_user_error(ctx,f'*Not a valid* **{psn_name}** *check it again!*')
+        return
+        
+    await log_message(ctx,f'*Looking for* **{psn_name}**')
+    try:
+        user = psnawp.user(online_id=psn_name)
+    except PSNAWPNotFound:
+        await log_user_error(ctx,f'*Are you sure you spelled your PSN Username Correctly boss?*\n**{psn_name}** *is not a valid PSN username*<:whatthe:1272145776344305757>')
+        return
+    account_id_hex = PS4AccountID.from_account_id_number(user.account_id).account_id
+    
+    start_msg = '*Your account id for* **{0}** *is* **{1},**<:j_:1272151363530522655>\n*Put **0** in the account_id option to use this account id!*<:Plant:1272144642753953844>'
+    my_database_account_id: str = ''
+    try:
+        my_database_account_id = get_user_account_id(ctx.author_id)
+    except KeyError:
+        pass
+    
+    if my_database_account_id != account_id_hex:
+        add_user_account_id(ctx.author_id,account_id_hex)
+    else:
+        start_msg = '*We\'ve already saved your account id for* **{0}**, *it\'s* **{1},**<:j_:1272151363530522655>\n*Put* **0** *in the account_id option to use this account id!*<:Plant:1272144642753953844>'
+    await log_user_success(ctx,start_msg.format(user.online_id,account_id_hex))
+
+
+@interactions.slash_command(name="delete_cheat_chain",description="Deletes your cheat chain")
+async def delete_cheat_chain(ctx: interactions.SlashContext):
+    ctx = await set_up_ctx(ctx)
+
+    if is_in_test_mode() and not is_user_bot_admin(ctx.author_id):
+        await log_user_error(ctx,CANT_USE_BOT_IN_TEST_MODE)
+        return
+    if (not CONFIG['allow_bot_usage_in_dms']) and (not ctx.channel):
+        await log_user_error(ctx,CANT_USE_BOT_IN_DMS)
+        return
+    
+    delete_chain(ctx.author_id)
+    await log_user_success(ctx,'Removed all the cheats from your cheat chain!')
+
+
+@interactions.slash_command(name="see_cheat_chain",description="See the cheats currently your cheat chain!")
+async def see_cheat_chain(ctx: interactions.SlashContext):
+    ctx = await set_up_ctx(ctx)
+    
+    
+    chets = ''.join(chet.pretty() for chet in get_cheat_chain(ctx.author_id))
+    await log_user_success(ctx,f'Cheats in your chain are currently...{chets}')
+
+@interactions.slash_command(name="ping",description="Ping ItzGhosty420's bot to check online status")
+async def ping_test(ctx: interactions.SlashContext):
+    await ctx.defer()
+    await ps4_life_check(ctx)
+    cool_ping_msg =  f'<@{ctx.author_id}> <a:pepesayshi:1272147595426271305>\n<:j_:1272151363530522655>*Online & Activee!*<:j_:1272151363530522655>\n📢 *Bot latency is* **{ctx.bot.latency * 1000:.2f}ms** <:Plant:1272144642753953844>\n'
+    
+    if (not CONFIG['allow_bot_usage_in_dms']) and (not ctx.channel):
+        cool_ping_msg = f'{cool_ping_msg} but {CANT_USE_BOT_IN_DMS}'
+    if is_in_test_mode():
+        if is_user_bot_admin(ctx.author_id):
+            cool_ping_msg = f'{cool_ping_msg} but {CANT_USE_BOT_IN_TEST_MODE} but you can as you\'re a bot admin!'
+        else:
+            cool_ping_msg = f'{cool_ping_msg} but {CANT_USE_BOT_IN_TEST_MODE}'
+        
+    await ctx.send(cool_ping_msg,ephemeral=False)
+    if CONFIG['should_ping_command_show_git_stuff']:
+        await ctx.send(await ezwizard3_info())
+
+@interactions.slash_command(name='link_creator',description="Upload your files for quicker option than using Google Drive links")
+@interactions.slash_option(
+    name="my_file",
+    description='The file you want as a url',
+    required=True,
+    opt_type=interactions.OptionType.ATTACHMENT
+    )
+@interactions.slash_option(
+    name="my_file_id",
+    description='The ID you put in to access this url',
+    required=False,
+    opt_type=interactions.OptionType.INTEGER,
+    min_value=2
+    )
+async def file2url(ctx: interactions.SlashContext, my_file: interactions.Attachment, my_file_id: int | None = None):
+    ctx = await set_up_ctx(ctx)
+
+    if is_in_test_mode() and not is_user_bot_admin(ctx.author_id):
+        await log_user_error(ctx,CANT_USE_BOT_IN_TEST_MODE)
+        return
+    if (not CONFIG['allow_bot_usage_in_dms']) and (not ctx.channel):
+        await log_user_error(ctx,CANT_USE_BOT_IN_DMS)
+        return
+
+    await log_message(ctx,'Getting url')
+    if my_file_id is None:
+        my_saved_urls = get_all_saved_urls(ctx.author_id)
+        if not my_saved_urls:
+            my_file_id = 2
+        else:
+            my_file_id = max(int(i) for i in my_saved_urls) + 1
+    save_url(ctx.author_id,my_file.url,my_file_id)
+    await log_user_success(ctx,f'the url is {my_file.url}, or use {my_file_id} in a field that needs a url, like save_files or dl_link')
+
+import sqlite3
+import atexit
+import interactions  
+
+
+conn = sqlite3.connect('bot_usage.db')
+c = conn.cursor()
+
+
+c.execute('''
+    CREATE TABLE IF NOT EXISTS command_usage (
+        user_id TEXT PRIMARY KEY,
+        usage_count INTEGER DEFAULT 0
+    )
+''')
+conn.commit()
+
+
+@atexit.register
+def close_connection():
+    conn.close()
+
+
+async def track_command_usage(user_id: str):
+   
+    c.execute('SELECT usage_count FROM command_usage WHERE user_id = ?', (user_id,))
+    result = c.fetchone()
+    
+    if result:
+        
+        c.execute('UPDATE command_usage SET usage_count = usage_count + 1 WHERE user_id = ?', (user_id,))
+    else:
+       
+        c.execute('INSERT INTO command_usage (user_id, usage_count) VALUES (?, 1)', (user_id,))
+    
+    conn.commit()
+
+
+async def set_up_ctx(ctx: interactions.SlashContext, *, mode=0) -> interactions.SlashContext:
+    
+    await track_command_usage(str(ctx.author.id))
+    
+    
+    nth_time = 1
+    try:
+        ctx.ezwizard_setup_done += 1
+        nth_time = ctx.ezwizard_setup_done
+    except AttributeError:
+        await ctx.defer()
+    ctx.ezwizard_mode = mode
+    await log_message(ctx, f'*Pleast wait, ItzGhosty420\'s Bot is currently in use!\nPlease retry the command in a few moments*\n*Your* **{nth_time}st** *time trying a command, Please do not try multiple times!*', _do_print=False)
+    ctx.ezwizard_setup_done = 1
+    
+    return ctx
+
+@interactions.slash_command(
+    name="leaderboard",
+    description="Displays the top users who have used the bot the most.",
+)
+async def leaderboard(ctx: interactions.SlashContext):
+
+    c.execute('SELECT user_id, usage_count FROM command_usage ORDER BY usage_count DESC LIMIT 10')
+    top_users = c.fetchall()
+
+    if not top_users:
+        await ctx.send("📉 No command usage data available at the moment.")
+        return
+
+    leaderboard_embed = interactions.Embed(
+        title="🏆 **Top Users by Command Usage** 🏆",
+        description="Keep using the bot to climb the leaderboard!",
+        color=0x0083ff  
+    )
+
+    leaderboard_content = ""
+
+    for idx, (user_id, usage_count) in enumerate(top_users, start=1):
+        try:
+
+            user = await ctx.bot.fetch_user(int(user_id))
+            username = user.username
+        except Exception:
+
+            username = "Unknown User"
+        
+
+        leaderboard_content += f"**{idx}.** {username} - **{usage_count}** commands used\n"
+
+
+    leaderboard_embed.add_field(
+        name="Top Command Users",
+        value=leaderboard_content,
+        inline=False
+    )
+
+
+    leaderboard_embed.set_footer(
+        text="Last Updated at 📈",
+        icon_url=ctx.bot.user.avatar_url
+    )
+
+
+    leaderboard_embed.timestamp = datetime.utcnow()
+
+
+    await ctx.send(embed=leaderboard_embed)
+
+
+import interactions
+
+
+ADMIN_IDS = [1171410680054812683]  
+
+
+def is_admin(user_id):
+    return user_id in ADMIN_IDS
+
+
+
+@interactions.slash_command(
+    name='admin_server_list', 
+    description="Displays a list of all servers the bot is in. Admin only."
+)
+async def admin_server_list(ctx: interactions.SlashContext):
+    if not is_admin(ctx.author.id):
+        await ctx.send(f"**Yo!**<a:pepesayshi:1272147595426271305>\n*You don't need to know this information..*", ephemeral=False)
+        return
+
+    guilds = ctx.bot.guilds
+    guild_list = [f"• {guild.name} (ID: {guild.id})" for guild in guilds]
+    guild_count = len(guilds)
+
+    embed = interactions.Embed(
+        title="📡 Server List",
+        description=(
+            f"• **Number of Servers:** `{guild_count}`\n"
+            + "\n".join(guild_list) + "\n\n"
+            f"To remove a server, use `/remove_server <guild_id>`."
+        ),
+        color=0x0083ff  
+    )
+
+    await ctx.send(embed=embed, ephemeral=False)
+
+
+
+@interactions.slash_command(
+    name='remove_server', 
+    description="Removes the bot from the specified server. Admin only."
+)
+@interactions.slash_option("guild_id", description="The ID of the server to remove", opt_type=interactions.OptionType.STRING, required=True)
+async def remove_server(ctx: interactions.SlashContext, guild_id: str):
+    if not is_admin(ctx.author.id):
+        await ctx.send("You do not have permission to use this command.", ephemeral=False)
+        return
+
+    guild = ctx.bot.get_guild(int(guild_id))
+    if guild:
+        await guild.leave()
+        await ctx.send(f"Successfully removed the bot from **{guild.name}** (ID: {guild_id}).", ephemeral=False)
+    else:
+        await ctx.send(f"Could not find a server with ID: {guild_id}.", ephemeral=False)
+
+@interactions.slash_command(
+    name='bot_information', 
+    description="Displays detailed information about the bot!"
+)
+async def bot_information(ctx: interactions.SlashContext):
+    
+    guilds = ctx.bot.guilds
+    guild_count = len(guilds)
+    total_members = sum([guild.member_count for guild in guilds])
+    largest_guild = max(guilds, key=lambda g: g.member_count)
+    smallest_guild = min(guilds, key=lambda g: g.member_count)
+
+    
+    memory_usage = "XX MB"  
+    cpu_usage = "YY%"       
+    total_runtime = 123456  
+    amnt_used_this_session = 100  
+    total_amnt_used = 5000  
+    unique_users_session = 50  
+    unique_users_total = 1000  
+    
+    embed = interactions.Embed(
+        title="🤖 Bot Information 🤖",
+        color=0x0083ff  
+    )
+
+    
+    embed.add_field(
+        name="📡 Server Information 📡",
+        value=(
+            f"• **Number of Servers:** `{guild_count}`\n"
+            f"• **Total Members:** `{total_members}`\n"
+            f"• **Largest Server:** `{largest_guild.name}` with `{largest_guild.member_count}` members\n"
+            f"• **Smallest Server:** `{smallest_guild.name}` with `{smallest_guild.member_count}` members\n"
+            f"• **Average Members per Server:** `{total_members // guild_count}`"
+        ),
+        inline=False
+    )
+
+   
+    embed.add_field(
+        name="🔍 Bot Overview 🔍",
+        value=(
+            f"• **Bot Latency:** `{ctx.bot.latency * 1000:.2f}ms`\n"
+            f"• **Current Version:** `{await get_commit_count()}`\n"
+            f"• **Latest Version Available:** `{await get_remote_count()}`\n"
+            f"• **Uptime:** `{pretty_seconds_words(total_runtime)}`\n"
+            f"• **Created On:** `{ctx.bot.user.created_at.strftime('%Y-%m-%d')}`\n"
+            f"• **Hoster:** `ItzGhosty420`\n"
+            f"• **Total Channels:** `{sum(len(guild.channels) for guild in guilds)}`\n"
+            f"• **Total Roles:** `{sum(len(guild.roles) for guild in guilds)}`"
+        ),
+        inline=False
+    )
+
+    
+    embed.add_field(
+        name="📊 Usage Statistics 📊",
+        value=(
+            f"• **Commands Used (Session):** `{amnt_used_this_session}`\n"
+            f"• **Commands Used (Total):** `{total_amnt_used}`\n"
+            f"• **Most Used Command:** `/Resign`\n"
+            f"• **Unique Users (Session):** `{unique_users_session}`\n"
+            f"• **Unique Users (Total):** `{unique_users_total}`"
+        ),
+        inline=False
+    )
+
+    
+    embed.add_field(
+        name="🖥️ System Information 🖥️",
+        value=(
+            f"• **Memory Usage:** `{memory_usage}`\n"
+            f"• **CPU Usage:** `{cpu_usage}`\n"
+            f"• **Running On:** `{ctx.bot.user}`"
+        ),
+        inline=False
+    )
+
+    
+    embed.add_field(
+        name="📚 Additional Information 📚",
+        value=(
+            f"• **Bot Prefix:** `/`\n"
+            f"• **Support Server:** [ItzGhosty420's Server](https://discord.gg/itzghosty420)\n"
+            f"• **GitHub Repository:** [View on GitHub](https://github.com/ItzGhosty420?tab=repositories)"
+        ),
+        inline=False
+    )
+
+    
+    embed.set_footer(text="Enjoy our FREE savebots! Happy Modding :)")
+
+    await ctx.send(embed=embed)
+
+from interactions import SlashCommand, SlashContext, Embed, Button, ButtonStyle, component_callback, slash_command, Intents, Client
+
+
+image_url = "https://media.discordapp.net/attachments/1252945555940708433/1278262164515459124/ezgif-5-5a0c085339.gif?ex=66d029e8&is=66ced868&hm=12b84c82431418aa04ecf4b2c7164bbc5803a53b087c988128a1150893cf8a74&=&width=120&height=120"
+discord_link = "https://discord.gg/itzghosty420"
+
+
+@slash_command(
+    name="help",
+    description="Get detailed help on how to use our PS SaveBots!"
+)
+async def help(ctx: SlashContext):
+   
+    embed = Embed(
+        title="📖 How to Use Our eZwizard3 SaveBots 📖",
+        description="A step-by-step guide to help you get the most out of our SaveBots for PS4/PS5. Whether you're resigning save files, re-regioning, or decrypting your saves, this guide has you covered.",
+        color=0x0083ff
+    )
+
+    embed.set_thumbnail(url=image_url)
+
+    embed.add_field(
+        name="🔍 Retrieve PS Account ID from PSN Name",
+        value=(
+            "Easily retrieve your PlayStation account ID using your PSN username.\n\n"
+            "**Steps**:\n"
+            "1. **Run Command**: `/My_Account_ID`\n"
+            "2. **Input**: `PSN Username`\n"
+            "3. **Submit**: Execute the command\n"
+            "4. **Output**: Your PSN Account ID will be displayed.\n\n"
+            "📌 **Tip**: Double-check the PSN username for accuracy."
+        ),
+        inline=False
+    )
+
+    embed.set_footer(text="Enjoy our FREE SaveBots! Happy Modding :)")
+
+    next_button = Button(style=ButtonStyle.PRIMARY, label="Next ➡️", emoji="➡️", custom_id="next_page_1")
+
+    await ctx.send(embeds=[embed], components=[[next_button]])
+
+
+@component_callback("next_page_1")
+async def next_page_1(ctx: SlashContext):
+    await ctx.defer(edit_origin=True)
+
+    embed = Embed(
+        title="🆔 Resign Save Data Files to Your Account 🆔",
+        description="Easily resign save files to match your PlayStation account ID. This is crucial for using saves from different accounts.",
+        color=0x0083ff
+    )
+
+    embed.set_thumbnail(url=image_url)
+
+    embed.add_field(
+        name="How to Resign Save Files:",
+        value=(
+            "1. **Upload**: Your save file to Google Drive.\n"
+            "2. **Set Permissions**: Allow 'Anyone with the link' to access.\n"
+            "3. **Run Command**: `/Resign`\n"
+            "4. **Submit**: Provide the link to the bot.\n"
+            "5. **Enter Account ID**: Input your PlayStation account ID (or use `0` for default).\n"
+            "6. **Download**: Your resigned file from the bot.\n\n"
+            "📌 **Note**: Ensure the correct account ID is used to avoid issues."
+        ),
+        inline=False
+    )
+
+    embed.set_footer(text="Enjoy our FREE SaveBots! Happy Modding :)")
+
+    prev_button = Button(style=ButtonStyle.PRIMARY, label="⬅️ Previous", emoji="⬅️", custom_id="previous_page_1")
+    next_button = Button(style=ButtonStyle.PRIMARY, label="Next ➡️", emoji="➡️", custom_id="next_page_2")
+
+    await ctx.edit(embeds=[embed], components=[[prev_button, next_button]])
+
+
+@component_callback("previous_page_1")
+async def previous_page_1(ctx: SlashContext):
+    await ctx.defer(edit_origin=True)
+
+    embed = Embed(
+        title="📖 How to Use Our eZwizard3 SaveBots 📖",
+        description="A step-by-step guide to help you get the most out of our SaveBots for PS4/PS5. Whether you're resigning save files, re-regioning, or decrypting your saves, this guide has you covered.",
+        color=0x0083ff
+    )
+
+    embed.set_thumbnail(url=image_url)
+
+    embed.add_field(
+        name="🔍 Retrieve PS Account ID from PSN Name",
+        value=(
+            "Easily retrieve your PlayStation account ID using your PSN username.\n\n"
+            "**Steps**:\n"
+            "1. **Run Command**: `/My_Account_ID`\n"
+            "2. **Input**: `PSN Username`\n"
+            "3. **Submit**: Execute the command\n"
+            "4. **Output**: Your PSN Account ID will be displayed.\n\n"
+            "📌 **Tip**: Double-check the PSN username for accuracy."
+        ),
+        inline=False
+    )
+
+    embed.set_footer(text="Enjoy our FREE SaveBots! Happy Modding :)")
+
+    next_button = Button(style=ButtonStyle.PRIMARY, label="Next ➡️", emoji="➡️", custom_id="next_page_1")
+
+    await ctx.edit(embeds=[embed], components=[[next_button]])
+
+
+@component_callback("next_page_2")
+async def next_page_2(ctx: SlashContext):
+    await ctx.defer(edit_origin=True)
+
+    embed = Embed(
+        title="🌍 Re-Region Your Save Files 🌍",
+        description="Change the region of your save files to make them compatible with different game versions.",
+        color=0x0083ff
+    )
+
+    embed.set_thumbnail(url=image_url)
+
+    embed.add_field(
+        name="How to Re-Region Save Files:",
+        value=(
+            "1. **Upload**: Your save file to Google Drive.\n"
+            "2. **Set Permissions**: Allow 'Anyone with the link' to access.\n"
+            "3. **Run Command**: `/Re-Region`\n"
+            "4. **Submit**: Provide the link to the bot.\n"
+            "5. **Specify Region**: Select the desired game region.\n"
+            "6. **Enter Account ID**: Input your PlayStation account ID (or use `0` for default).\n"
+            "7. **Download**: Your re-regioned file from the bot.\n\n"
+            "📌 **Tip**: Make sure the new region matches your game version to avoid compatibility issues."
+        ),
+        inline=False
+    )
+
+    embed.set_footer(text="Enjoy our FREE SaveBots! Happy Modding :)")
+
+    prev_button = Button(style=ButtonStyle.PRIMARY, label="⬅️ Previous", emoji="⬅️", custom_id="previous_page_2")
+    next_button = Button(style=ButtonStyle.PRIMARY, label="Next ➡️", emoji="➡️", custom_id="next_page_3")
+
+    await ctx.edit(embeds=[embed], components=[[prev_button, next_button]])
+
+
+@component_callback("previous_page_2")
+async def previous_page_2(ctx: SlashContext):
+    await next_page_1(ctx)
+
+
+@component_callback("next_page_3")
+async def next_page_3(ctx: SlashContext):
+    await ctx.defer(edit_origin=True)
+
+    embed = Embed(
+        title="🔓 Decrypt Your Save Files 🔓",
+        description="Decrypt your save files to make them editable or viewable.",
+        color=0x0083ff
+    )
+
+    embed.set_thumbnail(url=image_url)
+
+    embed.add_field(
+        name="How to Decrypt Save Files:",
+        value=(
+            "1. **Upload**: Your save file to Google Drive.\n"
+            "2. **Set Permissions**: Allow 'Anyone with the link' to access.\n"
+            "3. **Run Command**: `/Decrypt`\n"
+            "4. **Submit**: Provide the link to the bot.\n"
+            "5. **Enter Account ID**: Input your PlayStation account ID (or use `0` for default).\n"
+            "6. **Download**: Your decrypted file from the bot.\n\n"
+            "📌 **Reminder**: Always backup your original save file before making changes."
+        ),
+        inline=False
+    )
+
+    embed.set_footer(text="Enjoy our FREE SaveBots! Happy Modding :)")
+
+    prev_button = Button(style=ButtonStyle.PRIMARY, label="⬅️ Previous", emoji="⬅️", custom_id="previous_page_3")
+    next_button = Button(style=ButtonStyle.PRIMARY, label="Next ➡️", emoji="➡️", custom_id="next_page_4")
+
+    await ctx.edit(embeds=[embed], components=[[prev_button, next_button]])
+
+
+@component_callback("previous_page_3")
+async def previous_page_3(ctx: SlashContext):
+    await next_page_2(ctx)
+
+
+@component_callback("next_page_4")
+async def next_page_4(ctx: SlashContext):
+    await ctx.defer(edit_origin=True)
+
+    embed = Embed(
+        title="🔒 Encrypt Your Save Files 🔒",
+        description="Re-encrypt your modified save files to ensure they work properly on your PlayStation.",
+        color=0x0083ff
+    )
+
+    embed.set_thumbnail(url=image_url)
+
+    embed.add_field(
+        name="How to Encrypt Save Files:",
+        value=(
+            "1. **Upload**: Your modified save file to Google Drive.\n"
+            "2. **Set Permissions**: Allow 'Anyone with the link' to access.\n"
+            "3. **Run Command**: `/Encrypt`\n"
+            "4. **Submit**: Provide the link to the bot.\n"
+            "5. **Enter Account ID**: Input your PlayStation account ID (or use `0` for default).\n"
+            "6. **Download**: Your encrypted file from the bot.\n\n"
+            "📌 **Tip**: Ensure the file is in the correct format before encrypting."
+        ),
+        inline=False
+    )
+
+    embed.set_footer(text="Enjoy our FREE SaveBots! Happy Modding :)")
+
+    prev_button = Button(style=ButtonStyle.PRIMARY, label="⬅️ Previous", emoji="⬅️", custom_id="previous_page_4")
+    next_button = Button(style=ButtonStyle.PRIMARY, label="Next ➡️", emoji="➡️", custom_id="next_page_5")
+
+    await ctx.edit(embeds=[embed], components=[[prev_button, next_button]])
+
+
+@component_callback("previous_page_4")
+async def previous_page_4(ctx: SlashContext):
+    await next_page_3(ctx)
+
+
+@component_callback("next_page_5")
+async def next_page_5(ctx: SlashContext):
+    await ctx.defer(edit_origin=True)
+
+    embed = Embed(
+        title="🖼️ Customize Your Save Icon 🖼️",
+        description="Personalize the icon of your save files for a unique touch.",
+        color=0x0083ff
+    )
+
+    embed.set_thumbnail(url=image_url)
+
+    embed.add_field(
+        name="How to Customize Save Icons:",
+        value=(
+            "1. **Choose an Icon**: Select or create an icon image.\n"
+            "2. **Upload**: Your icon image to Google Drive.\n"
+            "3. **Set Permissions**: Allow 'Anyone with the link' to access.\n"
+            "4. **Run Command**: `/Change_Icon`\n"
+            "5. **Submit**: Provide the link to the bot.\n"
+            "6. **Download**: Your customized save file.\n\n"
+            "📌 **Note**: Use a square image with the correct resolution for best results."
+        ),
+        inline=False
+    )
+
+    embed.set_footer(text="Enjoy our FREE SaveBots! Happy Modding :)")
+
+    prev_button = Button(style=ButtonStyle.PRIMARY, label="⬅️ Previous", emoji="⬅️", custom_id="previous_page_5")
+    next_button = Button(style=ButtonStyle.PRIMARY, label="Next ➡️", emoji="➡️", custom_id="next_page_6")
+
+    await ctx.edit(embeds=[embed], components=[[prev_button, next_button]])
+
+
+@component_callback("previous_page_5")
+async def previous_page_5(ctx: SlashContext):
+    await next_page_4(ctx)
+
+
+@component_callback("next_page_6")
+async def next_page_6(ctx: SlashContext):
+    await ctx.defer(edit_origin=True)
+
+    embed = Embed(
+        title="🆔 Understanding CUSA IDs & Resources 🆔",
+        description="Learn what CUSA IDs are and how to find them, along with useful resources for save files.",
+        color=0x0083ff
+    )
+
+    embed.set_thumbnail(url=image_url)
+
+    embed.add_field(
+        name="What is a CUSA ID?",
+        value=(
+            "A **CUSA ID** is a unique identifier assigned to each PlayStation game. It's essential for identifying the correct version of a game when dealing with save files, patches, or mods.\n\n"
+            "Each game version may have a different CUSA ID, especially across regions. Ensuring you have the correct CUSA ID is crucial when applying saves or mods."
+        ),
+        inline=False
+    )
+
+    embed.add_field(
+        name="Useful Resources:",
+        value=(
+            "- **[OrbisPatches](https://orbispatches.com/)**: A comprehensive database to find CUSA IDs and related game patches.\n"
+            "- **[TheTechGame](https://www.thetechgame.com/Downloads.html)**: A popular site to find and download save files for PS4/PS5 games."
+        ),
+        inline=False
+    )
+
+    embed.set_footer(text="Enjoy our FREE SaveBots! Happy Modding :)")
+
+    prev_button = Button(style=ButtonStyle.PRIMARY, label="⬅️ Previous", emoji="⬅️", custom_id="previous_page_6")
+    start_over_button = Button(style=ButtonStyle.PRIMARY, label="🔄 Start Over 🔄", custom_id="start_over")
+
+    await ctx.edit(embeds=[embed], components=[[prev_button, start_over_button]])
+
+
+@component_callback("previous_page_6")
+async def previous_page_6(ctx: SlashContext):
+    await next_page_5(ctx)
+
+
+@component_callback("start_over")
+async def start_over(ctx: SlashContext):
+    await ctx.defer(edit_origin=True)
+
+    embed = Embed(
+        title="📖 How to Use Our eZwizard3 SaveBots 📖",
+        description="A step-by-step guide to help you get the most out of our SaveBots for PS4/PS5. Whether you're resigning save files, re-regioning, or decrypting your saves, this guide has you covered.",
+        color=0x0083ff
+    )
+
+    embed.set_thumbnail(url=image_url)
+
+    embed.add_field(
+        name="🔍 Retrieve PS Account ID from PSN Name",
+        value=(
+            "Easily retrieve your PlayStation account ID using your PSN username.\n\n"
+            "**Steps**:\n"
+            "1. **Run Command**: `/My_Account_ID`\n"
+            "2. **Input**: `PSN Username`\n"
+            "3. **Submit**: Execute the command\n"
+            "4. **Output**: Your PSN Account ID will be displayed.\n\n"
+            "📌 **Tip**: Double-check the PSN username for accuracy."
+        ),
+        inline=False
+    )
+
+    embed.set_footer(text="Enjoy our FREE SaveBots! Happy Modding :)")
+
+    next_button = Button(style=ButtonStyle.PRIMARY, label="Next ➡️", emoji="➡️", custom_id="next_page_1")
+
+    await ctx.edit(embeds=[embed], components=[[next_button]])
+
+import requests
+from interactions import Extension, slash_command, SlashContext, slash_option, OptionType, Embed
+from rapidfuzz import fuzz, process, utils
+from data_files import KNOWN_TITLE_IDS, KNOWN_REGIONS, REGION_EMOJIS
+import re
+
+
+API_KEY = "1e217489cd114460b32fc3174044e052"
+
+
+CUSA_TITLE_ID = re.compile(r'CUSA\d{5}')
+
+
+ERROR_SIDE_EMBED_COLOUR = 0xFF4C4C  
+NORMAL_EMBED_COLOUR = 0x1E90FF  
+
+
+NO_GAMES_FOUND_EMBED = Embed(
+    title='❌ **No Games Found**',
+    description='🔍 Please check the spelling or try a different name.',
+    footer='If you believe this game exists, please report it.',
+    color=ERROR_SIDE_EMBED_COLOUR
+)
+
+def fetch_rawg_game_details(game_name):
+    """Fetch game details from RAWG.io based on the game name."""
+    rawg_url = f"https://api.rawg.io/api/games?search={game_name.replace(' ', '%20')}&key={API_KEY}"
+    try:
+        response = requests.get(rawg_url)
+        response.raise_for_status()
+        data = response.json()
+        if data['results']:
+            game_details = data['results'][0]
+            game_slug = game_details.get('slug')
+            detailed_url = f"https://api.rawg.io/api/games/{game_slug}?key={API_KEY}"
+            detailed_response = requests.get(detailed_url)
+            detailed_response.raise_for_status()
+            detailed_data = detailed_response.json()
+            return game_details, detailed_data
+    except requests.exceptions.RequestException as e:
+        return None, str(e)
+    return None, "No game details found."
+
+def format_embed_fields(game_details, detailed_data):
+    """Format game details into embed fields."""
+    developers = ', '.join([dev["name"] for dev in detailed_data.get("developers", [])]) or '*Not Available*'
+    release_date = game_details.get('released', 'Not Available')
+    rating = f"{detailed_data.get('rating', 'N/A')} / 5 ⭐"
+
+
+    fields = [
+        ("🎮 **Developers**", developers),
+        ("📅 **Release Date**", release_date),
+        ("📊 **Rating**", rating)
+    ]
+    
+
+    english_tags = ', '.join([tag["name"] for tag in game_details.get("tags", []) if re.match(r"^[A-Za-z\s]+$", tag["name"])][:3]) or '*Not Available*'
+    
+    return fields, english_tags
+
+@slash_command(
+    name="game_info",
+    description="Fetch detailed information about a game.",
+)
+@slash_option(
+    name="game_name",
+    description="Name of the game you want information about",
+    opt_type=OptionType.STRING,
+    required=True
+)
+async def game_info(ctx: SlashContext, game_name: str):
+    await ctx.defer()
+
+
+    best_match = process.extractOne(
+        game_name, 
+        [name[0] for name in KNOWN_TITLE_IDS.values()],
+        scorer=fuzz.partial_ratio
+    )
+
+    if not best_match or best_match[1] < 70:
+        await ctx.send(embed=NO_GAMES_FOUND_EMBED)
+        return
+
+    corrected_game_name = best_match[0]
+    game_details, detailed_data = fetch_rawg_game_details(corrected_game_name)
+
+    if not game_details:
+        await ctx.send(f"❗ Failed to fetch information: {detailed_data}.")
+        return
+
+
+    game_description = detailed_data.get('description_raw', '*No description available.*')
+    if len(game_description) > 200:  
+        game_description = game_description[:200] + '...'
+
+    game_embed = Embed(
+        title=f"🎮 **{game_details.get('name', 'Unknown Game')}**",
+        description=f"*{game_description}*",
+        color=NORMAL_EMBED_COLOUR
+    )
+
+
+    fields, english_tags = format_embed_fields(game_details, detailed_data)
+    for field_name, field_value in fields:
+        game_embed.add_field(name=field_name, value=field_value, inline=True)
+
+
+    if english_tags != '*Not Available*':
+        game_embed.add_field(name="🏷️ **Tags**", value=f"*{english_tags}*", inline=True)
+
+
+    platforms = ', '.join([platform['platform']['name'] for platform in game_details.get('platforms', [])]) or '*Not Available*'
+    game_embed.add_field(name="🔖 **Platforms**", value=f"*{platforms}*", inline=True)
+
+
+    found_cusa = set()
+    for title_id, game_info in KNOWN_TITLE_IDS.items():
+        if fuzz.QRatio(game_info[0], corrected_game_name, processor=utils.default_process) >= 95:
+            found_cusa.add((f'CUSA{title_id:05}', *game_info))
+
+    if found_cusa:
+        cusa_text = '\n'.join([f"📂 {title_id} - {region}" for title_id, _, region in found_cusa])
+        game_embed.add_field(name="🌍 **CUSA Regions**", value=cusa_text, inline=False)
+
+
+    if game_details.get('website'):
+        game_embed.add_field(name="🔗 **Official Website**", value=f"[Visit Website]({game_details['website']})", inline=False)
+
+
+    if game_details.get('background_image'):
+        game_embed.set_thumbnail(url=game_details['background_image'])
+
+
+    game_embed.set_footer(text="Enjoy our FREE SaveBots! Happy Modding :)")
+
+
+    await ctx.send(embeds=[game_embed])
+
+
+INVITE_LINK_1 = "https://discord.gg/itzghosty420"
+INVITE_LINK_2 = "https://www.youtube.com/@ItzGhosty420"
+
+@interactions.slash_command(name='discord_invite', description="ItzGhosty420's Discord Server")
+async def discord_invite(ctx: interactions.SlashContext):
+
+    await ctx.send(f"*Jump over & Check out the Bot Hosters Discord Server!*\n{INVITE_LINK_1}")
+
+@interactions.slash_command(name='youtube_channel', description="ItzGhosty420's Youtube Channel")
+async def youtube_channel(ctx: interactions.SlashContext):
+    
+    await ctx.send(f"*Jump over & Check out the Bot Hosters Youtube Channel!*\n{INVITE_LINK_2}")
+
+@interactions.slash_command(name='delete_files2urls',description="Delete all your saved urls!")
+async def delete_files2urls(ctx: interactions.SlashContext):
+    ctx = await set_up_ctx(ctx)
+    delete_saved_urls(ctx.author_id)
+    await log_user_success(ctx,'Deleted all urls saved successfully!')
+
+@interactions.slash_command(name='see_saved_files2urls',description="See all your saved urls with the file2url command")
+async def see_saved_files2urls(ctx: interactions.SlashContext):
+    ctx = await set_up_ctx(ctx)
+
+    if is_in_test_mode() and not is_user_bot_admin(ctx.author_id):
+        await log_user_error(ctx,CANT_USE_BOT_IN_TEST_MODE)
+        return
+    if (not CONFIG['allow_bot_usage_in_dms']) and (not ctx.channel):
+        await log_user_error(ctx,CANT_USE_BOT_IN_DMS)
+        return
+
+    saved_urls_dict = get_all_saved_urls(ctx.author_id)
+    pretty = ''
+    for key,value in saved_urls_dict.items():
+        pretty += f'{key} -> {value}\n'
+    await log_user_success(ctx,f'Your saved urls are... \n{pretty.strip()}')
+
+@interactions.slash_command(name='see_built_in_sabes',description="See all of the built in saves/dl_link files of this instance")
+@interactions.slash_option(
+    name="show",
+    description='Do you want to see built in encrypted saves or dl_link',
+    required=True,
+    opt_type=interactions.OptionType.STRING,
+    choices=[
+        interactions.SlashCommandChoice(name="Built in encrypted saves", value='built_in_save_links'),
+        interactions.SlashCommandChoice(name="Built in dl_links (NOT encrypted saves)", value='built_in_dl_links'),
+    ]
+    )
+async def see_built_in_sabes(ctx: interactions.SlashContext, show: str):
+    ctx = await set_up_ctx(ctx)
+
+    if is_in_test_mode() and not is_user_bot_admin(ctx.author_id):
+        await log_user_error(ctx,CANT_USE_BOT_IN_TEST_MODE)
+        return
+    if (not CONFIG['allow_bot_usage_in_dms']) and (not ctx.channel):
+        await log_user_error(ctx,CANT_USE_BOT_IN_DMS)
+        return
+
+    await log_user_success(ctx,'\n'.join(f'{i}: {x[1]}' for i,x in enumerate(CONFIG[show])))
+
+
+#ben
+@interactions.slash_command(name='set_verbose_mode',description="Do you want error messages more verbose (detailed)?")
+@interactions.slash_option(
+    name="verbose_mode",
+    description="Do you want error messages more verbose (detailed)?",
+    required=True,
+    opt_type=interactions.OptionType.INTEGER,
+    choices=[
+        interactions.SlashCommandChoice(name="Yes (On)", value=True),
+        interactions.SlashCommandChoice(name="No (Off)", value=False),
+    ]
+    )
+async def set_verbose_mode(ctx: interactions.SlashContext, verbose_mode: bool):
+    ctx = await set_up_ctx(ctx)
+    set_user_verbose_mode(ctx.author_id,verbose_mode)
+    if verbose_mode:
+        await log_user_success(ctx,'Verbose mode (more detailed error messages) is **ON**')
+    else:
+        await log_user_success(ctx,'Verbose mode (more detailed error messages) is *OFF*')
+
+async def ezwizard3_info() -> str:
+    if not GIT_EXISTS:
+        return 'bruh, This instance does not use git, please tell the instance owner to use git clone instead of download zip'
+    lah_message = 'Official code.\n'
+    git_url,git_branch = await get_git_url()
+    if git_url not in ('git@github.com:Zhaxxy/eZwizard3-bot.git','https://github.com/Zhaxxy/eZwizard3-bot.git') or git_branch != 'origin':
+        lah_message = '**Unofficial code!\n**'
+    
+    if await is_modfied():
+        lah_message += '**Unrecognised Modfied code!**\n'
+    if not await is_updated():
+        lah_message += f'**Update available!**\nCurrent version: {await get_commit_count()}\nNewest version: {await get_remote_count()}'
+    else:
+        lah_message += f'Current version: {await get_commit_count()}'
+    
+    return lah_message
+
+@interactions.slash_command(name='delete_all_google_drive_saves',description="Only run this command if the gdrive is full, will delete all gdrive files bot has given to users")
+async def delete_ezwizardtwo_saves_folder(ctx: interactions.SlashContext):
+    global UPLOAD_SAVES_FOLDER_ID
+    ctx = await set_up_ctx(ctx)
+    if not is_user_bot_admin(ctx.author_id):
+        return await log_user_error(ctx,'Only bot instance admins may use this command, please ask one to run this command if google drive is full')
+
+
+    await delete_google_drive_file_or_file_permentaly(UPLOAD_SAVES_FOLDER_ID)
+    UPLOAD_SAVES_FOLDER_ID = await make_gdrive_folder('ezwizardtwo_saves')
+    return await log_user_success(ctx,'All saves deleted successfully')
+
+@interactions.slash_command(name='delete_certain_gdrive_save',description="Run this command to delete all the bleeding saves from Google  drive")
+@interactions.slash_option(
+    name="gdrive_url_from_bot",
+    description="A google drive link the bot has given",
+    required=True,
+    opt_type=interactions.OptionType.STRING,
+    )
+async def do_delete_certain_gdrive_save(ctx: interactions.SlashContext, gdrive_url_from_bot: str):
+    ctx = await set_up_ctx(ctx)
+    if not is_user_bot_admin(ctx.author_id):
+        return await log_user_error(ctx,'*Only **ItzGhosty420** *can use this command*')
+
+    gdrive_url_from_bot_id = extract_drive_file_id(gdrive_url_from_bot)
+    
+    if not gdrive_url_from_bot_id:
+        return await log_user_error(ctx,f'{gdrive_url_from_bot} *is not a valid google drive link, please copy the exact link the bot sent*')
+    
+    try:
+        a = await get_file_info_from_id(gdrive_url_from_bot_id)
+    except Exception as e:
+        msg = make_error_message_if_verbose_or_not(ctx.author_id,f'*Could not get file metadata from* {gdrive_url_from_bot}','')
+        return await log_user_error(ctx,msg)
+
+    try:
+        await delete_google_drive_file_or_file_permentaly(gdrive_url_from_bot_id)
+    except Exception:
+        return await log_user_error(ctx,f'*Could not delete* {gdrive_url_from_bot}, *are you sure its from the same bot as you running this command?*')
+    
+    await log_user_success(ctx,f'Deleted {gdrive_url_from_bot} successfully')
+    
+setting_global_image_lock = asyncio.Lock()
+@interactions.slash_command(name='set_global_watermark',description="ItzGhosty420\'s secert troll command lmao")
+@interactions.slash_option(
+    name="global_image_link",
+    description="A direct download to your image, will be saved to current dir",
+    required=True,
+    opt_type=interactions.OptionType.STRING,
+    )
+@interactions.slash_option(
+    name="option",
+    description="Extra features you can apply",
+    required=True,
+    opt_type=interactions.OptionType.INTEGER,
+    choices=[
+        interactions.SlashCommandChoice(name="Keep aspect ratio and use nearest neighbour for resizing", value=1),
+        interactions.SlashCommandChoice(name="Ignore aspect ratio and use nearest neighbour for resizing", value=2),
+        interactions.SlashCommandChoice(name="Keep aspect ratio and use bilnear for resizing", value=3),
+        interactions.SlashCommandChoice(name="Ignore aspect ratio and use bilnear for resizing", value=4),
+    ]
+    )
+async def do_global_image_link(ctx: interactions.SlashContext, global_image_link: str, option: int):
+    ctx = await set_up_ctx(ctx)
+    if not is_user_bot_admin(ctx.author_id):
+        return await log_user_error(ctx,'ItzGhosty420\'s secert troll command lmao')
+    async with setting_global_image_lock:
+        if is_str_int(global_image_link) and int(global_image_link) > 1:
+            try:
+                global_image_link = get_saved_url(ctx.author_id,int(global_image_link))
+            except KeyError:
+                await log_user_error(ctx,f'*You dont have any url saved for* {global_image_link}, *try running the file2url command again!*')
+                return False
+        global_image_link = get_dl_link_if_desc(global_image_link)
+        print(f'{global_image_link = }')
+        await log_message(ctx,f'*ItzGhosty420\'s Savebot working magic!* {global_image_link}')
+        async with TemporaryDirectory() as tp:
+            result = await download_direct_link(ctx,global_image_link,tp,max_size=DL_FILE_TOTAL_LIMIT)
+            if isinstance(result,str):
+                await log_user_error(ctx,result)
+                return False
+            try:
+                with Image.open(result) as img:
+                    pass
+            except Exception:
+                return await log_user_error(ctx,f'{global_image_link} *is not a valid image, please give a image link*')
+            
+            with Image.open(result).convert("RGBA") as img:
+                img.save(Path(__file__).parent / f'DO_NOT_DELETE_global_image_watermark.png')
+            
+            (Path(__file__).parent / f'DO_NOT_DELETE_OR_EDIT_global_image_watermark_option.txt').write_text(str(option))
+            
+            return await log_user_success(ctx,f'Global watermark image {global_image_link} set successfully, to disable, run remove_global_watermark or run this command again for differnt image')
+
+
+@interactions.slash_command(name='remove_global_watermark',description="Removes current global icon watermark")
+async def do_remove_global_watermark(ctx: interactions.SlashContext):
+    ctx = await set_up_ctx(ctx)
+    if not is_user_bot_admin(ctx.author_id):
+        return await log_user_error(ctx,'Only bot instance admins may use this command')
+    async with setting_global_image_lock:
+        (Path(__file__).parent / f'DO_NOT_DELETE_OR_EDIT_global_image_watermark_option.txt').unlink(missing_ok=True)
+        (Path(__file__).parent / f'DO_NOT_DELETE_global_image_watermark.png').unlink(missing_ok=True)
+    return await log_user_success(ctx,f'Global watermark image removed successfully')
+
+#ben
+
+
+
+async def base_saved_ting_autocomplete(ctx: interactions.AutocompleteContext,thing: tuple[tuple[str,str]],/):
+    string_option_input = ctx.input_text
+    if not string_option_input:
+        return await ctx.send(choices=[{'name':'Please start typing a built in save from /see_built_in_sabes','value':'Please start typing a built in save from /see_built_in_sabes'}])
+    string_option_input = string_option_input.casefold()
+    
+    
+    
+    return await ctx.send(choices=[dict(name=x[1], value=x[0]) for x in thing if string_option_input in x[1].casefold()][:25])
+
+
+BASE_ENC_SAVES_AUTO_STR = 'async def replacewithrealfuncname_base_saved_enc_saves_autocomplete(ctx: interactions.AutocompleteContext): return await base_saved_ting_autocomplete(ctx,BUILT_IN_SAVE_LINKS)\n'
+BASE_ENC_SAVES_AUTO_STR_NAME = 'replacewithrealfuncname_base_saved_enc_saves_autocomplete'
+
+BASE_DL_LINKS_AUTO_STR = 'async def replacewithrealfuncname_base_saved_dl_tings_autocomplete(ctx: interactions.AutocompleteContext): return await base_saved_ting_autocomplete(ctx,BUILT_IN_DL_LINKS)\n'
+BASE_DL_LINKS_AUTO_STR_NAME = 'replacewithrealfuncname_base_saved_dl_tings_autocomplete'
+
+
+quick_commands_base = interactions.SlashCommand(name="quick", description="Versions of commands with choices for save_files and dl_links chosen by bot owner")
+quick_cheats_commands_base = interactions.SlashCommand(name="quick_cheats", description="Versions of commands with choices for save_files and dl_links chosen by bot owner")
+
+BUILT_IN_DL_LINKS = tuple((desc[1],desc[1]) for i,desc in enumerate(CONFIG['built_in_dl_links'])) # TODO, dont rely on this lol
+BUILT_IN_SAVE_LINKS = tuple((desc[1],desc[1]) for i,desc in enumerate(CONFIG['built_in_save_links'])) # TODO, dont rely on this lol
+
+if __name__ == '__main__':
+    print('making the /quick commands')
+
+def _make_quick_functions():
+    from inspect import getsource
+    from copy import copy
+    from interactions import SlashCommand
+    global quick_commands_base
+    old_repr = interactions.OptionType.__repr__
+    interactions.OptionType.__repr__ = lambda self: f'interactions.OptionType({self.value})' # weve gotta do this as the current repr of enums is not valid python code
+    
+
+    globals_thing = copy(globals()).items()
+    for global_var_name,global_var_value in globals_thing:
+        if not isinstance(global_var_value,interactions.models.internal.application_commands.SlashCommand):
+            continue
+        # as far as im aware, a command will only have options, as well as the function body, which ill use exec for
+        thing_dict = global_var_value.to_dict()
+        options = thing_dict.get('options')
+        if not options:
+            continue
+        decor_options: str | list = []
+        auto_complete_things_dl_links: str | list = []
+        auto_complete_things_enc_saves: str | list = []
+        
+        is_viable = False
+        for option in options:
+            option.pop('description_localizations') # theese seems to be some internal thing, slash_option doesnt accept them
+            option.pop('name_localizations') # ^
+            option['opt_type'] = option.pop('type')
+            
+            if option['name'].startswith('dl_link') or option['name'] in ('decrypted_save_file','decrypted_save_folder','global_image_link'):
+                is_viable = True
+                if len(BUILT_IN_DL_LINKS) > 0: # Force always use autocorrect to allow users to copy and paste urls too
+                    auto_complete_things_dl_links.append((f'@replacewithrealfuncname.autocomplete({option["name"]!r})\n',option["name"]))
+                else:
+                    option['choices'] += [dict(name=x[1],value=x[0]) for x in BUILT_IN_DL_LINKS]
+            if option['name'] == 'save\x5ffiles':
+                is_viable = True
+                if len(BUILT_IN_SAVE_LINKS) > 0: # Force always use autocorrect to allow users to copy and paste urls too
+                    auto_complete_things_enc_saves.append((f'@replacewithrealfuncname.autocomplete({option["name"]!r})\n',option["name"]))
+                else:
+                    option['choices'] += [dict(name=x[1],value=x[0]) for x in BUILT_IN_SAVE_LINKS]
+            
+            
+            
+            decor_options.append(f'@interactions.slash_option(**{option!r})\n')
+        if not is_viable:
+            continue
+        decor_options = ''.join(decor_options)
+        
+        new_func_name = f'do_quick_auto_gened_code_{0}'
+        for i in range(0,0xFFFFFFFF):
+            try:
+                globals()[new_func_name]
+                new_func_name = f'do_quick_auto_gened_code_{i}'
+            except KeyError:
+                break
+        else: # nobreak
+            raise AssertionError('nah wtf')
+        base_name = 'quick_cheats_commands_base' if str(global_var_value.name) == 'cheats' else 'quick_commands_base' # TODO, implement checks if another possible base comamnd besides `cheats` exists
+        base_two = f'umm = {base_name}.group(name={str(global_var_value.group_name)!r}, description={str(global_var_value.group_description)!r})' if global_var_value.group_name else 'umm = umm'
+        
+        payload_func = f"""
+global {new_func_name}
+umm = {base_name}
+{base_two}
+@umm.subcommand(sub_cmd_name={str(global_var_value.to_dict()["name"])!r}, sub_cmd_description={str(global_var_value.to_dict()["description"])!r})
+{decor_options}
+async def {getsource(global_var_value.callback).split('async def ')[1]}
+""".replace(global_var_name,new_func_name)
+        payload_func_2 = ''
+        payload_func_3 = ''
+        if auto_complete_things_dl_links:
+            payload_func_2 = f"""
+{''.join('global ' + x[1]+BASE_DL_LINKS_AUTO_STR_NAME+chr(0x0A) for x in auto_complete_things_dl_links)}
+{''.join(x[0] + BASE_DL_LINKS_AUTO_STR for x in auto_complete_things_dl_links)}
+""".replace('replacewithrealfuncname',new_func_name)
+        if auto_complete_things_enc_saves:
+            payload_func_3 = f"""
+{''.join('global ' + x[1]+BASE_ENC_SAVES_AUTO_STR_NAME+chr(0x0A) for x in auto_complete_things_enc_saves)}
+{''.join(x[0] + BASE_ENC_SAVES_AUTO_STR for x in auto_complete_things_enc_saves)}
+""".replace('replacewithrealfuncname',new_func_name)
+        if 1:#global_var_name == 'do_change_save_icon':
+            exec(payload_func)
+            # print(payload_func_3) if global_var_name == 'do_raw_decrypt_folder' else None
+            exec(payload_func_2)
+            exec(payload_func_3)
+            if __name__ == '__main__':
+                pass
+                # print(f'Made quick version of {global_var_value.to_dict()["name"]}')
+
+    interactions.OptionType.__repr__ = old_repr # See, im not that insane
+    
+    
+_make_quick_functions()
+del _make_quick_functions # we use a function in order to not polute the globals
+ 
+if __name__ == '__main__':
+    print('done making the /quick commands')
+
+
+#ben
+async def main() -> int:
+    check_base_saves = not is_in_fast_boot_mode()
+    global GIT_EXISTS
+    global ZAPRIT_FISH_IS_UP
+    GIT_EXISTS = False
+    ZAPRIT_FISH_IS_UP = False
+    
+    global psnawp
+    print('Checking if npsso cookie is valid')
+    psnawp = PSNAWP(CONFIG["ssocookie"])
+    user = psnawp.user(online_id='Zhaxxy')
+    print('npsso cookie works!')
+    
+    print('Checking if zaprit.fish is up')
+    async with aiohttp.ClientSession() as session:
+        try:
+            async with session.get('https://zaprit.fish/dl_archive/1902012') as response:
+                if response.status == 200:
+                    ZAPRIT_FISH_IS_UP = True
+                    print('zaprit.fish is up and working!')
+                else:
+                    print(f'Did not get 200 when trying zaprit.fish/dl_archive, got {response.status}, lbp_level_archive2ps4 wont work')
+        except Exception as e:
+            print(f'Error when connecting to zaprit.fish, got {e}, lbp_level_archive2ps4 wont work')
+    
+    print('doing some git stuff')
+    try:
+        await check_if_git_exists()
+    except Exception:
+        print('WARNING!: could not find git, please install git then git clone this project instead of zip download')
+    else:
+        try:
+            git_url,git_branch = await get_git_url()
+        except Exception:
+            print('WARNING!: git is installed but this is not a git repo, please git clone this project instead of zip download')
+        else:
+            GIT_EXISTS = True
+            if git_url not in ('git@github.com:Zhaxxy/eZwizard3-bot.git','https://github.com/Zhaxxy/eZwizard3-bot.git') or git_branch != 'origin':
+                print('INFO!: unoffical branch of eZwizard3-bot, perhaps consider making a pull request of your changes to the main repo')
+            if await is_modfied():
+                print('WARNING!: uncommited changes, please commit your changes or do git stash to revert them')
+            if not await is_updated():
+                print('INFO!: your eZwizard3-bot is out of date, run `git pull` then `python -m pip install -r requirements -U`')
+            # await get_remote_count()
+            await get_commit_count()
+            
+    global UPLOAD_SAVES_FOLDER_ID
+    if is_in_test_mode():
+        print('in test mode, only bot admins can use bot this session')
+    print('attempting to make ezwizardtwo_saves folder on google drive account to store large saves')
+    UPLOAD_SAVES_FOLDER_ID = await make_gdrive_folder('ezwizardtwo_saves')
+    print('made ezwizardtwo_saves folder or it already exists successfully')
+    
+    print('attempting to inject ps4debug payload')
+    await send_ps4debug(CONFIG['ps4_ip'],port=9090)
+    ps4 = PS4Debug(CONFIG['ps4_ip'])
+    print('ps4debug payload successfully injected')
+
+    print('testing if ftp works')
+    async with aioftp.Client.context(CONFIG['ps4_ip'],2121) as ftp:
+        await ftp.change_directory('/system/common/lib')
+        print('ftp works!')
+        print('Checking PS4 Firmware version')
+        try:
+            os.remove('libc.sprx')
+        except FileNotFoundError:
+            pass
+        await ftp.download('libc.sprx','libc.sprx',write_into=True)
+        with open('libc.sprx','rb') as f:
+            ps4_fw_version = get_fw_version(f)
+        os.remove('libc.sprx')
+        if ps4_fw_version not in SUPPORTED_MEM_PATCH_FW_VERSIONS:
+            raise Exception(f'We only {" ".join(str(x) for x in SUPPORTED_MEM_PATCH_FW_VERSIONS)}, please ask to add {ps4_fw_version} to https://github.com/Zhaxxy/eZwizard3-bot/issues')
+        print('Done checking PS4 Firmware version')
+        await ftp.change_directory(f'/system_data/savedata/{CONFIG["user_id"]}/db/user')
+        if check_base_saves:
+            print('Cleaning base saves')
+            try:
+                os.remove('savedata.db')
+            except FileNotFoundError:
+                pass
+            await ftp.download('savedata.db','savedata.db',write_into=True)
+            try:
+                con = sqlite3_connect('savedata.db')
+                cur = con.cursor()
+                cur.execute(f'DELETE FROM savedata WHERE title_id = "{BASE_TITLE_ID}"')
+                con.commit()
+            finally:
+                cur.close()
+                con.close()
+            await ftp.upload('savedata.db','savedata.db',write_into=True)
+            try:
+                await ftp.change_directory(f'/user/home/{CONFIG["user_id"]}/savedata/{BASE_TITLE_ID}')
+            except Exception:
+                pass
+            else:
+                await ftp.change_directory(f'/user/home/{CONFIG["user_id"]}/savedata/')
+                await ftp.remove(BASE_TITLE_ID)
+    if check_base_saves:
+        os.remove('savedata.db')
+        print('done cleaning base saves')
+    if not check_base_saves:
+        print('WARNING!: fast boot (-r flag) is set, make sure you are not testing mounting and unmounting with this off')
+    
+    print('initialising database')
+    initialise_database()
+    print('done initialising database')
+    
+    print('Patching memory')
+    global mem
+    global bot
+    async with PatchMemoryPS4900(ps4,ps4_fw_version) as mem:
+        if check_base_saves:
+            print('Memory patched, ensuring all base saves exist!')
+            for eeeee in SAVE_DIRS:
+                async with MountSave(ps4,mem,int(CONFIG['user_id'],16),BASE_TITLE_ID,eeeee,blocks=32768) as mp:
+                    if not mp:
+                        raise ValueError(f'broken base save {eeeee}, reason: {mp.error_code} ({ERROR_CODE_LONG_NAMES.get(mp.error_code,"Missing Long Name")})')
+        print('done checking!')
+        bot = interactions.Client(token=CONFIG['discord_token'])
+        bot.load_extension("title_id_lookup_commands")
+        await bot.astart()
+    return 0 
+
+if __name__ == '__main__':
+    raise SystemExit(asyncio.run(main()))